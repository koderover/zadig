--- conflicted
+++ resolved
@@ -22,11 +22,7 @@
     nginx.ingress.kubernetes.io/rewrite-target: /
 spec:
   rules:
-<<<<<<< HEAD
-  - host: testvotetest-e2e-10x-$Namespace$.ko.coderover.cn
-=======
-  - host: votetest-10x-$Namespace$.ko.coderover.cn
->>>>>>> adc4a3f6
+  - host: test11votetest-e2e-10x-$Namespace$.ko.coderover.cn
     http:
       paths:
       - path: /

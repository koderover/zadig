--- conflicted
+++ resolved
@@ -12,11 +12,7 @@
 VCS_REF:=$(shell git rev-parse HEAD)
 TAG ?= ${DATE}-${IMAGE_TAG}
 
-<<<<<<< HEAD
-TARGETS = aslan warpdrive cron podexec jenkins-plugin predator-plugin hub-server hub-agent ua
-=======
-TARGETS = aslan warpdrive cron podexec jenkins-plugin predator-plugin hub-server hub-agent resource-server
->>>>>>> af8fc493
+TARGETS = aslan warpdrive cron podexec jenkins-plugin predator-plugin hub-server hub-agent resource-server ua
 
 ALL_IMAGES=$(TARGETS:=.image)
 ALL_PUSHES=$(TARGETS:=.push)

/*
Copyright 2021 The KodeRover Authors.

Licensed under the Apache License, Version 2.0 (the "License");
you may not use this file except in compliance with the License.
You may obtain a copy of the License at

    http://www.apache.org/licenses/LICENSE-2.0

Unless required by applicable law or agreed to in writing, software
distributed under the License is distributed on an "AS IS" BASIS,
WITHOUT WARRANTIES OR CONDITIONS OF ANY KIND, either express or implied.
See the License for the specific language governing permissions and
limitations under the License.
*/

package migrate

import (
	"github.com/koderover/zadig/pkg/cli/upgradeassistant/internal/upgradepath"
	"github.com/koderover/zadig/pkg/tool/log"
)

func init() {
	upgradepath.RegisterHandler("1.4.0", "1.5.0", V140ToV150)
	upgradepath.RegisterHandler("1.5.0", "1.4.0", V150ToV140)
}

// V140ToV150 fill image path data for old data in product.services.containers
// use preset rules as patterns: {"image": "repository", "tag": "tag"}, {"image": "image"}
func V140ToV150() error {
	return nil
}

func V150ToV140() error {
	log.Info("Rollback data from 1.5.0 to 1.4.0")
	return nil
<<<<<<< HEAD
=======
}

func missContainerImagePath(container *commonmodels.Container) bool {
	if container.ImagePath == nil {
		return true
	}
	return container.ImagePath.Repo == "" && container.ImagePath.Image == "" && container.ImagePath.Tag == ""
}

func fillImageParseInfo(prod *commonmodels.Product) error {
	rendersetMap := make(map[string]string)
	for _, singleData := range prod.ServiceRenders {
		rendersetMap[singleData.ServiceName] = singleData.ValuesYaml
	}

	fillHappen := false

	// fill the parse info
	serviceMap := prod.GetServiceMap()
	for _, singleService := range serviceMap {
		findEmptySpec := false
		for _, container := range singleService.Containers {
			if missContainerImagePath(container) {
				findEmptySpec = true
				break
			}
		}
		if !findEmptySpec {
			continue
		}
		flatMap, err := converter.YamlToFlatMap([]byte(rendersetMap[singleService.ServiceName]))
		if err != nil {
			log.Errorf("get flat map fail for service: %s.%s, err %s", prod.ProductName, singleService.ServiceName, err.Error())
			continue
		}
		matchedPath, err := commonutil.ParseImagesByPresetRules(flatMap)
		if err != nil {
			log.Errorf("failed to parse images from service:%s.%s in product:%s", prod.ProductName, singleService.ServiceName, singleService.ProductName)
			continue
		}
		for _, container := range singleService.Containers {
			if !missContainerImagePath(container) {
				continue
			}
			err = findImageByContainerName(flatMap, matchedPath, container)
			if err != nil {
				log.Errorf("failed to find image pathL %s.%s, err: %s", prod.ProductName, singleService.ServiceName, err.Error())
				continue
			}
			fillHappen = true
			log.Infof("fill parse data to  %s.%s.%s successfully", prod.ProductName, singleService.ServiceName, container.Name)
		}
	}

	if fillHappen {
		err := commonrepo.NewProductColl().Update(prod)
		if err != nil {
			return err
		}
	}
	return nil
}

// find match rule
func findImageByContainerName(flatMap map[string]interface{}, matchedPath []map[string]string, container *commonmodels.Container) error {
	for _, searchResult := range matchedPath {
		imageURI, err := commonutil.GeneImageURI(searchResult, flatMap)
		if err != nil {
			log.Error("GeneImageURI fail, err %s", err.Error())
			continue
		}
		if container.Name != util.ExtractImageName(imageURI) {
			continue
		}
		container.ImagePath = &commonmodels.ImagePathSpec{
			Repo:      searchResult[setting.PathSearchComponentRepo],
			Namespace: searchResult[setting.PathSearchComponentNamespace],
			Image:     searchResult[setting.PathSearchComponentImage],
			Tag:       searchResult[setting.PathSearchComponentTag],
		}
		return nil
	}
	return fmt.Errorf("failed to find image for contianer %s", container.Image)
>>>>>>> 916f859f
}<|MERGE_RESOLUTION|>--- conflicted
+++ resolved
@@ -35,90 +35,87 @@
 func V150ToV140() error {
 	log.Info("Rollback data from 1.5.0 to 1.4.0")
 	return nil
-<<<<<<< HEAD
-=======
 }
 
-func missContainerImagePath(container *commonmodels.Container) bool {
-	if container.ImagePath == nil {
-		return true
-	}
-	return container.ImagePath.Repo == "" && container.ImagePath.Image == "" && container.ImagePath.Tag == ""
-}
+//func missContainerImagePath(container *commonmodels.Container) bool {
+//	if container.ImagePath == nil {
+//		return true
+//	}
+//	return container.ImagePath.Repo == "" && container.ImagePath.Image == "" && container.ImagePath.Tag == ""
+//}
 
-func fillImageParseInfo(prod *commonmodels.Product) error {
-	rendersetMap := make(map[string]string)
-	for _, singleData := range prod.ServiceRenders {
-		rendersetMap[singleData.ServiceName] = singleData.ValuesYaml
-	}
-
-	fillHappen := false
-
-	// fill the parse info
-	serviceMap := prod.GetServiceMap()
-	for _, singleService := range serviceMap {
-		findEmptySpec := false
-		for _, container := range singleService.Containers {
-			if missContainerImagePath(container) {
-				findEmptySpec = true
-				break
-			}
-		}
-		if !findEmptySpec {
-			continue
-		}
-		flatMap, err := converter.YamlToFlatMap([]byte(rendersetMap[singleService.ServiceName]))
-		if err != nil {
-			log.Errorf("get flat map fail for service: %s.%s, err %s", prod.ProductName, singleService.ServiceName, err.Error())
-			continue
-		}
-		matchedPath, err := commonutil.ParseImagesByPresetRules(flatMap)
-		if err != nil {
-			log.Errorf("failed to parse images from service:%s.%s in product:%s", prod.ProductName, singleService.ServiceName, singleService.ProductName)
-			continue
-		}
-		for _, container := range singleService.Containers {
-			if !missContainerImagePath(container) {
-				continue
-			}
-			err = findImageByContainerName(flatMap, matchedPath, container)
-			if err != nil {
-				log.Errorf("failed to find image pathL %s.%s, err: %s", prod.ProductName, singleService.ServiceName, err.Error())
-				continue
-			}
-			fillHappen = true
-			log.Infof("fill parse data to  %s.%s.%s successfully", prod.ProductName, singleService.ServiceName, container.Name)
-		}
-	}
-
-	if fillHappen {
-		err := commonrepo.NewProductColl().Update(prod)
-		if err != nil {
-			return err
-		}
-	}
-	return nil
-}
-
-// find match rule
-func findImageByContainerName(flatMap map[string]interface{}, matchedPath []map[string]string, container *commonmodels.Container) error {
-	for _, searchResult := range matchedPath {
-		imageURI, err := commonutil.GeneImageURI(searchResult, flatMap)
-		if err != nil {
-			log.Error("GeneImageURI fail, err %s", err.Error())
-			continue
-		}
-		if container.Name != util.ExtractImageName(imageURI) {
-			continue
-		}
-		container.ImagePath = &commonmodels.ImagePathSpec{
-			Repo:      searchResult[setting.PathSearchComponentRepo],
-			Namespace: searchResult[setting.PathSearchComponentNamespace],
-			Image:     searchResult[setting.PathSearchComponentImage],
-			Tag:       searchResult[setting.PathSearchComponentTag],
-		}
-		return nil
-	}
-	return fmt.Errorf("failed to find image for contianer %s", container.Image)
->>>>>>> 916f859f
-}+//func fillImageParseInfo(prod *commonmodels.Product) error {
+//	rendersetMap := make(map[string]string)
+//	for _, singleData := range prod.ServiceRenders {
+//		rendersetMap[singleData.ServiceName] = singleData.ValuesYaml
+//	}
+//
+//	fillHappen := false
+//
+//	// fill the parse info
+//	serviceMap := prod.GetServiceMap()
+//	for _, singleService := range serviceMap {
+//		findEmptySpec := false
+//		for _, container := range singleService.Containers {
+//			if missContainerImagePath(container) {
+//				findEmptySpec = true
+//				break
+//			}
+//		}
+//		if !findEmptySpec {
+//			continue
+//		}
+//		flatMap, err := converter.YamlToFlatMap([]byte(rendersetMap[singleService.ServiceName]))
+//		if err != nil {
+//			log.Errorf("get flat map fail for service: %s.%s, err %s", prod.ProductName, singleService.ServiceName, err.Error())
+//			continue
+//		}
+//		matchedPath, err := commonutil.ParseImagesByPresetRules(flatMap)
+//		if err != nil {
+//			log.Errorf("failed to parse images from service:%s.%s in product:%s", prod.ProductName, singleService.ServiceName, singleService.ProductName)
+//			continue
+//		}
+//		for _, container := range singleService.Containers {
+//			if !missContainerImagePath(container) {
+//				continue
+//			}
+//			err = findImageByContainerName(flatMap, matchedPath, container)
+//			if err != nil {
+//				log.Errorf("failed to find image pathL %s.%s, err: %s", prod.ProductName, singleService.ServiceName, err.Error())
+//				continue
+//			}
+//			fillHappen = true
+//			log.Infof("fill parse data to  %s.%s.%s successfully", prod.ProductName, singleService.ServiceName, container.Name)
+//		}
+//	}
+//
+//	if fillHappen {
+//		err := commonrepo.NewProductColl().Update(prod)
+//		if err != nil {
+//			return err
+//		}
+//	}
+//	return nil
+//}
+//
+//// find match rule
+//func findImageByContainerName(flatMap map[string]interface{}, matchedPath []map[string]string, container *commonmodels.Container) error {
+//	for _, searchResult := range matchedPath {
+//		imageURI, err := commonutil.GeneImageURI(searchResult, flatMap)
+//		if err != nil {
+//			log.Error("GeneImageURI fail, err %s", err.Error())
+//			continue
+//		}
+//		if container.Name != util.ExtractImageName(imageURI) {
+//			continue
+//		}
+//		container.ImagePath = &commonmodels.ImagePathSpec{
+//			Repo:      searchResult[setting.PathSearchComponentRepo],
+//			Namespace: searchResult[setting.PathSearchComponentNamespace],
+//			Image:     searchResult[setting.PathSearchComponentImage],
+//			Tag:       searchResult[setting.PathSearchComponentTag],
+//		}
+//		return nil
+//	}
+//	return fmt.Errorf("failed to find image for contianer %s", container.Image)
+//}
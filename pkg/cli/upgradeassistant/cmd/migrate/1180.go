/*
 * Copyright 2023 The KodeRover Authors.
 *
 * Licensed under the Apache License, Version 2.0 (the "License");
 * you may not use this file except in compliance with the License.
 * You may obtain a copy of the License at
 *
 *     http://www.apache.org/licenses/LICENSE-2.0
 *
 * Unless required by applicable law or agreed to in writing, software
 * distributed under the License is distributed on an "AS IS" BASIS,
 * WITHOUT WARRANTIES OR CONDITIONS OF ANY KIND, either express or implied.
 * See the License for the specific language governing permissions and
 * limitations under the License.
 */

package migrate

import (
	"github.com/koderover/zadig/pkg/cli/upgradeassistant/internal/upgradepath"
	"github.com/koderover/zadig/pkg/microservice/aslan/config"
	aslanConfig "github.com/koderover/zadig/pkg/microservice/aslan/config"
	"github.com/koderover/zadig/pkg/microservice/aslan/core/common/repository/models"
	"github.com/koderover/zadig/pkg/microservice/aslan/core/common/repository/mongodb"
	"github.com/koderover/zadig/pkg/tool/log"
	"github.com/pkg/errors"
	"go.mongodb.org/mongo-driver/mongo"
)

func init() {
	upgradepath.RegisterHandler("1.17.0", "1.18.0", V1170ToV1180)
	upgradepath.RegisterHandler("1.18.0", "1.17.0", V1180ToV1170)
}

func V1170ToV1180() error {
	if err := migrateJiraAuthType(); err != nil {
		log.Errorf("migrateJiraAuthType err: %v", err)
	}
<<<<<<< HEAD

	//if err := migrateVariables(); err != nil {
	//	log.Errorf("failed to migrateVariables, err: %s", err)
	//	return err
	//}
=======
	if err := migrateSystemTheme(); err != nil {
		log.Errorf("migrateSystemTheme err: %v", err)
	}
>>>>>>> 87f1d3f5
	return nil
}

func V1180ToV1170() error {
	return nil
}

func migrateJiraAuthType() error {
	if jira, err := mongodb.NewProjectManagementColl().GetJira(); err != nil {
		if err == mongo.ErrNoDocuments {
			return nil
		}
		return errors.Wrap(err, "get jira")
	} else {
		if jira.JiraAuthType != "" {
			log.Warnf("migrateJiraAuthType: find jira auth type %s, skip", jira.JiraAuthType)
			return nil
		}
		jira.JiraAuthType = config.JiraBasicAuth
		if err := mongodb.NewProjectManagementColl().UpdateByID(jira.ID.Hex(), jira); err != nil {
			return errors.Wrap(err, "update")
		}
	}
	return nil
}

func migrateSystemTheme() error {
	mdb := mongodb.NewSystemSettingColl()
	if systemSetting, err := mdb.Get(); err != nil {
		if err == mongo.ErrNoDocuments {
			return nil
		}
		return errors.Wrap(err, "get system setting")
	} else {
		if systemSetting.Theme != nil {
			return nil
		}
		theme := &models.Theme{
			ThemeType: aslanConfig.CUSTOME_THEME,
			CustomTheme: &models.CustomTheme{
				BorderGray:               "#d2d7dc",
				FontGray:                 "#888888",
				FontLightGray:            "#a0a0a0",
				ThemeColor:               "#0066ff",
				ThemeBorderColor:         "#66bbff",
				ThemeBackgroundColor:     "#eeeeff",
				ThemeLightColor:          "#66bbff",
				BackgroundColor:          "#e5e5e5",
				GlobalBackgroundColor:    "#f6f6f6",
				Success:                  "#67c23a",
				Danger:                   "#f56c6c",
				Warning:                  "#e6a23c",
				Info:                     "#909399",
				Primary:                  "#0066ff",
				WarningLight:             "#cdb62c",
				NotRunning:               "#303133",
				PrimaryColor:             "#000",
				SecondaryColor:           "#888888",
				SidebarBg:                "#f5f7fa",
				SidebarActiveColor:       "#0066ff12",
				ProjectItemIconColor:     "#0066ff",
				ProjectNameColor:         "#121212",
				TableCellBackgroundColor: "#eaeaea",
			},
		}
		err := mdb.UpdateTheme(theme)
		if err != nil {
			return err
		}
	}
	return nil
}<|MERGE_RESOLUTION|>--- conflicted
+++ resolved
@@ -36,17 +36,13 @@
 	if err := migrateJiraAuthType(); err != nil {
 		log.Errorf("migrateJiraAuthType err: %v", err)
 	}
-<<<<<<< HEAD
-
 	//if err := migrateVariables(); err != nil {
 	//	log.Errorf("failed to migrateVariables, err: %s", err)
 	//	return err
 	//}
-=======
 	if err := migrateSystemTheme(); err != nil {
 		log.Errorf("migrateSystemTheme err: %v", err)
 	}
->>>>>>> 87f1d3f5
 	return nil
 }
 

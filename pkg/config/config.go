/*
Copyright 2021 The KodeRover Authors.

Licensed under the Apache License, Version 2.0 (the "License");
you may not use this file except in compliance with the License.
You may obtain a copy of the License at

    http://www.apache.org/licenses/LICENSE-2.0

Unless required by applicable law or agreed to in writing, software
distributed under the License is distributed on an "AS IS" BASIS,
WITHOUT WARRANTIES OR CONDITIONS OF ANY KIND, either express or implied.
See the License for the specific language governing permissions and
limitations under the License.
*/

package config

import (
	"fmt"
	"path/filepath"

	"github.com/spf13/viper"

	"github.com/koderover/zadig/pkg/setting"
)

// SystemAddress is the fully qualified domain name of the system, or an IP Address.
// Port and protocol are required if necessary.
// for example: foo.bar.com, https://for.bar.com, http://1.2.3.4:5678
func SystemAddress() string {
	return viper.GetString(setting.ENVSystemAddress)
}

func Enterprise() bool {
	return viper.GetBool(setting.ENVEnterprise)
}

func Mode() string {
	mode := viper.GetString(setting.ENVMode)
	if mode == "" {
		return setting.DebugMode
	}

	return mode
}

func LogLevel() string {
	return "debug"
}

func SendLogToFile() bool {
	return true
}

func LogPath() string {
	return fmt.Sprintf("/var/log/%s/", setting.ProductName)
}

func LogName() string {
	return "product.log"
}

func RequestLogName() string {
	return "request.log"
}

func LogFile() string {
	return LogPath() + LogName()
}

func RequestLogFile() string {
	return LogPath() + RequestLogName()
}

func GetServiceByCode(code int) *setting.ServiceInfo {
	return setting.Services[code]
}

func AslanServiceInfo() *setting.ServiceInfo {
	return GetServiceByCode(setting.Aslan)
}

func SecretKey() string {
	return viper.GetString(setting.ENVSecretKey)
}

func AslanServiceAddress() string {
	s := AslanServiceInfo()
	return GetServiceAddress(s.Name, s.Port)
}

func AslanServiceName() string {
	return AslanServiceInfo().Name
}

func AslanServicePort() int32 {
	return AslanServiceInfo().Port
}

func AslanxServiceInfo() *setting.ServiceInfo {
	return GetServiceByCode(setting.Aslanx)
}

func AslanxServiceAddress() string {
	s := AslanxServiceInfo()
	return GetServiceAddress(s.Name, s.Port)
}

func AslanxServiceName() string {
	return AslanxServiceInfo().Name
}

func AslanxServicePort() int32 {
	return AslanxServiceInfo().Port
}

func HubServerServiceInfo() *setting.ServiceInfo {
	return GetServiceByCode(setting.HubServer)
}

func HubServerServiceAddress() string {
	s := HubServerServiceInfo()
	return GetServiceAddress(s.Name, s.Port)
}

func ClairServiceInfo() *setting.ServiceInfo {
	return GetServiceByCode(setting.Clair)
}

func ClairServiceAddress() string {
	s := ClairServiceInfo()
	return GetServiceAddress(s.Name, s.Port)
}

func CollieServiceInfo() *setting.ServiceInfo {
	return GetServiceByCode(setting.Collie)
}

func CollieServiceAddress() string {
	s := CollieServiceInfo()
	return GetServiceAddress(s.Name, s.Port)
}

func WarpDriveServiceInfo() *setting.ServiceInfo {
	return GetServiceByCode(setting.WarpDrive)
}

func WarpDriveServiceName() string {
	return WarpDriveServiceInfo().Name
}

func OPAServiceInfo() *setting.ServiceInfo {
	return GetServiceByCode(setting.OPA)
}

func OPAServiceAddress() string {
	s := OPAServiceInfo()
	return GetServiceAddress(s.Name, s.Port)
}

func PolicyServiceInfo() *setting.ServiceInfo {
	return GetServiceByCode(setting.Policy)
}

func PolicyServiceAddress() string {
	s := PolicyServiceInfo()
	return GetServiceAddress(s.Name, s.Port)
}

<<<<<<< HEAD
=======
func UserServiceInfo() *setting.ServiceInfo {
	return GetServiceByCode(setting.User)
}

func UserServiceAddress() string {
	s := UserServiceInfo()
	return GetServiceAddress(s.Name, s.Port)
}

func VendorServiceInfo() *setting.ServiceInfo {
	return GetServiceByCode(setting.Vendor)
}

func VendorServiceAddress() string {
	s := VendorServiceInfo()
	return GetServiceAddress(s.Name, s.Port)
}

>>>>>>> b732879a
func GetServiceAddress(name string, port int32) string {
	return fmt.Sprintf("http://%s:%d", name, port)
}

func MinioServiceInfo() *setting.ServiceInfo {
	return GetServiceByCode(setting.Minio)
}

func MinioServiceName() string {
	return MinioServiceInfo().Name
}

func DataPath() string {
	return "/app/data"
}

func ObjectStorageServicePath(project, service string) string {
	return filepath.Join(project, "service", service)
}

func ObjectStorageTemplatePath(name, kind string) string {
	return filepath.Join("templates", kind, name)
}

func ObjectStorageDeliveryVersionPath(project string) string {
	return filepath.Join("delivery-distributes", "files", project)
}

func ObjectStorageChartTemplatePath(name string) string {
	return ObjectStorageTemplatePath(name, setting.ChartTemplatesPath)
}

func LocalServicePath(project, service string) string {
	return filepath.Join(DataPath(), project, service)
}

func LocalServicePathWithRevision(project, service, revision string) string {
	return filepath.Join(DataPath(), project, service, revision)
}

func LocalTemplatePath(name, kind string) string {
	return filepath.Join(DataPath(), "templates", kind, name)
}

func LocalChartTemplatePath(name string) string {
	return LocalTemplatePath(name, setting.ChartTemplatesPath)
}

func MongoURI() string {
	return viper.GetString(setting.ENVMongoDBConnectionString)
}

func MongoDatabase() string {
	return viper.GetString(setting.ENVAslanDBName)
}

func MysqlUser() string {
	return viper.GetString(setting.ENVMysqlUser)
}

func MysqlUserDB() string {
	return viper.GetString(setting.ENVMysqlUserDB)
}

func MysqlPassword() string {
	return viper.GetString(setting.ENVMysqlPassword)
}

func MysqlHost() string {
	return viper.GetString(setting.ENVMysqlHost)
}

func AdminEmail() string {
	return viper.GetString(setting.ENVAdminEmail)
}

func AdminPassword() string {
	return viper.GetString(setting.ENVAdminPassword)
}

func Namespace() string {
	return viper.GetString(setting.ENVNamespace)
}

func RoleBindingNameFromUIDAndRole(uid string, role setting.RoleType, roleNamespace string) string {
	return fmt.Sprintf("%s-%s-%s", uid, role, roleNamespace)
}

func BuildResourceKey(resourceType, projectName, labelBinding string) string {
	return fmt.Sprintf("%s-%s-%s", resourceType, projectName, labelBinding)
}<|MERGE_RESOLUTION|>--- conflicted
+++ resolved
@@ -159,26 +159,6 @@
 	return GetServiceAddress(s.Name, s.Port)
 }
 
-func PolicyServiceInfo() *setting.ServiceInfo {
-	return GetServiceByCode(setting.Policy)
-}
-
-func PolicyServiceAddress() string {
-	s := PolicyServiceInfo()
-	return GetServiceAddress(s.Name, s.Port)
-}
-
-<<<<<<< HEAD
-=======
-func UserServiceInfo() *setting.ServiceInfo {
-	return GetServiceByCode(setting.User)
-}
-
-func UserServiceAddress() string {
-	s := UserServiceInfo()
-	return GetServiceAddress(s.Name, s.Port)
-}
-
 func VendorServiceInfo() *setting.ServiceInfo {
 	return GetServiceByCode(setting.Vendor)
 }
@@ -188,7 +168,6 @@
 	return GetServiceAddress(s.Name, s.Port)
 }
 
->>>>>>> b732879a
 func GetServiceAddress(name string, port int32) string {
 	return fmt.Sprintf("http://%s:%d", name, port)
 }

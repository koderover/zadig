--- conflicted
+++ resolved
@@ -232,11 +232,6 @@
 	SourceFromGerrit = "gerrit"
 	// SourceFromCodeHub 配置来源为codehub
 	SourceFromCodeHub = "codehub"
-<<<<<<< HEAD
-	// SourceFromIlyshin 配置来源为ilyshin
-	SourceFromIlyshin = "ilyshin"
-=======
->>>>>>> e4b1808a
 	// SourceFromChartTemplate 配置来源为helmTemplate
 	SourceFromChartTemplate = "chartTemplate"
 	// SourceFromPublicRepo 配置来源为publicRepo

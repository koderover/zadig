--- conflicted
+++ resolved
@@ -72,15 +72,7 @@
 }
 
 func GetStatefulSetYamlFormat(ns string, name string, cl client.Client) ([]byte, bool, error) {
-<<<<<<< HEAD
 	return GetResourceYamlInCacheFormat(ns, name, StatefulSetGVK, cl)
-=======
-	gvk := schema.GroupVersionKind{
-		Group:   "apps",
-		Kind:    "StatefulSet",
-		Version: "v1",
-	}
-	return GetResourceYamlInCacheFormat(ns, name, gvk, cl)
 }
 
 func setStatefulSetGVK(statefulSet *appsv1.StatefulSet) {
@@ -93,5 +85,4 @@
 		Version: "v1",
 	}
 	statefulSet.SetGroupVersionKind(gvk)
->>>>>>> bf2db9d2
 }
/*
Copyright 2021 The KodeRover Authors.

Licensed under the Apache License, Version 2.0 (the "License");
you may not use this file except in compliance with the License.
You may obtain a copy of the License at

    http://www.apache.org/licenses/LICENSE-2.0

Unless required by applicable law or agreed to in writing, software
distributed under the License is distributed on an "AS IS" BASIS,
WITHOUT WARRANTIES OR CONDITIONS OF ANY KIND, either express or implied.
See the License for the specific language governing permissions and
limitations under the License.
*/

package getter

import (
	appsv1 "k8s.io/api/apps/v1"
	"k8s.io/apimachinery/pkg/labels"
	"k8s.io/apimachinery/pkg/runtime/schema"
	"k8s.io/client-go/informers"
	"sigs.k8s.io/controller-runtime/pkg/client"
)

var DeploymentGVK = schema.GroupVersionKind{
	Group:   "apps",
	Kind:    "Deployment",
	Version: "v1",
}

func GetDeployment(ns, name string, cl client.Client) (*appsv1.Deployment, bool, error) {
	g := &appsv1.Deployment{}

	found, err := GetResourceInCache(ns, name, g, cl)
	if err != nil || !found {
		g = nil
	}
	setDeploymentGVK(g)
	return g, found, err
}

func ListDeployments(ns string, selector labels.Selector, cl client.Client) ([]*appsv1.Deployment, error) {
	ss := &appsv1.DeploymentList{}
	err := ListResourceInCache(ns, selector, nil, ss, cl)
	if err != nil {
		return nil, err
	}

	var res []*appsv1.Deployment
	for i := range ss.Items {
		setDeploymentGVK(&ss.Items[i])
		res = append(res, &ss.Items[i])
	}
	return res, err
}

func ListDeploymentsWithCache(selector labels.Selector, lister informers.SharedInformerFactory) ([]*appsv1.Deployment, error) {
	if selector == nil {
		selector = labels.NewSelector()
	}
	return lister.Apps().V1().Deployments().Lister().List(selector)
}

func ListDeploymentsYaml(ns string, selector labels.Selector, cl client.Client) ([][]byte, error) {
	return ListResourceYamlInCache(ns, selector, nil, DeploymentGVK, cl)
}

func GetDeploymentYaml(ns string, name string, cl client.Client) ([]byte, bool, error) {
	return GetResourceYamlInCache(ns, name, DeploymentGVK, cl)
}

func GetDeploymentYamlFormat(ns string, name string, cl client.Client) ([]byte, bool, error) {
<<<<<<< HEAD
	return GetResourceYamlInCacheFormat(ns, name, DeploymentGVK, cl)
=======
	gvk := schema.GroupVersionKind{
		Group:   "apps",
		Kind:    "Deployment",
		Version: "v1",
	}
	return GetResourceYamlInCacheFormat(ns, name, gvk, cl)
}

func setDeploymentGVK(deployment *appsv1.Deployment) {
	if deployment == nil {
		return
	}
	gvk := schema.GroupVersionKind{
		Group:   "apps",
		Kind:    "Deployment",
		Version: "v1",
	}
	deployment.SetGroupVersionKind(gvk)
>>>>>>> bf2db9d2
}<|MERGE_RESOLUTION|>--- conflicted
+++ resolved
@@ -72,15 +72,7 @@
 }
 
 func GetDeploymentYamlFormat(ns string, name string, cl client.Client) ([]byte, bool, error) {
-<<<<<<< HEAD
 	return GetResourceYamlInCacheFormat(ns, name, DeploymentGVK, cl)
-=======
-	gvk := schema.GroupVersionKind{
-		Group:   "apps",
-		Kind:    "Deployment",
-		Version: "v1",
-	}
-	return GetResourceYamlInCacheFormat(ns, name, gvk, cl)
 }
 
 func setDeploymentGVK(deployment *appsv1.Deployment) {
@@ -93,5 +85,4 @@
 		Version: "v1",
 	}
 	deployment.SetGroupVersionKind(gvk)
->>>>>>> bf2db9d2
 }
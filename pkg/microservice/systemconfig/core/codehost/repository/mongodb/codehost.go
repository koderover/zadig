--- conflicted
+++ resolved
@@ -80,7 +80,6 @@
 	return nil
 }
 
-<<<<<<< HEAD
 func (c *CodehostColl) GetCodeHostByAlias(alias string) (*models.CodeHost, error) {
 	codehost := new(models.CodeHost)
 	query := bson.M{"alias": alias, "deleted_at": 0}
@@ -89,11 +88,8 @@
 	}
 	return codehost, nil
 }
-=======
+
 func (c *CodehostColl) GetCodeHostByID(ID int, ignoreDelete bool) (*models.CodeHost, error) {
->>>>>>> 35a5d078
-
-func (c *CodehostColl) GetCodeHostByID(ID int) (*models.CodeHost, error) {
 	codehost := new(models.CodeHost)
 	query := bson.M{"id": ID}
 	if !ignoreDelete {

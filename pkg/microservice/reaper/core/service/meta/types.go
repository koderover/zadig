/*
Copyright 2021 The KodeRover Authors.

Licensed under the Apache License, Version 2.0 (the "License");
you may not use this file except in compliance with the License.
You may obtain a copy of the License at

    http://www.apache.org/licenses/LICENSE-2.0

Unless required by applicable law or agreed to in writing, software
distributed under the License is distributed on an "AS IS" BASIS,
WITHOUT WARRANTIES OR CONDITIONS OF ANY KIND, either express or implied.
See the License for the specific language governing permissions and
limitations under the License.
*/

package meta

import (
	"encoding/base64"
	"fmt"
	"io/ioutil"
	"path"
	"strings"

	"github.com/koderover/zadig/pkg/microservice/reaper/config"
	"github.com/koderover/zadig/pkg/setting"
	"github.com/koderover/zadig/pkg/types"
)

type Context struct {
	// API token 服务访问使用的api token
	APIToken string `yaml:"api_token"`
	// Workspace 容器工作目录 [必填]
	Workspace string `yaml:"workspace"`

	// TODO: Deprecated.
	// CleanWorkspace 是否清理工作目录 [选填, 默认为 false]
	CleanWorkspace bool `yaml:"clean_workspace"`

	// Paths 执行脚本Path
	Paths string `yaml:"-"`

	// Proxy 翻墙配置信息
	Proxy *Proxy `yaml:"proxy"`

	// Envs 用户注入环境变量, 包括安装脚本环境变量 [optional]
	Envs EnvVar `yaml:"envs"`

	// SecretEnvs 用户注入敏感信息环境变量, value不能在stdout stderr中输出 [optional]
	SecretEnvs EnvVar `yaml:"secret_envs"`

	// Installs 安装程序脚本 [optional]
	Installs []*Install `yaml:"installs"`

	// Repos 用户需要下载的repos
	Repos []*Repo `yaml:"repos"`

	// Scripts 执行主要编译脚本
	Scripts []string `yaml:"scripts"`

	// PostScripts 后置编译脚本
	PostScripts []string `yaml:"post_scripts"`

	// PMDeployScripts 物理机部署脚本
	PMDeployScripts []string `yaml:"pm_deploy_scripts"`

	// SSH ssh连接参数
	SSHs []*SSH `yaml:"sshs"`

	// GinkgoTest 执行 ginkgo test 配置
	GinkgoTest *GinkgoTest `yaml:"ginkgo_test"`

	// Archive: 归档配置 [optional]
	Archive *Archive `yaml:"archive"`

	// DockerRegistry: 镜像仓库配置 [optional]
	DockerRegistry *DockerRegistry `yaml:"docker_registry"`

	// DockerBuildContext image 构建context
	DockerBuildCtx *DockerBuildCtx `yaml:"docker_build_ctx"`

	// FileArchiveCtx 二进制包构建
	FileArchiveCtx *FileArchiveCtx `yaml:"file_archive_ctx"`

	// Git Github/Gitlab 配置
	Git *Git `yaml:"git"`

	// TODO: Deprecated.
	// Caches Caches配置
	Caches []string `yaml:"caches"`

	// testType
	TestType string `yaml:"test_type"`

	// Classic build
	ClassicBuild bool `yaml:"classic_build"`

	// StorageURI
	StorageURI string `yaml:"storage_uri"`
	// PipelineName
	PipelineName string `yaml:"pipeline_name"`
	// TaskID
	TaskID int64 `yaml:"task_id"`
	// ServiceName
	ServiceName string `yaml:"service_name"`

	// ResetCache ignore workspace cache [runtime]
	ResetCache bool `yaml:"reset_cache"`

	// IgnoreCache ignore docker build cache [runtime]
	IgnoreCache bool `yaml:"ignore_cache"`

	StorageEndpoint string        `yaml:"storage_endpoint"`
	StorageAK       string        `yaml:"storage_ak"`
	StorageSK       string        `yaml:"storage_sk"`
	StorageBucket   string        `yaml:"storage_bucket"`
	StorageProvider int           `yaml:"storage_provider"`
	ArtifactInfo    *ArtifactInfo `yaml:"artifact_info"`
	ArtifactPath    string        `yaml:"artifact_path"`
	AesKey          string        `yaml:"aes_key"`

	// New since V1.10.0.
	CacheEnable  bool               `yaml:"cache_enable"`
	Cache        types.Cache        `yaml:"cache"`
	CacheDirType types.CacheDirType `yaml:"cache_dir_type"`
	CacheUserDir string             `yaml:"cache_user_dir"`

	// Upload To S3 related context
	UploadEnabled     bool                             `yaml:"upload_enabled"`
	UploadStorageInfo *types.ObjectStorageInfo         `yaml:"upload_storage_info"`
	UploadInfo        []*types.ObjectStoragePathDetail `yaml:"upload_info"`

	// scanner used flag
	ScannerFlag    bool   `yaml:"scanner_flag"`
	ScannerType    string `yaml:"scanner_type"`
	SonarParameter string `yaml:"sonar_parameter"`
	SonarServer    string `yaml:"sonar_server"`
	SonarLogin     string `yaml:"sonar_login"`
}

type ArtifactInfo struct {
	URL          string `yaml:"url"`
	WorkflowName string `yaml:"workflow_name"`
	TaskID       int64  `yaml:"task_id"`
	FileName     string `yaml:"file_name"`
}

// DockerBuildCtx ...
// Docker build参数
// WorkDir: docker build执行路径
// DockerFile: dockerfile名称, 默认为Dockerfile
// ImageBuild: build image镜像全称, e.g. xxx.com/spock-release-candidates/image:tag
type DockerBuildCtx struct {
	Source                string `yaml:"source"      bson:"source"      json:"source"`
	WorkDir               string `yaml:"work_dir"    bson:"work_dir"    json:"work_dir"`
	DockerFile            string `yaml:"docker_file" bson:"docker_file" json:"docker_file"`
	ImageName             string `yaml:"image_name"  bson:"image_name"  json:"image_name"`
	BuildArgs             string `yaml:"build_args"  bson:"build_args"  json:"build_args"`
	ImageReleaseTag       string `yaml:"image_release_tag,omitempty" bson:"image_release_tag,omitempty" json:"image_release_tag"`
	DockerTemplateContent string `yaml:"docker_template_content" bson:"docker_template_content" json:"docker_template_content"`
}

func (c *DockerBuildCtx) GetDockerFile() string {
	// if the source of the dockerfile is from template, we write our own dockerfile
	if c.Source == setting.DockerfileSourceTemplate {
		return fmt.Sprintf("/%s", setting.ZadigDockerfilePath)
	}
	if c.DockerFile == "" {
		return "Dockerfile"
	}
	return c.DockerFile
}

type FileArchiveCtx struct {
	FileLocation string `yaml:"file_location" bson:"file_location" json:"file_location"`
	FileName     string `yaml:"file_name" bson:"file_name" json:"file_name"`
	//StorageUri   string `yaml:"storage_uri" bson:"storage_uri" json:"storage_uri"`
}

type SSH struct {
	ID         string `json:"id"`
	Name       string `json:"name"`
	UserName   string `json:"user_name"`
	IP         string `json:"ip"`
	Port       int64  `json:"port"`
	IsProd     bool   `json:"is_prod"`
	Label      string `json:"label"`
	PrivateKey string `json:"private_key"`
}

// Proxy 翻墙配置信息
type Proxy struct {
	Type                   string `yaml:"type"`
	Address                string `yaml:"address"`
	Port                   int    `yaml:"port"`
	NeedPassword           bool   `yaml:"need_password"`
	Username               string `yaml:"username"`
	Password               string `yaml:"password"`
	EnableRepoProxy        bool   `yaml:"enable_repo_proxy"`
	EnableApplicationProxy bool   `yaml:"enable_application_proxy"`
}

func (p *Proxy) GetProxyURL() string {
	var uri string
	if p.NeedPassword {
		uri = fmt.Sprintf("%s://%s:%s@%s:%d",
			p.Type,
			p.Username,
			p.Password,
			p.Address,
			p.Port,
		)
		return uri
	}

	uri = fmt.Sprintf("%s://%s:%d",
		p.Type,
		p.Address,
		p.Port,
	)
	return uri
}

// EnvVar ...
type EnvVar []string

// Environs 返回用户注入Env 格式为: "key=value".
// 支持 val 包含 $HOME
func (ev EnvVar) Environs() []string {
	resp := []string{}
	for _, val := range ev {
		if val == "" {
			continue
		}

		if len(strings.Split(val, "=")) != 2 {
			continue
		}

		replaced := strings.Replace(val, "$HOME", config.Home(), -1)
		resp = append(resp, replaced)
	}
	return resp
}

// Install ...
type Install struct {
	// 安装名称
	Name string `yaml:"name"`
	// 安装版本
	Version string `yaml:"version"`
	// 安装脚本
	Scripts []string `yaml:"scripts"`
	// 可执行文件目录
	BinPath string `yaml:"bin_path"`
	// Optional: 安装脚本环境变量
	Envs EnvVar `yaml:"envs"`
	// 安装包位置
	Download string `yaml:"download"`
}

// Repo ...
type Repo struct {
<<<<<<< HEAD
	Source       string `yaml:"source"`
	Address      string `yaml:"address"`
	Owner        string `yaml:"owner"`
	Namespace    string `yaml:"namespace"`
	Name         string `yaml:"name"`
	RemoteName   string `yaml:"remote_name"`
	Branch       string `yaml:"branch"`
	PR           int    `yaml:"pr"`
	Tag          string `yaml:"tag"`
	CheckoutPath string `yaml:"checkout_path"`
	SubModules   bool   `yaml:"submodules"`
	OauthToken   string `yaml:"oauthToken"`
	User         string `yaml:"username"`
	Password     string `yaml:"password"`
	CheckoutRef  string `yaml:"checkout_ref"`
	EnableProxy  bool   `yaml:"enable_proxy"`
=======
	Source             string         `yaml:"source"`
	Address            string         `yaml:"address"`
	Owner              string         `yaml:"owner"`
	Name               string         `yaml:"name"`
	RemoteName         string         `yaml:"remote_name"`
	Branch             string         `yaml:"branch"`
	PR                 int            `yaml:"pr"`
	Tag                string         `yaml:"tag"`
	CheckoutPath       string         `yaml:"checkout_path"`
	SubModules         bool           `yaml:"submodules"`
	OauthToken         string         `yaml:"oauthToken"`
	User               string         `yaml:"username"`
	Password           string         `yaml:"password"`
	CheckoutRef        string         `yaml:"checkout_ref"`
	EnableProxy        bool           `yaml:"enable_proxy"`
	OtherAddress       string         `yaml:"other_address,omitempty"`
	AuthType           types.AuthType `yaml:"auth_type,omitempty"`
	SSHKey             string         `yaml:"ssh_key,omitempty"`
	PrivateAccessToken string         `yaml:"private_access_token,omitempty"`
>>>>>>> f8479ba6
}

// PRRef returns refs format
// It will check repo provider type, by default returns github refs format.
//
// e.g. github returns refs/pull/1/head
// e.g. gitlab returns merge-requests/1/head
func (r *Repo) PRRef() string {
	if strings.ToLower(r.Source) == ProviderGitlab || strings.ToLower(r.Source) == ProviderCodehub {
		return fmt.Sprintf("merge-requests/%d/head", r.PR)
	} else if strings.ToLower(r.Source) == ProviderGerrit {
		return r.CheckoutRef
	}
	return fmt.Sprintf("refs/pull/%d/head", r.PR)
}

// BranchRef returns branch refs format
// e.g. refs/heads/master
func (r *Repo) BranchRef() string {
	return fmt.Sprintf("refs/heads/%s", r.Branch)
}

// TagRef returns the tag ref of current repo
// e.g. refs/tags/v1.0.0
func (r *Repo) TagRef() string {
	return fmt.Sprintf("refs/tags/%s", r.Tag)
}

// Ref returns the changes ref of current repo in the following order:
// 1. tag ref
// 2. branch ref
// 3. pr ref
func (r *Repo) Ref() string {
	if len(r.Tag) > 0 {
		return r.TagRef()
	} else if len(r.Branch) > 0 {
		return r.BranchRef()
	} else if r.PR > 0 {
		return r.PRRef()
	}

	return ""
}

// Archive ...
type Archive struct {
	Dir            string `yaml:"dir"`
	File           string `yaml:"file"`
	TestReportFile string `yaml:"test_report_file"`
}

// GinkgoTest ...
type GinkgoTest struct {
	ResultPath     string   `yaml:"result_path"`
	TestReportPath string   `yaml:"test_report_path"`
	ArtifactPaths  []string `yaml:"artifact_paths"`
}

// DockerRegistry 推送镜像到 docker registry 配置
type DockerRegistry struct {
	Host      string `yaml:"host"`
	Namespace string `yaml:"namespace"`
	UserName  string `yaml:"username"`
	Password  string `yaml:"password"`
}

// Git ...
type Git struct {
	UserName string `yaml:"username"`

	Email string `yaml:"email"`

	GithubHost string `yaml:"github_host"`

	GithubSSHKey string `yaml:"github_ssh_key"`

	GitlabHost string `yaml:"gitlab_host"`
	// encoded in base64
	GitlabSSHKey string `yaml:"gitlab_ssh_key"`

	GitKnownHost string `yaml:"git_known_host"`
}

const (
	defaultGitlabHost = "gitlab.koderover.com"
	defaultGithubHost = "github.com"
)

// GetUserName ...
func (g *Git) GetUserName() string {
	if g.UserName == "" {
		return "koderover"
	}
	return g.UserName
}

// GetEmail ...
func (g *Git) GetEmail() string {
	if g.Email == "" {
		return "ci@koderover.com"
	}
	return g.Email
}

// GetGithubHost returns github host
// By default it returns github.com
func (g *Git) GetGithubHost() string {
	if g.GithubHost == "" {
		return defaultGithubHost
	}
	return g.GithubHost
}

// GetGitlabHost returns gitlab host
// By default it returns gitlab.koderover.io
func (g *Git) GetGitlabHost() string {
	if g.GitlabHost == "" {
		return defaultGitlabHost
	}
	return g.GitlabHost
}

// SSHCloneURL returns SSH clone url
func (g *Git) SSHCloneURL(source, owner, name string) string {
	if strings.ToLower(source) == ProviderGitlab {
		return fmt.Sprintf("git@%s:%s/%s.git", g.GetGitlabHost(), owner, name)
	}
	return fmt.Sprintf("git@%s:%s/%s.git", g.GetGithubHost(), owner, name)
}

// HTTPSCloneURL returns HTTPS clone url
func (g *Git) HTTPSCloneURL(source, token, owner, name string) string {
	if strings.ToLower(source) == ProviderGitlab {
		return fmt.Sprintf("https://%s/%s/%s.git", g.GetGitlabHost(), owner, name)
	} else if strings.ToLower(source) == ProviderGitee {
		return fmt.Sprintf("https://%s:%s@%s/%s/%s.git", OauthTokenPrefix, token, "gitee.com", owner, name)
	}
	//return fmt.Sprintf("https://x-access-token:%s@%s/%s/%s.git", g.GetInstallationToken(owner), g.GetGithubHost(), owner, name)
	return fmt.Sprintf("https://x-access-token:%s@%s/%s/%s.git", token, g.GetGithubHost(), owner, name)
}

// SSHCloneURL returns Oauth clone url
// e.g.
//https://oauth2:ACCESS_TOKEN@somegitlab.com/owner/name.git
func (g *Git) OAuthCloneURL(source, token, address, owner, name, scheme string) string {
	if strings.ToLower(source) == ProviderGitlab || strings.ToLower(source) == ProviderOther {
		// address 需要传过来
		return fmt.Sprintf("%s://%s:%s@%s/%s/%s.git", scheme, OauthTokenPrefix, token, address, owner, name)
	}
	//	GITHUB
	return "github"
}

// WriteGithubSSHFile ...
func (g *Git) WriteGithubSSHFile() error {
	if g.GithubSSHKey == "" {
		return nil
	}

	dec, err := base64.StdEncoding.DecodeString(g.GithubSSHKey)
	if err != nil {
		return err
	}
	file := path.Join(config.Home(), "/.ssh/id_rsa.github")
	return ioutil.WriteFile(file, dec, 0400)
}

// WriteGitlabSSHFile ...
func (g *Git) WriteGitlabSSHFile() error {
	if g.GitlabSSHKey == "" {
		return nil
	}

	dec, err := base64.StdEncoding.DecodeString(g.GitlabSSHKey)
	if err != nil {
		return err
	}
	file := path.Join(config.Home(), "/.ssh/id_rsa.gitlab")
	return ioutil.WriteFile(file, dec, 0400)
}

// WriteKnownHostFile ...
func (g *Git) WriteKnownHostFile() error {
	if g.GitKnownHost == "" {
		return nil
	}

	file := path.Join(config.Home(), "/.ssh/known_hosts")
	return ioutil.WriteFile(file, []byte(g.GitKnownHost), 0600)
}

const (
	githubKeyCfg    = "Host %s\nIdentityFile ~/.ssh/id_rsa.github\n"
	gitlabKeyCfg    = "Host %s\nIdentityFile ~/.ssh/id_rsa.gitlab\n"
	hostKeyChecking = "HOST *\nStrictHostKeyChecking=no\nUserKnownHostsFile=/dev/null\n"
	proxyCmd        = "ProxyCommand nc -x %s %%h %%p\n"
)

// WriteSSHConfigFile ...
func (g *Git) WriteSSHConfigFile(proxy *Proxy) error {

	if proxy == nil {
		return nil
	}

	github := fmt.Sprintf(githubKeyCfg, g.GetGithubHost())

	if proxy.EnableRepoProxy && proxy.Type == "socks5" {
		github = github + fmt.Sprintf(proxyCmd, proxy.GetProxyURL())
	}

	gitlab := fmt.Sprintf(gitlabKeyCfg, g.GetGitlabHost())

	out := fmt.Sprintf("%s\n%s\n%s", hostKeyChecking, github, gitlab)

	file := path.Join(config.Home(), "/.ssh/config")
	return ioutil.WriteFile(file, []byte(out), 0600)
}<|MERGE_RESOLUTION|>--- conflicted
+++ resolved
@@ -262,28 +262,11 @@
 
 // Repo ...
 type Repo struct {
-<<<<<<< HEAD
-	Source       string `yaml:"source"`
-	Address      string `yaml:"address"`
-	Owner        string `yaml:"owner"`
-	Namespace    string `yaml:"namespace"`
-	Name         string `yaml:"name"`
-	RemoteName   string `yaml:"remote_name"`
-	Branch       string `yaml:"branch"`
-	PR           int    `yaml:"pr"`
-	Tag          string `yaml:"tag"`
-	CheckoutPath string `yaml:"checkout_path"`
-	SubModules   bool   `yaml:"submodules"`
-	OauthToken   string `yaml:"oauthToken"`
-	User         string `yaml:"username"`
-	Password     string `yaml:"password"`
-	CheckoutRef  string `yaml:"checkout_ref"`
-	EnableProxy  bool   `yaml:"enable_proxy"`
-=======
 	Source             string         `yaml:"source"`
 	Address            string         `yaml:"address"`
 	Owner              string         `yaml:"owner"`
 	Name               string         `yaml:"name"`
+	Namespace          string         `yaml:"namespace"`
 	RemoteName         string         `yaml:"remote_name"`
 	Branch             string         `yaml:"branch"`
 	PR                 int            `yaml:"pr"`
@@ -299,7 +282,6 @@
 	AuthType           types.AuthType `yaml:"auth_type,omitempty"`
 	SSHKey             string         `yaml:"ssh_key,omitempty"`
 	PrivateAccessToken string         `yaml:"private_access_token,omitempty"`
->>>>>>> f8479ba6
 }
 
 // PRRef returns refs format

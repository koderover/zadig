--- conflicted
+++ resolved
@@ -117,15 +117,9 @@
 	}
 
 	switch resource {
-<<<<<<< HEAD
-	case ResourceTypeWorkflow:
-		hasPermission = checkWorkflowPermission(collabInstance.Workflows, resourceName, action)
-	case ResourceTypeEnvironment:
-=======
 	case types.ResourceTypeWorkflow:
 		hasPermission = checkWorkflowPermission(collabInstance.Workflows, resourceName, action)
 	case types.ResourceTypeEnvironment:
->>>>>>> 701a4537
 		hasPermission = checkEnvPermission(collabInstance.Products, resourceName, action)
 	default:
 		return
@@ -133,19 +127,11 @@
 	return
 }
 
-<<<<<<< HEAD
-func checkWorkflowPermission(list []models.WorkflowCIItem, resourceName, action string) bool {
-	for _, workflow := range list {
-		if workflow.Name == resourceName {
-			for _, verb := range workflow.Verbs {
-				if action == verb {
-=======
 func checkWorkflowPermission(list []models.WorkflowCIItem, workflowName, action string) bool {
 	for _, workflow := range list {
 		if workflow.Name == workflowName {
 			for _, verb := range workflow.Verbs {
 				if verb == action {
->>>>>>> 701a4537
 					return true
 				}
 			}
@@ -154,19 +140,11 @@
 	return false
 }
 
-<<<<<<< HEAD
-func checkEnvPermission(list []models.ProductCIItem, resourceName, action string) bool {
-	for _, env := range list {
-		if env.Name == resourceName {
-			for _, verb := range env.Verbs {
-				if action == verb {
-=======
 func checkEnvPermission(list []models.ProductCIItem, envName, action string) bool {
 	for _, env := range list {
 		if env.Name == envName {
 			for _, verb := range env.Verbs {
 				if verb == action {
->>>>>>> 701a4537
 					return true
 				}
 			}

/*
Copyright 2023 The KodeRover Authors.

Licensed under the Apache License, Version 2.0 (the "License");
you may not use this file except in compliance with the License.
You may obtain a copy of the License at

    http://www.apache.org/licenses/LICENSE-2.0

Unless required by applicable law or agreed to in writing, software
distributed under the License is distributed on an "AS IS" BASIS,
WITHOUT WARRANTIES OR CONDITIONS OF ANY KIND, either express or implied.
See the License for the specific language governing permissions and
limitations under the License.
*/

package user

import (
	"fmt"

	"github.com/gin-gonic/gin"
	commonutil "github.com/koderover/zadig/v2/pkg/microservice/aslan/core/common/util"
	"github.com/koderover/zadig/v2/pkg/microservice/user/core/service/permission"
	internalhandler "github.com/koderover/zadig/v2/pkg/shared/handler"
	e "github.com/koderover/zadig/v2/pkg/tool/errors"
)

type createUserGroupReq struct {
	Name        string   `json:"name"`
	Description string   `json:"description"`
	UIDs        []string `json:"uids"`
}

func CreateUserGroup(c *gin.Context) {
	ctx := internalhandler.NewContext(c)
	defer func() { internalhandler.JSONResponse(c, ctx) }()

	// this is local, so we simply generate user auth info from service
	err := GenerateUserAuthInfo(ctx)
	if err != nil {
		ctx.UnAuthorized = true
		ctx.Err = fmt.Errorf("failed to generate user authorization info, error: %s", err)
		return
	}

	// user needs to be an admin to create user groups
	if !ctx.Resources.IsSystemAdmin {
		ctx.Logger.Errorf("user %s is not system admin, cannot create user groups", ctx.UserID)
		ctx.UnAuthorized = true
		return
	}

	req := new(createUserGroupReq)
	err = c.BindJSON(req)
	if err != nil {
		ctx.Err = e.ErrInvalidParam
		return
	}

	if err = commonutil.CheckZadigEnterpriseLicense(); err != nil {
		ctx.Err = err
		return
	}

	ctx.Err = permission.CreateUserGroup(req.Name, req.Description, req.UIDs, ctx.Logger)
}

type listUserGroupsReq struct {
	PageNum  int    `json:"page_num"  form:"page_num"`
	PageSize int    `json:"page_size" form:"page_size"`
	Name     string `json:"name"      form:"name"`
	Uid      string `json:"uid"       form:"uid"`
}

type openAPIListUserGroupReq struct {
	PageNum  int    `json:"page_num"  form:"pageNum"`
	PageSize int    `json:"page_size" form:"pageSize"`
	Name     string `json:"name"      form:"name"`
}

type listUserGroupResp struct {
	GroupList []*permission.UserGroupResp `json:"group_list"`
	Count     int64                       `json:"total"`
}

func OpenApiListUserGroups(c *gin.Context) {
	ctx := internalhandler.NewContext(c)
	defer func() { internalhandler.JSONResponse(c, ctx) }()

	err := GenerateUserAuthInfo(ctx)
	if err != nil {
		ctx.UnAuthorized = true
		ctx.Err = fmt.Errorf("failed to generate user authorization info, error: %s", err)
		return
	}

	if !ctx.Resources.IsSystemAdmin {
		ctx.UnAuthorized = true
		return
	}

	// everyone can list user groups
	query := new(openAPIListUserGroupReq)
	err = c.BindQuery(&query)
	if err != nil {
		ctx.Err = e.ErrInvalidParam
		return
	}

	err = commonutil.CheckZadigEnterpriseLicense()
	if err != nil {
		ctx.Err = err
		return
	}

	groupList, count, err := permission.ListUserGroups(query.Name, query.PageNum, query.PageSize, ctx.Logger)
	if err != nil {
		ctx.Err = err
		return
	}

	ctx.Resp = &listUserGroupResp{
		GroupList: groupList,
		Count:     count,
	}
}

func ListUserGroups(c *gin.Context) {
	ctx := internalhandler.NewContext(c)
	defer func() { internalhandler.JSONResponse(c, ctx) }()

	// everyone can list user groups
	query := new(listUserGroupsReq)
	err := c.BindQuery(&query)
	if err != nil {
		ctx.Err = e.ErrInvalidParam
		return
	}

<<<<<<< HEAD
	if len(query.Uid) > 0 {
		groupList, count, err := permission.ListUserGroupsByUid(query.Uid, ctx.Logger)

		if err != nil {
			ctx.Err = err
			return
		}

		ctx.Resp = &listUserGroupResp{
			GroupList: groupList,
			Count:     count,
		}
	} else {
		groupList, count, err := permission.ListUserGroups(query.Name, query.PageNum, query.PageSize, ctx.Logger)

		if err != nil {
			ctx.Err = err
			return
		}

		ctx.Resp = &listUserGroupResp{
			GroupList: groupList,
			Count:     count,
		}
=======
	if query.PageNum == 0 {
		query.PageNum = 1
	}

	if query.PageSize == 0 {
		query.PageSize = 200
	}

	groupList, count, err := permission.ListUserGroups(query.Name, query.PageNum, query.PageSize, ctx.Logger)

	if err != nil {
		ctx.Err = err
		return
	}

	ctx.Resp = &listUserGroupResp{
		GroupList: groupList,
		Count:     count,
>>>>>>> 67693678
	}
}

func GetUserGroup(c *gin.Context) {
	ctx := internalhandler.NewContext(c)
	defer func() { internalhandler.JSONResponse(c, ctx) }()

	// this is local, so we simply generate user auth info from service
	err := GenerateUserAuthInfo(ctx)
	if err != nil {
		ctx.UnAuthorized = true
		ctx.Err = fmt.Errorf("failed to generate user authorization info, error: %s", err)
		return
	}

	// user needs to be an admin to see user group details
	if !ctx.Resources.IsSystemAdmin {
		ctx.Logger.Errorf("user %s is not system admin, cannot get user group detail", ctx.UserID)
		ctx.UnAuthorized = true
		return
	}

	groupID := c.Param("id")

	ctx.Resp, ctx.Err = permission.GetUserGroup(groupID, ctx.Logger)
}

func UpdateUserGroupInfo(c *gin.Context) {
	ctx := internalhandler.NewContext(c)
	defer func() { internalhandler.JSONResponse(c, ctx) }()

	// this is local, so we simply generate user auth info from service
	err := GenerateUserAuthInfo(ctx)
	if err != nil {
		ctx.UnAuthorized = true
		ctx.Err = fmt.Errorf("failed to generate user authorization info, error: %s", err)
		return
	}

	// user needs to be an admin to see update user groups
	if !ctx.Resources.IsSystemAdmin {
		ctx.Logger.Errorf("user %s is not system admin, cannot update user groups", ctx.UserID)
		ctx.UnAuthorized = true
		return
	}

	groupID := c.Param("id")

	req := new(createUserGroupReq)
	if err := c.BindJSON(req); err != nil {
		ctx.Err = e.ErrInvalidParam
		return
	}

	if err = commonutil.CheckZadigEnterpriseLicense(); err != nil {
		ctx.Err = err
		return
	}

	ctx.Err = permission.UpdateUserGroupInfo(groupID, req.Name, req.Description, ctx.Logger)
}

func DeleteUserGroup(c *gin.Context) {
	ctx := internalhandler.NewContext(c)
	defer func() { internalhandler.JSONResponse(c, ctx) }()

	// this is local, so we simply generate user auth info from service
	err := GenerateUserAuthInfo(ctx)
	if err != nil {
		ctx.UnAuthorized = true
		ctx.Err = fmt.Errorf("failed to generate user authorization info, error: %s", err)
		return
	}

	// user needs to be an admin to see update user groups
	if !ctx.Resources.IsSystemAdmin {
		ctx.Logger.Errorf("user %s is not system admin, cannot delete user groups", ctx.UserID)
		ctx.UnAuthorized = true
		return
	}

	groupID := c.Param("id")

	ctx.Err = permission.DeleteUserGroup(groupID, ctx.Logger)
}

type bulkUserReq struct {
	UIDs []string `json:"uids"`
}

func BulkAddUserToUserGroup(c *gin.Context) {
	ctx := internalhandler.NewContext(c)
	defer func() { internalhandler.JSONResponse(c, ctx) }()

	// this is local, so we simply generate user auth info from service
	err := GenerateUserAuthInfo(ctx)
	if err != nil {
		ctx.UnAuthorized = true
		ctx.Err = fmt.Errorf("failed to generate user authorization info, error: %s", err)
		return
	}

	// user needs to be an admin to see update user groups
	if !ctx.Resources.IsSystemAdmin {
		ctx.Logger.Errorf("user %s is not system admin, cannot delete user groups", ctx.UserID)
		ctx.UnAuthorized = true
		return
	}

	groupID := c.Param("id")
	req := new(bulkUserReq)
	err = c.BindJSON(&req)
	if err != nil {
		ctx.Err = e.ErrInvalidParam
		return
	}

	if err = commonutil.CheckZadigEnterpriseLicense(); err != nil {
		ctx.Err = err
		return
	}

	ctx.Err = permission.BulkAddUserToUserGroup(groupID, req.UIDs, ctx.Logger)
}

func BulkRemoveUserFromUserGroup(c *gin.Context) {
	ctx := internalhandler.NewContext(c)
	defer func() { internalhandler.JSONResponse(c, ctx) }()

	// this is local, so we simply generate user auth info from service
	err := GenerateUserAuthInfo(ctx)
	if err != nil {
		ctx.UnAuthorized = true
		ctx.Err = fmt.Errorf("failed to generate user authorization info, error: %s", err)
		return
	}

	// user needs to be an admin to see update user groups
	if !ctx.Resources.IsSystemAdmin {
		ctx.Logger.Errorf("user %s is not system admin, cannot delete user groups", ctx.UserID)
		ctx.UnAuthorized = true
		return
	}

	groupID := c.Param("id")
	req := new(bulkUserReq)
	err = c.BindJSON(&req)
	if err != nil {
		ctx.Err = e.ErrInvalidParam
		return
	}

	if err = commonutil.CheckZadigEnterpriseLicense(); err != nil {
		ctx.Err = err
		return
	}

	ctx.Err = permission.BulkRemoveUserFromUserGroup(groupID, req.UIDs, ctx.Logger)
}<|MERGE_RESOLUTION|>--- conflicted
+++ resolved
@@ -137,8 +137,15 @@
 		ctx.Err = e.ErrInvalidParam
 		return
 	}
-
-<<<<<<< HEAD
+  
+  if query.PageNum == 0 {
+		query.PageNum = 1
+	}
+
+	if query.PageSize == 0 {
+		query.PageSize = 200
+	}
+
 	if len(query.Uid) > 0 {
 		groupList, count, err := permission.ListUserGroupsByUid(query.Uid, ctx.Logger)
 
@@ -163,27 +170,7 @@
 			GroupList: groupList,
 			Count:     count,
 		}
-=======
-	if query.PageNum == 0 {
-		query.PageNum = 1
-	}
-
-	if query.PageSize == 0 {
-		query.PageSize = 200
-	}
-
-	groupList, count, err := permission.ListUserGroups(query.Name, query.PageNum, query.PageSize, ctx.Logger)
-
-	if err != nil {
-		ctx.Err = err
-		return
-	}
-
-	ctx.Resp = &listUserGroupResp{
-		GroupList: groupList,
-		Count:     count,
->>>>>>> 67693678
-	}
+  }
 }
 
 func GetUserGroup(c *gin.Context) {

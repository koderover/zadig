--- conflicted
+++ resolved
@@ -45,16 +45,13 @@
 	{
 		codehosts.GET("", ListCodeHost)
 	}
-<<<<<<< HEAD
 	users := router.Group("users")
 	{
 		users.DELETE("/:id",DeleteUser)
 	}
-=======
 	downloads := router.Group("kubeconfig")
 	{
 		downloads.GET("", GetKubeConfig)
 	}
 
->>>>>>> 556f89f1
 }
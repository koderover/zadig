/*
Copyright 2021 The KodeRover Authors.

Licensed under the Apache License, Version 2.0 (the "License");
you may not use this file except in compliance with the License.
You may obtain a copy of the License at

    http://www.apache.org/licenses/LICENSE-2.0

Unless required by applicable law or agreed to in writing, software
distributed under the License is distributed on an "AS IS" BASIS,
WITHOUT WARRANTIES OR CONDITIONS OF ANY KIND, either express or implied.
See the License for the specific language governing permissions and
limitations under the License.
*/

package handler

import (
	"github.com/gin-gonic/gin"
)

type Router struct{}

func (*Router) Inject(router *gin.RouterGroup) {
	projects := router.Group("projects")
	{
<<<<<<< HEAD
		projects.GET("", ListProjects)
		projects.POST("", CreateProject)
=======
		projects.DELETE("/:name", DeleteProject)
		projects.GET("", ListProjects)
		projects.POST("", CreateProject)
		projects.PUT("/:name", UpdateProject)
>>>>>>> c9db56a0
	}

	workflows := router.Group("workflows")
	{
		workflows.GET("testName/:testName", ListTestWorkflows)
	}

	rolebindings := router.Group("rolebindings")
	{
		rolebindings.GET("", ListRoleBindings)
	}
}<|MERGE_RESOLUTION|>--- conflicted
+++ resolved
@@ -25,15 +25,10 @@
 func (*Router) Inject(router *gin.RouterGroup) {
 	projects := router.Group("projects")
 	{
-<<<<<<< HEAD
-		projects.GET("", ListProjects)
-		projects.POST("", CreateProject)
-=======
 		projects.DELETE("/:name", DeleteProject)
 		projects.GET("", ListProjects)
 		projects.POST("", CreateProject)
 		projects.PUT("/:name", UpdateProject)
->>>>>>> c9db56a0
 	}
 
 	workflows := router.Group("workflows")

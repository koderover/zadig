/*
Copyright 2022 The KodeRover Authors.

Licensed under the Apache License, Version 2.0 (the "License");
you may not use this file except in compliance with the License.
You may obtain a copy of the License at

    http://www.apache.org/licenses/LICENSE-2.0

Unless required by applicable law or agreed to in writing, software
distributed under the License is distributed on an "AS IS" BASIS,
WITHOUT WARRANTIES OR CONDITIONS OF ANY KIND, either express or implied.
See the License for the specific language governing permissions and
limitations under the License.
*/

package service

import (
	"fmt"
	"reflect"
	"time"

	"go.mongodb.org/mongo-driver/mongo"
	"go.uber.org/zap"
	"k8s.io/apimachinery/pkg/util/sets"

	"github.com/koderover/zadig/pkg/microservice/aslan/core/collaboration/config"
	"github.com/koderover/zadig/pkg/microservice/aslan/core/collaboration/repository/models"
	"github.com/koderover/zadig/pkg/microservice/aslan/core/collaboration/repository/mongodb"
	models2 "github.com/koderover/zadig/pkg/microservice/aslan/core/common/repository/models"
	templatemodels "github.com/koderover/zadig/pkg/microservice/aslan/core/common/repository/models/template"
	commonrepo "github.com/koderover/zadig/pkg/microservice/aslan/core/common/repository/mongodb"
	commonservice "github.com/koderover/zadig/pkg/microservice/aslan/core/common/service"
	service2 "github.com/koderover/zadig/pkg/microservice/aslan/core/environment/service"
	config2 "github.com/koderover/zadig/pkg/microservice/aslan/core/label/config"
	mongodb2 "github.com/koderover/zadig/pkg/microservice/aslan/core/label/repository/mongodb"
	"github.com/koderover/zadig/pkg/microservice/aslan/core/label/service"
	workflowservice "github.com/koderover/zadig/pkg/microservice/aslan/core/workflow/service/workflow"
	"github.com/koderover/zadig/pkg/setting"
	"github.com/koderover/zadig/pkg/shared/client/policy"
	"github.com/koderover/zadig/pkg/tool/log"
	"github.com/koderover/zadig/pkg/types"
)

type GetCollaborationUpdateResp struct {
	UpdateInstance []models.CollaborationInstance `json:"update_instance"`
	Update         []UpdateItem                   `json:"update"`
	New            []models.CollaborationMode     `json:"new"`
	Delete         []models.CollaborationInstance `json:"delete"`
}

type UpdateItem struct {
	CollaborationMode string     `json:"collaboration_mode"`
	PolicyName        string     `json:"policy_name"`
	DeployType        string     `json:"deploy_type"`
	DeleteSpec        DeleteSpec `json:"delete_spec"`
	UpdateSpec        UpdateSpec `json:"update_spec"`
	NewSpec           NewSpec    `json:"new_spec"`
}

type DeleteSpec struct {
	Workflows []models.WorkflowCIItem `json:"workflows"`
	Products  []models.ProductCIItem  `json:"products"`
}

type UpdateSpec struct {
	Workflows []UpdateWorkflowItem `json:"workflows"`
	Products  []UpdateProductItem  `json:"products"`
}

type NewSpec struct {
	Workflows []models.WorkflowCMItem `json:"workflows"`
	Products  []models.ProductCMItem  `json:"products"`
}

type UpdateWorkflowItem struct {
	Old models.WorkflowCIItem `json:"old"`
	New models.WorkflowCMItem `json:"new"`
}

type UpdateProductItem struct {
	Old models.ProductCIItem `json:"old"`
	New models.ProductCMItem `json:"new"`
}

type Workflow struct {
	CollaborationType config.CollaborationType `json:"collaboration_type"`
	BaseName          string                   `json:"base_name"`
	CollaborationMode string                   `json:"collaboration_mode"`
	Name              string                   `json:"name"`
	DisplayName       string                   `json:"display_name"`
	Description       string                   `json:"description"`
	WorkflowType      string                   `json:"workflow_type"`
}

type Product struct {
	CollaborationType config.CollaborationType `json:"collaboration_type"`
	BaseName          string                   `json:"base_name"`
	CollaborationMode string                   `json:"collaboration_mode"`
	Name              string                   `json:"name"`
	DeployType        string                   `json:"deploy_type"`
	//Vars              []*templatemodels.RenderKV        `json:"vars"`
	DefaultValues string                            `json:"default_values,omitempty"`
	ValuesData    *commonservice.ValuesDataArgs     `json:"valuesData,omitempty"`
	YamlData      *templatemodels.CustomYaml        `json:"yaml_data,omitempty"`
	ChartValues   []*commonservice.HelmSvcRenderArg `json:"chartValues,omitempty"`
	Services      []*commonservice.K8sSvcRenderArg  `json:"services"`
}

type GetCollaborationNewResp struct {
	Code     int64       `json:"code"`
	Workflow []*Workflow `json:"workflow"`
	Product  []*Product  `json:"product"`
	IfSync   bool        `json:"ifSync"`
}

type GetCollaborationDeleteResp struct {
	CommonWorkflows []string
	Workflows       []string
	Products        []string
}

func getUpdateWorkflowDiff(cmwMap map[string]models.WorkflowCMItem, ciwMap map[string]models.WorkflowCIItem) (
	[]UpdateWorkflowItem, []models.WorkflowCMItem, []models.WorkflowCIItem) {
	var updateWorkflowItems []UpdateWorkflowItem
	var newWorkflowItems []models.WorkflowCMItem
	var deleteWorkflowItems []models.WorkflowCIItem
	for name, cm := range cmwMap {
		if ci, ok := ciwMap[name]; ok {
			if !reflect.DeepEqual(cm.Verbs, ci.Verbs) || cm.CollaborationType != ci.CollaborationType {
				updateWorkflowItems = append(updateWorkflowItems, UpdateWorkflowItem{
					Old: ci,
					New: cm,
				})
			}
		} else {
			newWorkflowItems = append(newWorkflowItems, cm)
		}
	}
	for name, ci := range ciwMap {
		if _, ok := cmwMap[name]; !ok {
			deleteWorkflowItems = append(deleteWorkflowItems, ci)
		}
	}
	return updateWorkflowItems, newWorkflowItems, deleteWorkflowItems
}

func getUpdateProductDiff(cmpMap map[string]models.ProductCMItem, cipMap map[string]models.ProductCIItem) (
	[]UpdateProductItem, []models.ProductCMItem, []models.ProductCIItem) {
	var updateProductItems []UpdateProductItem
	var newProductItems []models.ProductCMItem
	var deleteProductItems []models.ProductCIItem
	for name, cm := range cmpMap {
		if ci, ok := cipMap[name]; ok {
			if !reflect.DeepEqual(cm.Verbs, ci.Verbs) || cm.CollaborationType != ci.CollaborationType {
				updateProductItems = append(updateProductItems, UpdateProductItem{
					Old: ci,
					New: cm,
				})
			}
		} else {
			newProductItems = append(newProductItems, cm)
		}
	}
	for name, ci := range cipMap {
		if _, ok := cmpMap[name]; !ok {
			deleteProductItems = append(deleteProductItems, ci)
		}
	}
	return updateProductItems, newProductItems, deleteProductItems
}

func getUpdateDiff(cm *models.CollaborationMode, ci *models.CollaborationInstance) UpdateItem {
	cmwMap := make(map[string]models.WorkflowCMItem)
	for _, workflow := range cm.Workflows {
		cmwMap[workflow.Name] = workflow
	}
	ciwMap := make(map[string]models.WorkflowCIItem)
	for _, workflow := range ci.Workflows {
		ciwMap[workflow.BaseName] = workflow
	}
	updateWorkflowItems, newWorkflowItems, deleteWorkflowItems := getUpdateWorkflowDiff(cmwMap, ciwMap)
	cmpMap := make(map[string]models.ProductCMItem)
	for _, product := range cm.Products {
		cmpMap[product.Name] = product
	}
	cipMap := make(map[string]models.ProductCIItem)
	for _, product := range ci.Products {
		cipMap[product.BaseName] = product
	}
	updateProductItems, newProductItems, deleteProductItems := getUpdateProductDiff(cmpMap, cipMap)
	return UpdateItem{
		CollaborationMode: cm.Name,
		PolicyName:        ci.PolicyName,
		DeployType:        cm.DeployType,
		NewSpec: NewSpec{
			Workflows: newWorkflowItems,
			Products:  newProductItems,
		},
		UpdateSpec: UpdateSpec{
			Workflows: updateWorkflowItems,
			Products:  updateProductItems,
		},
		DeleteSpec: DeleteSpec{
			Workflows: deleteWorkflowItems,
			Products:  deleteProductItems,
		},
	}
}

func buildPolicyName(projectName, mode, identityType, userName string) string {
	return projectName + "-" + mode + "-" + identityType + "-" + userName
}

func genCollaborationInstance(mode models.CollaborationMode, projectName, uid, identityType, userName string) *models.CollaborationInstance {
	var workflows []models.WorkflowCIItem
	for _, workflow := range mode.Workflows {
		name := workflow.Name
		if workflow.CollaborationType == config.CollaborationNew {
			name = buildName(workflow.Name, mode.Name, identityType, userName)
		}
		workflows = append(workflows, models.WorkflowCIItem{
			Name:              name,
			BaseName:          workflow.Name,
			Verbs:             workflow.Verbs,
			CollaborationType: workflow.CollaborationType,
			WorkflowType:      workflow.WorkflowType,
			DisplayName:       workflow.DisplayName,
		})
	}
	var products []models.ProductCIItem
	for _, product := range mode.Products {
		name := product.Name
		if product.CollaborationType == config.CollaborationNew {
			name = buildName(product.Name, mode.Name, identityType, userName)
		}
		products = append(products, models.ProductCIItem{
			Name:              name,
			BaseName:          product.Name,
			CollaborationType: product.CollaborationType,
			Verbs:             product.Verbs,
		})
	}
	return &models.CollaborationInstance{
		ProjectName:       mode.ProjectName,
		CollaborationName: mode.Name,
		UserUID:           uid,
		PolicyName:        buildPolicyName(projectName, mode.Name, identityType, userName),
		Revision:          mode.Revision,
		RecycleDay:        mode.RecycleDay,
		Workflows:         workflows,
		Products:          products,
		LastVisitTime:     time.Now().Unix(),
	}
}

func getDiff(cmMap map[string]*models.CollaborationMode, ciMap map[string]*models.CollaborationInstance, projectName,
	uid, identityType, userName string) (*GetCollaborationUpdateResp, error) {
	var updateItems []UpdateItem
	var updateInstance []models.CollaborationInstance
	var newItems []models.CollaborationMode
	var deleteItems []models.CollaborationInstance
	for name, cm := range cmMap {
		if ci, ok := ciMap[name]; ok {
			if cm.Revision < ci.Revision {
				return nil, fmt.Errorf("CollaborationMode:%s revision error", name)
			} else if cm.Revision > ci.Revision {
				updateItems = append(updateItems, getUpdateDiff(cm, ci))
				instance := genCollaborationInstance(*cm, projectName, uid, identityType, userName)
				updateInstance = append(updateInstance, *instance)
			}
		} else {
			newItems = append(newItems, *cm)
		}
	}
	for name, ci := range ciMap {
		if _, ok := cmMap[name]; !ok {
			deleteItems = append(deleteItems, *ci)
		}
	}
	return &GetCollaborationUpdateResp{
		UpdateInstance: updateInstance,
		Update:         updateItems,
		New:            newItems,
		Delete:         deleteItems,
	}, nil
}

func updateVisitTime(uid string, cis []*models.CollaborationInstance, logger *zap.SugaredLogger) error {
	for _, instance := range cis {
		instance.LastVisitTime = time.Now().Unix()
		err := mongodb.NewCollaborationInstanceColl().Update(uid, instance)
		if err != nil {
			logger.Errorf("syncInstance Update error, error msg:%s", err)
			return err
		}
	}
	return nil
}

func GetCollaborationUpdate(projectName, uid, identityType, userName string, logger *zap.SugaredLogger) (*GetCollaborationUpdateResp, error) {
	collaborations, err := mongodb.NewCollaborationModeColl().List(&mongodb.CollaborationModeListOptions{
		Projects: []string{projectName},
		Members:  []string{uid},
	})
	if err != nil {
		logger.Errorf("GetCollaborationUpdate error, err msg:%s", err)
		return nil, err
	}
	cmMap := make(map[string]*models.CollaborationMode)
	for _, collaboration := range collaborations {
		cmMap[collaboration.Name] = collaboration
	}
	collaborationInstances, err := mongodb.NewCollaborationInstanceColl().List(&mongodb.CollaborationInstanceFindOptions{
		ProjectName: projectName,
		UserUID:     []string{uid},
	})
	if err != nil {
		logger.Errorf("GetCollaborationInstance error, err msg:%s", err)
		return nil, err
	}
	ciMap := make(map[string]*models.CollaborationInstance)
	for _, instance := range collaborationInstances {
		ciMap[instance.CollaborationName] = instance
	}
	resp, err := getDiff(cmMap, ciMap, projectName, uid, identityType, userName)
	if err != nil {
		logger.Errorf("GetCollaborationUpdate error, err msg:%s", err)
		return nil, err
	}
	err = updateVisitTime(uid, collaborationInstances, logger)
	if err != nil {
		logger.Errorf("GetCollaborationUpdate updateVisitTime error, err msg:%s", err)
		return nil, err
	}
	return resp, nil
}

func buildName(baseName, modeName, identityType, userName string) string {
	return modeName + "-" + baseName + "-" + identityType + "-" + userName
}

func syncInstance(updateResp *GetCollaborationUpdateResp, projectName, identityType, userName, uid string,
	logger *zap.SugaredLogger) error {
	var instances []*models.CollaborationInstance
	modeInstanceMap := make(map[string]*models.CollaborationInstance)
	for _, mode := range updateResp.New {
		instance := genCollaborationInstance(mode, projectName, uid, identityType, userName)
		instances = append(instances, instance)
		modeInstanceMap[mode.Name] = instance
	}
	if len(instances) > 0 {
		err := mongodb.NewCollaborationInstanceColl().BulkCreate(instances)
		if err != nil {
			logger.Errorf("syncInstance BulkCreate error, error msg:%s", err)
			return err
		}
	}
	for _, instance := range updateResp.UpdateInstance {
		err := mongodb.NewCollaborationInstanceColl().Update(uid, &instance)
		if err != nil {
			logger.Errorf("syncInstance Update error, error msg:%s", err)
			return err
		}
	}
	var findOpts []mongodb.CollaborationInstanceFindOptions
	for _, instance := range updateResp.Delete {
		findOpts = append(findOpts, mongodb.CollaborationInstanceFindOptions{
			Name:        instance.CollaborationName,
			ProjectName: instance.ProjectName,
			UserUID:     []string{instance.UserUID},
		})
	}
	return mongodb.NewCollaborationInstanceColl().BulkDelete(mongodb.CollaborationInstanceListOptions{
		FindOpts: findOpts,
	})
}

func buildPolicyDescription(mode, userName string) string {
	return mode + " " + userName + " 的权限"
}

func buildPolicybindingName(uid, policyName, projectName string) string {
	return uid + "-" + policyName + "-" + projectName
}

func syncPolicy(updateResp *GetCollaborationUpdateResp, projectName, identityType, userName, uid string,
	logger *zap.SugaredLogger) error {
	var policies []*types.Policy
	var policyBindings []*policy.PolicyBinding
	for _, mode := range updateResp.New {
		var rules []*types.Rule

		policyName := buildPolicyName(projectName, mode.Name, identityType, userName)

		for _, workflow := range mode.Workflows {
<<<<<<< HEAD
			if workflow.WorkflowType != "" {
				rules = append(rules, &types.Rule{
					Verbs:     workflow.Verbs,
					Kind:      "resource",
					Resources: []string{string(config2.ResourceTypeWorkflow)},
					MatchAttributes: []types.MatchAttribute{
						{
							Key:   "policy",
							Value: buildLabelValue(projectName, mode.Name, identityType, userName, string(config2.ResourceTypeCommonWorkflow), workflow.Name),
						},
					},
				})
			} else {
				rules = append(rules, &types.Rule{
					Verbs:     workflow.Verbs,
					Kind:      "resource",
					Resources: []string{string(config2.ResourceTypeWorkflow)},
					MatchAttributes: []types.MatchAttribute{
						{
							Key:   "policy",
							Value: buildLabelValue(projectName, mode.Name, identityType, userName, string(config2.ResourceTypeWorkflow), workflow.Name),
						},
=======
			rules = append(rules, &types.Rule{
				Verbs:     workflow.Verbs,
				Kind:      "resource",
				Resources: []string{string(config2.ResourceTypeWorkflow)},
				MatchAttributes: []types.MatchAttribute{
					{
						Key:   "policy",
						Value: buildLabelValue(projectName, mode.Name, identityType, userName, config2.GetWorkflowResourceType(workflow.WorkflowType), workflow.Name),
>>>>>>> 136898ab
					},
				},
			})
		}
		for _, product := range mode.Products {
			rules = append(rules, &types.Rule{
				Verbs:     product.Verbs,
				Kind:      "resource",
				Resources: []string{string(config2.ResourceTypeEnvironment)},
				MatchAttributes: []types.MatchAttribute{
					{
						Key:   "policy",
						Value: buildLabelValue(projectName, mode.Name, identityType, userName, string(config2.ResourceTypeEnvironment), product.Name),
					},
				},
			})
		}
		policies = append(policies, &types.Policy{
			Name:        policyName,
			UpdateTime:  time.Now().Unix(),
			Description: buildPolicyDescription(mode.Name, userName),
			Rules:       rules,
		})
		policyBindings = append(policyBindings, &policy.PolicyBinding{
			Name:   buildPolicybindingName(uid, policyName, projectName),
			UID:    uid,
			Policy: policyName,
			Preset: false,
			Type:   setting.ResourceTypeSystem,
		})
	}
	if len(policies) > 0 {
		err := policy.NewDefault().CreatePolicies(projectName, policy.CreatePoliciesArgs{
			Policies: policies,
		})
		if err != nil {
			logger.Errorf("syncPolicy error, error msg:%s", err)
			return err
		}
	}
	if len(policyBindings) > 0 {
		err := policy.NewDefault().CreatePolicyBinding(projectName, policyBindings)
		if err != nil {
			logger.Errorf("syncPolicyBindings error, error msg:%s", err)
			return err
		}
	}
	var updatePolicies []*types.Policy
	for _, instance := range updateResp.UpdateInstance {
		var rules []*types.Rule
		for _, workflow := range instance.Workflows {
<<<<<<< HEAD
			if workflow.WorkflowType != "" {
				rules = append(rules, &types.Rule{
					Verbs:     workflow.Verbs,
					Kind:      "resource",
					Resources: []string{string(config2.ResourceTypeWorkflow)},
					MatchAttributes: []types.MatchAttribute{
						{
							Key:   "policy",
							Value: buildLabelValue(projectName, instance.CollaborationName, identityType, userName, string(config2.ResourceTypeCommonWorkflow), workflow.BaseName),
						},
					},
				})
			} else {
				rules = append(rules, &types.Rule{
					Verbs:     workflow.Verbs,
					Kind:      "resource",
					Resources: []string{string(config2.ResourceTypeWorkflow)},
					MatchAttributes: []types.MatchAttribute{
						{
							Key:   "policy",
							Value: buildLabelValue(projectName, instance.CollaborationName, identityType, userName, string(config2.ResourceTypeWorkflow), workflow.BaseName),
						},
=======
			rules = append(rules, &types.Rule{
				Verbs:     workflow.Verbs,
				Kind:      "resource",
				Resources: []string{string(config2.ResourceTypeWorkflow)},
				MatchAttributes: []types.MatchAttribute{
					{
						Key:   "policy",
						Value: buildLabelValue(projectName, instance.CollaborationName, identityType, userName, config2.GetWorkflowResourceType(workflow.WorkflowType), workflow.BaseName),
>>>>>>> 136898ab
					},
				},
			})
		}
		for _, product := range instance.Products {
			rules = append(rules, &types.Rule{
				Verbs:     product.Verbs,
				Kind:      "resource",
				Resources: []string{string(config2.ResourceTypeEnvironment)},
				MatchAttributes: []types.MatchAttribute{
					{
						Key:   "policy",
						Value: buildLabelValue(projectName, instance.CollaborationName, identityType, userName, string(config2.ResourceTypeEnvironment), product.BaseName),
					},
				},
			})
		}
		updatePolicies = append(updatePolicies, &types.Policy{
			Name:        instance.PolicyName,
			Description: buildPolicyDescription(instance.CollaborationName, userName),
			UpdateTime:  time.Now().Unix(),
			Rules:       rules,
		})
	}
	for _, updatePolicy := range updatePolicies {
		err := policy.NewDefault().UpdatePolicy(projectName, updatePolicy)
		if err != nil {
			return err
		}
	}
	var deletePolicies []string
	var deletePolicybindings []string
	for _, instance := range updateResp.Delete {
		deletePolicies = append(deletePolicies, instance.PolicyName)
		deletePolicybindings = append(deletePolicybindings, buildPolicybindingName(uid, instance.PolicyName, projectName))
	}
	if len(deletePolicies) > 0 {
		err := policy.NewDefault().DeletePolicies(projectName, policy.DeletePoliciesArgs{
			Names: deletePolicies,
		})
		if err != nil {
			return err
		}
	}
	if len(deletePolicybindings) > 0 {
		err := policy.NewDefault().DeletePolicyBindings(deletePolicybindings, projectName)
		if err != nil {
			return err
		}
	}
	return nil
}

func buildLabelValue(projectName, mode, identityType, userName, resourceType, resourceName string) string {
	return projectName + "-" + mode + "-" + identityType + "-" + userName + "-" + resourceType + "-" + resourceName
}

func syncLabel(updateResp *GetCollaborationUpdateResp, projectName, identityType, userName string, logger *zap.SugaredLogger) error {
	var labels []mongodb2.Label
	var deleteLabels []mongodb2.Label
	var newBindings []*mongodb2.LabelBinding
	var deleteBindings []*mongodb2.LabelBinding
	for _, mode := range updateResp.New {
		for _, workflow := range mode.Workflows {
<<<<<<< HEAD
			if workflow.WorkflowType != "" {
				labels = append(labels, mongodb2.Label{
					Key: "policy",
					Value: buildLabelValue(projectName, mode.Name, identityType, userName,
						string(config2.ResourceTypeCommonWorkflow), workflow.Name),
					Type:        setting.ResourceTypeSystem,
					ProjectName: projectName,
				})
			} else {
				labels = append(labels, mongodb2.Label{
					Key: "policy",
					Value: buildLabelValue(projectName, mode.Name, identityType, userName,
						string(config2.ResourceTypeWorkflow), workflow.Name),
					Type:        setting.ResourceTypeSystem,
					ProjectName: projectName,
				})
			}
=======
			labels = append(labels, mongodb2.Label{
				Key: "policy",
				Value: buildLabelValue(projectName, mode.Name, identityType, userName,
					config2.GetWorkflowResourceType(workflow.WorkflowType), workflow.Name),
				Type:        setting.ResourceTypeSystem,
				ProjectName: projectName,
			})
>>>>>>> 136898ab
		}
		for _, product := range mode.Products {
			labels = append(labels, mongodb2.Label{
				Key: "policy",
				Value: buildLabelValue(projectName, mode.Name, identityType, userName,
					string(config2.ResourceTypeEnvironment), product.Name),
				Type:        setting.ResourceTypeSystem,
				ProjectName: projectName,
			})
		}
	}
	for _, item := range updateResp.Update {
		for _, workflow := range item.NewSpec.Workflows {
<<<<<<< HEAD
			if workflow.WorkflowType != "" {
				labels = append(labels, mongodb2.Label{
					Key: "policy",
					Value: buildLabelValue(projectName, item.CollaborationMode, identityType, userName,
						string(config2.ResourceTypeCommonWorkflow), workflow.Name),
					Type:        setting.ResourceTypeSystem,
					ProjectName: projectName,
				})
			} else {
				labels = append(labels, mongodb2.Label{
					Key: "policy",
					Value: buildLabelValue(projectName, item.CollaborationMode, identityType, userName,
						string(config2.ResourceTypeWorkflow), workflow.Name),
					Type:        setting.ResourceTypeSystem,
					ProjectName: projectName,
				})
			}
=======
			labels = append(labels, mongodb2.Label{
				Key: "policy",
				Value: buildLabelValue(projectName, item.CollaborationMode, identityType, userName,
					config2.GetWorkflowResourceType(workflow.WorkflowType), workflow.Name),
				Type:        setting.ResourceTypeSystem,
				ProjectName: projectName,
			})
>>>>>>> 136898ab
		}
		for _, product := range item.NewSpec.Products {
			labels = append(labels, mongodb2.Label{
				Key: "policy",
				Value: buildLabelValue(projectName, item.CollaborationMode, identityType, userName,
					string(config2.ResourceTypeEnvironment), product.Name),
				Type:        setting.ResourceTypeSystem,
				ProjectName: projectName,
			})
		}
		for _, workflow := range item.DeleteSpec.Workflows {
<<<<<<< HEAD
			if workflow.WorkflowType != "" {
				deleteLabels = append(deleteLabels, mongodb2.Label{
					Key: "policy",
					Value: buildLabelValue(projectName, item.CollaborationMode, identityType, userName,
						string(config2.ResourceTypeCommonWorkflow), workflow.BaseName),
					Type:        setting.ResourceTypeSystem,
					ProjectName: projectName,
				})
			} else {
				deleteLabels = append(deleteLabels, mongodb2.Label{
					Key: "policy",
					Value: buildLabelValue(projectName, item.CollaborationMode, identityType, userName,
						string(config2.ResourceTypeWorkflow), workflow.BaseName),
					Type:        setting.ResourceTypeSystem,
					ProjectName: projectName,
				})
			}
=======
			deleteLabels = append(deleteLabels, mongodb2.Label{
				Key: "policy",
				Value: buildLabelValue(projectName, item.CollaborationMode, identityType, userName,
					config2.GetWorkflowResourceType(workflow.WorkflowType), workflow.BaseName),
				Type:        setting.ResourceTypeSystem,
				ProjectName: projectName,
			})
>>>>>>> 136898ab
		}
		for _, product := range item.DeleteSpec.Products {
			deleteLabels = append(deleteLabels, mongodb2.Label{
				Key: "policy",
				Value: buildLabelValue(projectName, item.CollaborationMode, identityType, userName,
					string(config2.ResourceTypeEnvironment), product.BaseName),
				Type:        setting.ResourceTypeSystem,
				ProjectName: projectName,
			})
		}

	}
	for _, instance := range updateResp.Delete {
		for _, workflow := range instance.Workflows {
<<<<<<< HEAD
			if workflow.WorkflowType != "" {
				deleteLabels = append(deleteLabels, mongodb2.Label{
					Key: "policy",
					Value: buildLabelValue(projectName, instance.CollaborationName, identityType, userName,
						string(config2.ResourceTypeCommonWorkflow), workflow.BaseName),
					Type: setting.ResourceTypeSystem,
				})
			} else {
				deleteLabels = append(deleteLabels, mongodb2.Label{
					Key: "policy",
					Value: buildLabelValue(projectName, instance.CollaborationName, identityType, userName,
						string(config2.ResourceTypeWorkflow), workflow.BaseName),
					Type: setting.ResourceTypeSystem,
				})
			}
=======
			deleteLabels = append(deleteLabels, mongodb2.Label{
				Key: "policy",
				Value: buildLabelValue(projectName, instance.CollaborationName, identityType, userName,
					config2.GetWorkflowResourceType(workflow.WorkflowType), workflow.BaseName),
				Type: setting.ResourceTypeSystem,
			})
>>>>>>> 136898ab
		}
		for _, product := range instance.Products {
			deleteLabels = append(deleteLabels, mongodb2.Label{
				Key: "policy",
				Value: buildLabelValue(projectName, instance.CollaborationName, identityType, userName,
					string(config2.ResourceTypeEnvironment), product.BaseName),
				Type: setting.ResourceTypeSystem,
			})
		}
	}
	var err error
	if len(labels) > 0 {
		_, err := service.CreateLabels(&service.CreateLabelsArgs{
			Labels: labels,
		}, userName)

		if err != nil {
			logger.Errorf("create labels error, error msg:%s", err)
			return err
		}
	}

	if len(deleteLabels) > 0 {
		resp, err := service.ListLabels(&service.ListLabelsArgs{
			Labels: deleteLabels,
		})
		if err != nil {
			return err
		}
		if len(resp.Labels) != len(deleteLabels) {
			return fmt.Errorf("deletelabels not exist,%v:%v", resp.Labels, deleteLabels)
		}
		var ids []string
		for _, label := range resp.Labels {
			ids = append(ids, label.ID.Hex())
		}
		err = service.DeleteLabels(ids, true, userName, logger)
		if err != nil {
			logger.Errorf("delete labels error, error msg:%s", err)
			return err
		}
	}

	for _, item := range updateResp.Update {
		for _, workflow := range item.UpdateSpec.Workflows {
<<<<<<< HEAD
			if workflow.New.WorkflowType != "" {
				labels = append(labels, mongodb2.Label{
					Key:   "policy",
					Value: buildLabelValue(projectName, item.CollaborationMode, identityType, userName, string(config2.ResourceTypeCommonWorkflow), workflow.New.Name),
					Type:  setting.ResourceTypeSystem,
				})
			} else {
				labels = append(labels, mongodb2.Label{
					Key:   "policy",
					Value: buildLabelValue(projectName, item.CollaborationMode, identityType, userName, string(config2.ResourceTypeWorkflow), workflow.New.Name),
					Type:  setting.ResourceTypeSystem,
				})
			}
=======
			labels = append(labels, mongodb2.Label{
				Key:   "policy",
				Value: buildLabelValue(projectName, item.CollaborationMode, identityType, userName, config2.GetWorkflowResourceType(workflow.New.WorkflowType), workflow.New.Name),
				Type:  setting.ResourceTypeSystem,
			})
>>>>>>> 136898ab
		}
		for _, product := range item.UpdateSpec.Products {
			labels = append(labels, mongodb2.Label{
				Key:   "policy",
				Value: buildLabelValue(projectName, item.CollaborationMode, identityType, userName, string(config2.ResourceTypeEnvironment), product.New.Name),
				Type:  setting.ResourceTypeSystem,
			})
		}

	}
	labelIdMap := make(map[string]string)
	if len(labels) > 0 {
		labelListResp, err := service.ListLabels(&service.ListLabelsArgs{
			Labels: labels,
		})
		if err != nil {
			return err
		}
		if labelListResp == nil {
			return fmt.Errorf("label not exist %v", labels)
		}
		if len(labelListResp.Labels) != len(labels) {
			return fmt.Errorf("label not exist %v:%v", labels, labelListResp.Labels)
		}

		for _, label := range labelListResp.Labels {
			labelIdMap[service.BuildLabelString(label.Key, label.Value)] = label.ID.Hex()
		}

	}

	for _, mode := range updateResp.New {
		for _, workflow := range mode.Workflows {
<<<<<<< HEAD
			var labelValue string
			if workflow.WorkflowType != "" {
				labelValue = buildLabelValue(projectName, mode.Name, identityType, userName, string(config2.ResourceTypeCommonWorkflow), workflow.Name)
			} else {
				labelValue = buildLabelValue(projectName, mode.Name, identityType, userName, string(config2.ResourceTypeWorkflow), workflow.Name)
			}
=======
			labelValue := buildLabelValue(projectName, mode.Name, identityType, userName, config2.GetWorkflowResourceType(workflow.WorkflowType), workflow.Name)
>>>>>>> 136898ab
			labelId, ok := labelIdMap[service.BuildLabelString("policy", labelValue)]
			if !ok {
				return fmt.Errorf("label:%s not exist", labelValue)
			}
			name := workflow.Name
			if workflow.CollaborationType == config.CollaborationNew {
				name = buildName(workflow.Name, mode.Name, identityType, userName)
			}
<<<<<<< HEAD
			if workflow.WorkflowType != "" {
				newBindings = append(newBindings, &mongodb2.LabelBinding{
					LabelID: labelId,
					Resource: mongodb2.Resource{
						Name:        name,
						ProjectName: projectName,
						Type:        string(config2.ResourceTypeCommonWorkflow),
					},
				})
			} else {
				newBindings = append(newBindings, &mongodb2.LabelBinding{
					LabelID: labelId,
					Resource: mongodb2.Resource{
						Name:        name,
						ProjectName: projectName,
						Type:        string(config2.ResourceTypeWorkflow),
					},
				})
			}
=======

			newBindings = append(newBindings, &mongodb2.LabelBinding{
				LabelID: labelId,
				Resource: mongodb2.Resource{
					Name:        name,
					ProjectName: projectName,
					Type:        config2.GetWorkflowResourceType(workflow.WorkflowType),
				},
			})

>>>>>>> 136898ab
		}
		for _, product := range mode.Products {
			labelValue := buildLabelValue(projectName, mode.Name, identityType, userName, string(config2.ResourceTypeEnvironment), product.Name)
			labelId, ok := labelIdMap[service.BuildLabelString("policy", labelValue)]
			if !ok {
				return fmt.Errorf("label:%s not exist", labelValue)
			}
			name := product.Name
			if product.CollaborationType == config.CollaborationNew {
				name = buildName(product.Name, mode.Name, identityType, userName)
			}
			newBindings = append(newBindings, &mongodb2.LabelBinding{
				LabelID: labelId,
				Resource: mongodb2.Resource{
					Name:        name,
					ProjectName: projectName,
					Type:        string(config2.ResourceTypeEnvironment),
				},
			})
		}
	}
	for _, item := range updateResp.Update {
		for _, workflow := range item.NewSpec.Workflows {
<<<<<<< HEAD
			var labelValue string
			if workflow.WorkflowType != "" {
				labelValue = buildLabelValue(projectName, item.CollaborationMode, identityType, userName, string(config2.ResourceTypeCommonWorkflow), workflow.Name)
			} else {
				labelValue = buildLabelValue(projectName, item.CollaborationMode, identityType, userName, string(config2.ResourceTypeWorkflow), workflow.Name)
			}
=======
			labelValue := buildLabelValue(projectName, item.CollaborationMode, identityType, userName, config2.GetWorkflowResourceType(workflow.WorkflowType), workflow.Name)
>>>>>>> 136898ab
			labelId, ok := labelIdMap[service.BuildLabelString("policy", labelValue)]
			if !ok {
				return fmt.Errorf("label:%s not exist", labelValue)
			}
			name := workflow.Name
			if workflow.CollaborationType == config.CollaborationNew {
				name = buildName(workflow.Name, item.CollaborationMode, identityType, userName)
			}
<<<<<<< HEAD
			if workflow.WorkflowType != "" {
				newBindings = append(newBindings, &mongodb2.LabelBinding{
					LabelID: labelId,
					Resource: mongodb2.Resource{
						Name:        name,
						Type:        string(config2.ResourceTypeCommonWorkflow),
						ProjectName: projectName,
					},
				})
			} else {
				newBindings = append(newBindings, &mongodb2.LabelBinding{
					LabelID: labelId,
					Resource: mongodb2.Resource{
						Name:        name,
						Type:        string(config2.ResourceTypeWorkflow),
						ProjectName: projectName,
					},
				})
			}
=======
			newBindings = append(newBindings, &mongodb2.LabelBinding{
				LabelID: labelId,
				Resource: mongodb2.Resource{
					Name:        name,
					Type:        config2.GetWorkflowResourceType(workflow.WorkflowType),
					ProjectName: projectName,
				},
			})
>>>>>>> 136898ab
		}
		for _, product := range item.NewSpec.Products {
			labelValue := buildLabelValue(projectName, item.CollaborationMode, identityType, userName, string(config2.ResourceTypeEnvironment), product.Name)
			labelId, ok := labelIdMap[service.BuildLabelString("policy", labelValue)]
			if !ok {
				return fmt.Errorf("label:%s not exist", labelValue)
			}
			name := product.Name
			if product.CollaborationType == config.CollaborationNew {
				name = buildName(product.Name, item.CollaborationMode, identityType, userName)
			}
			newBindings = append(newBindings, &mongodb2.LabelBinding{
				LabelID: labelId,
				Resource: mongodb2.Resource{
					Name:        name,
					Type:        string(config2.ResourceTypeEnvironment),
					ProjectName: projectName,
				},
			})
		}
		for _, workflow := range item.UpdateSpec.Workflows {
			if workflow.Old.CollaborationType == config.CollaborationShare && workflow.New.CollaborationType == config.CollaborationNew {
<<<<<<< HEAD
				var labelValue string
				if workflow.New.WorkflowType != "" {
					labelValue = buildLabelValue(projectName, item.CollaborationMode, identityType, userName, string(config2.ResourceTypeCommonWorkflow), workflow.New.Name)
				} else {
					labelValue = buildLabelValue(projectName, item.CollaborationMode, identityType, userName, string(config2.ResourceTypeWorkflow), workflow.New.Name)
				}
=======
				labelValue := buildLabelValue(projectName, item.CollaborationMode, identityType, userName, config2.GetWorkflowResourceType(workflow.New.WorkflowType), workflow.New.Name)
>>>>>>> 136898ab
				labelId, ok := labelIdMap[service.BuildLabelString("policy", labelValue)]
				if !ok {
					return fmt.Errorf("label:%s not exist", labelValue)
				}
<<<<<<< HEAD
				if workflow.New.WorkflowType != "" {
					newBindings = append(newBindings, &mongodb2.LabelBinding{
						LabelID: labelId,
						Resource: mongodb2.Resource{
							Name:        buildName(workflow.New.Name, item.CollaborationMode, identityType, userName),
							Type:        string(config2.ResourceTypeCommonWorkflow),
							ProjectName: projectName,
						},
					})
				} else {
					newBindings = append(newBindings, &mongodb2.LabelBinding{
						LabelID: labelId,
						Resource: mongodb2.Resource{
							Name:        buildName(workflow.New.Name, item.CollaborationMode, identityType, userName),
							Type:        string(config2.ResourceTypeWorkflow),
							ProjectName: projectName,
						},
					})
				}
				if workflow.Old.WorkflowType != "" {
					deleteBindings = append(deleteBindings, &mongodb2.LabelBinding{
						LabelID: labelId,
						Resource: mongodb2.Resource{
							Name:        workflow.Old.BaseName,
							Type:        string(config2.ResourceTypeCommonWorkflow),
							ProjectName: projectName,
						},
					})
				} else {
					deleteBindings = append(deleteBindings, &mongodb2.LabelBinding{
						LabelID: labelId,
						Resource: mongodb2.Resource{
							Name:        workflow.Old.BaseName,
							Type:        string(config2.ResourceTypeWorkflow),
							ProjectName: projectName,
						},
					})
				}
			}
			if workflow.Old.CollaborationType == config.CollaborationNew && workflow.New.CollaborationType == config.CollaborationShare {
				var labelValue string
				if workflow.New.WorkflowType != "" {
					labelValue = buildLabelValue(projectName, item.CollaborationMode, identityType, userName, string(config2.ResourceTypeCommonWorkflow), workflow.New.Name)
				} else {
					labelValue = buildLabelValue(projectName, item.CollaborationMode, identityType, userName, string(config2.ResourceTypeWorkflow), workflow.New.Name)
				}
=======
				newBindings = append(newBindings, &mongodb2.LabelBinding{
					LabelID: labelId,
					Resource: mongodb2.Resource{
						Name:        buildName(workflow.New.Name, item.CollaborationMode, identityType, userName),
						Type:        config2.GetWorkflowResourceType(workflow.New.WorkflowType),
						ProjectName: projectName,
					},
				})

				deleteBindings = append(deleteBindings, &mongodb2.LabelBinding{
					LabelID: labelId,
					Resource: mongodb2.Resource{
						Name:        workflow.Old.BaseName,
						Type:        config2.GetWorkflowResourceType(workflow.Old.WorkflowType),
						ProjectName: projectName,
					},
				})
			}
			if workflow.Old.CollaborationType == config.CollaborationNew && workflow.New.CollaborationType == config.CollaborationShare {
				labelValue := buildLabelValue(projectName, item.CollaborationMode, identityType, userName, config2.GetWorkflowResourceType(workflow.New.WorkflowType), workflow.New.Name)
>>>>>>> 136898ab
				labelId, ok := labelIdMap[service.BuildLabelString("policy", labelValue)]
				if !ok {
					return fmt.Errorf("label:%s not exist", labelValue)
				}
<<<<<<< HEAD
				if workflow.New.WorkflowType != "" {
					newBindings = append(newBindings, &mongodb2.LabelBinding{
						LabelID: labelId,
						Resource: mongodb2.Resource{
							Name:        workflow.New.Name,
							Type:        string(config2.ResourceTypeCommonWorkflow),
							ProjectName: projectName,
						},
					})
				} else {
					newBindings = append(newBindings, &mongodb2.LabelBinding{
						LabelID: labelId,
						Resource: mongodb2.Resource{
							Name:        workflow.New.Name,
							Type:        string(config2.ResourceTypeWorkflow),
							ProjectName: projectName,
						},
					})
				}
				if workflow.Old.WorkflowType != "" {
					deleteBindings = append(deleteBindings, &mongodb2.LabelBinding{
						LabelID: labelId,
						Resource: mongodb2.Resource{
							Name:        workflow.Old.Name,
							Type:        string(config2.ResourceTypeCommonWorkflow),
							ProjectName: projectName,
						},
					})
				} else {
					deleteBindings = append(deleteBindings, &mongodb2.LabelBinding{
						LabelID: labelId,
						Resource: mongodb2.Resource{
							Name:        workflow.Old.Name,
							Type:        string(config2.ResourceTypeWorkflow),
							ProjectName: projectName,
						},
					})
				}
=======
				newBindings = append(newBindings, &mongodb2.LabelBinding{
					LabelID: labelId,
					Resource: mongodb2.Resource{
						Name:        workflow.New.Name,
						Type:        config2.GetWorkflowResourceType(workflow.New.WorkflowType),
						ProjectName: projectName,
					},
				})
				deleteBindings = append(deleteBindings, &mongodb2.LabelBinding{
					LabelID: labelId,
					Resource: mongodb2.Resource{
						Name:        workflow.Old.Name,
						Type:        config2.GetWorkflowResourceType(workflow.Old.WorkflowType),
						ProjectName: projectName,
					},
				})
>>>>>>> 136898ab
			}
		}
		for _, product := range item.UpdateSpec.Products {
			if product.Old.CollaborationType == config.CollaborationShare && product.New.CollaborationType == config.CollaborationNew {
				labelValue := buildLabelValue(projectName, item.CollaborationMode, identityType, userName, string(config2.ResourceTypeEnvironment), product.New.Name)
				labelId, ok := labelIdMap[service.BuildLabelString("policy", labelValue)]
				if !ok {
					return fmt.Errorf("label:%s not exist", labelValue)
				}
				newBindings = append(newBindings, &mongodb2.LabelBinding{
					LabelID: labelId,
					Resource: mongodb2.Resource{
						Name:        buildName(product.New.Name, item.CollaborationMode, identityType, userName),
						Type:        string(config2.ResourceTypeEnvironment),
						ProjectName: projectName,
					},
				})
				deleteBindings = append(deleteBindings, &mongodb2.LabelBinding{
					LabelID: labelId,
					Resource: mongodb2.Resource{
						Name:        product.Old.BaseName,
						Type:        string(config2.ResourceTypeEnvironment),
						ProjectName: projectName,
					},
				})
			}
			if product.Old.CollaborationType == config.CollaborationNew && product.New.CollaborationType == config.CollaborationShare {
				labelValue := buildLabelValue(projectName, item.CollaborationMode, identityType, userName, string(config2.ResourceTypeEnvironment), product.New.Name)
				labelId, ok := labelIdMap[service.BuildLabelString("policy", labelValue)]
				if !ok {
					return fmt.Errorf("label:%s not exist", labelValue)
				}
				newBindings = append(newBindings, &mongodb2.LabelBinding{
					LabelID: labelId,
					Resource: mongodb2.Resource{
						Name:        product.New.Name,
						Type:        string(config2.ResourceTypeEnvironment),
						ProjectName: projectName,
					},
				})
				deleteBindings = append(deleteBindings, &mongodb2.LabelBinding{
					LabelID: labelId,
					Resource: mongodb2.Resource{
						Name:        product.Old.Name,
						Type:        string(config2.ResourceTypeEnvironment),
						ProjectName: projectName,
					},
				})
			}
		}
	}

	if len(newBindings) > 0 {
		err = service.CreateLabelBindings(&service.CreateLabelBindingsArgs{
			LabelBindings: newBindings,
		}, userName, logger)
		if err != nil {
			logger.Errorf("create labelbindings error:%s", err)
			return err
		}
	}
	if len(deleteBindings) > 0 {
		logger.Infof("start syncLabel DeleteLabelBindings:%v user:%s", deleteBindings, userName)
		err = service.DeleteLabelBindings(&service.DeleteLabelBindingsArgs{
			LabelBindings: deleteBindings,
		}, userName, logger)
		if err != nil {
			logger.Errorf("delete labelbindings error:%s", err)
			return err
		}
	}
	return nil
}

func syncResource(products *SyncCollaborationInstanceArgs, updateResp *GetCollaborationUpdateResp, projectName, identityType, userName, requestID string,
	logger *zap.SugaredLogger) error {
	err := syncNewResource(products, updateResp, projectName, identityType, userName, requestID, logger)
	if err != nil {
		return err
	}
	err = syncDeleteResource(updateResp, userName, projectName, requestID, logger)
	if err != nil {
		return err
	}
	return nil
}

func syncDeleteResource(updateResp *GetCollaborationUpdateResp, username, projectName, requestID string,
	log *zap.SugaredLogger) (err error) {
	deleteResp := getCollaborationDelete(updateResp)
	for _, product := range deleteResp.Products {
		err := service2.DeleteProduct(username, product, projectName, requestID, true, log)
		if err != nil && err != mongo.ErrNoDocuments {
			log.Errorf("delete product err:%v", err)
			return err
		}
	}
	for _, workflow := range deleteResp.Workflows {
		err := commonservice.DeleteWorkflow(workflow, requestID, false, log)
		if err != nil && err != mongo.ErrNoDocuments {
			log.Errorf("delete workflow err:%v", err)
			return err
		}
	}
	for _, workflow := range deleteResp.CommonWorkflows {
		err := commonservice.DeleteWorkflowV4(workflow, log)
		if err != nil && err != mongo.ErrNoDocuments {
			log.Errorf("delete workflow err:%v", err)
			return err
		}
	}
	return nil
}

func syncNewResource(products *SyncCollaborationInstanceArgs, updateResp *GetCollaborationUpdateResp, projectName, identityType, userName, requestID string,
	logger *zap.SugaredLogger) error {
	newResp, err := getCollaborationNew(updateResp, projectName, identityType, userName, logger)
	if err != nil {
		return err
	}
	if newResp.Workflow == nil && newResp.Product == nil {
		return nil
	}
	var newWorkflows []workflowservice.WorkflowCopyItem
	var newCommonWorkflows []workflowservice.WorkflowCopyItem
	for _, workflow := range newResp.Workflow {
		if workflow.CollaborationType == config.CollaborationNew {
<<<<<<< HEAD
			if workflow.WorkflowType != "" {
=======
			if config2.IsCustomWorkflow(workflow.WorkflowType) {
>>>>>>> 136898ab
				newCommonWorkflows = append(newCommonWorkflows, workflowservice.WorkflowCopyItem{
					ProjectName:    projectName,
					Old:            workflow.BaseName,
					New:            workflow.Name,
					NewDisplayName: workflow.DisplayName,
					BaseName:       workflow.BaseName,
				})
			} else {
				newWorkflows = append(newWorkflows, workflowservice.WorkflowCopyItem{
					ProjectName:    projectName,
					Old:            workflow.BaseName,
					New:            workflow.Name,
					NewDisplayName: workflow.DisplayName,
					BaseName:       workflow.BaseName,
				})
			}

		}
	}
	if len(newWorkflows) > 0 {
		err = workflowservice.BulkCopyWorkflow(workflowservice.BulkCopyWorkflowArgs{
			Items: newWorkflows,
		}, userName, logger)
		if err != nil {
			return err
		}
	}

	if len(newCommonWorkflows) > 0 {
		logger.Infof("start bulkcopyworkflowv4:%s", newWorkflows)
		err = workflowservice.BulkCopyWorkflowV4(workflowservice.BulkCopyWorkflowArgs{
			Items: newCommonWorkflows,
		}, userName, logger)
		if err != nil {
			return err
		}
	}

	productMap := make(map[string]Product)
	for _, product := range products.Products {
		productMap[product.BaseName] = product
	}
	var yamlProductItems []service2.YamlProductItem
	var helmProductArgs []service2.HelmProductItem
	for _, product := range newResp.Product {
		if productArg, ok := productMap[product.BaseName]; ok {
			if productArg.DeployType == setting.HelmDeployType {
				helmProductArgs = append(helmProductArgs, service2.HelmProductItem{
					OldName:       product.BaseName,
					NewName:       product.Name,
					BaseName:      product.BaseName,
					DefaultValues: productArg.DefaultValues,
					ChartValues:   productArg.ChartValues,
					ValuesData:    productArg.ValuesData,
				})
			}
			if productArg.DeployType == setting.K8SDeployType {
				yamlProductItems = append(yamlProductItems, service2.YamlProductItem{
					OldName:       product.BaseName,
					NewName:       product.Name,
					BaseName:      product.BaseName,
					DefaultValues: productArg.DefaultValues,
					Services:      productArg.Services,
					//Vars:          productArg.Vars,
				})
			}
		}
	}
	if len(yamlProductItems) > 0 {
		err = service2.BulkCopyYamlProduct(projectName, userName, requestID, service2.CopyYamlProductArg{
			Items: yamlProductItems,
		}, logger)
		if err != nil {
			return err
		}
	}
	if len(helmProductArgs) > 0 {
		err = service2.BulkCopyHelmProduct(projectName, userName, requestID, service2.CopyHelmProductArg{
			Items: helmProductArgs,
		}, logger)
		if err != nil {
			return err
		}
	}
	return nil
}

type SyncCollaborationInstanceArgs struct {
	Products []Product `json:"products"`
}

func SyncCollaborationInstance(products *SyncCollaborationInstanceArgs, projectName, uid, identityType, userName, requestID string, logger *zap.SugaredLogger) error {
	updateResp, err := GetCollaborationUpdate(projectName, uid, identityType, userName, logger)
	if err != nil {
		logger.Errorf("GetCollaborationNew error, err msg:%s", err)
		return err
	}
	if updateResp.Update == nil && updateResp.UpdateInstance == nil && updateResp.New == nil && updateResp.Delete == nil {
		return nil
	}
	err = syncInstance(updateResp, projectName, identityType, userName, uid, logger)
	if err != nil {
		logger.Errorf("syncInstance error, err msg:%s", err)
		return err
	}
	err = syncResource(products, updateResp, projectName, identityType, userName, requestID, logger)
	if err != nil {
		logger.Errorf("syncResource error, err msg:%s", err)
		return err
	}
	err = syncPolicy(updateResp, projectName, identityType, userName, uid, logger)
	if err != nil {
		logger.Errorf("syncPolicy error, err msg:%s", err)
		return err
	}
	err = syncLabel(updateResp, projectName, identityType, userName, logger)
	if err != nil {
		logger.Errorf("syncLabel error, err msg:%s", err)
		return err
	}
	return nil
}

func getCollaborationDelete(updateResp *GetCollaborationUpdateResp) *GetCollaborationDeleteResp {
	productSet := sets.String{}
	workflowSet := sets.String{}
	commonWorkflowSet := sets.String{}
	for _, item := range updateResp.Delete {
		for _, product := range item.Products {
			if product.CollaborationType == config.CollaborationNew {
				productSet.Insert(product.Name)
			}
		}
		for _, workflow := range item.Workflows {
			if workflow.CollaborationType == config.CollaborationNew {
<<<<<<< HEAD
				if workflow.WorkflowType != "" {
=======
				if config2.IsCustomWorkflow(workflow.WorkflowType) {
>>>>>>> 136898ab
					commonWorkflowSet.Insert(workflow.Name)
				} else {
					workflowSet.Insert(workflow.Name)
				}
			}
		}
	}
	for _, item := range updateResp.Update {
		for _, deleteWorkflow := range item.DeleteSpec.Workflows {
			if deleteWorkflow.CollaborationType == config.CollaborationNew {
<<<<<<< HEAD
				if deleteWorkflow.WorkflowType != "" {
=======
				if config2.IsCustomWorkflow(deleteWorkflow.WorkflowType) {
>>>>>>> 136898ab
					commonWorkflowSet.Insert(deleteWorkflow.Name)
				} else {
					workflowSet.Insert(deleteWorkflow.Name)
				}
			}
		}
		for _, deleteProduct := range item.DeleteSpec.Products {
			if deleteProduct.CollaborationType == config.CollaborationNew {
				productSet.Insert(deleteProduct.Name)
			}
		}
		for _, workflow := range item.UpdateSpec.Workflows {
			if workflow.Old.CollaborationType == config.CollaborationNew &&
				workflow.New.CollaborationType == config.CollaborationShare {
<<<<<<< HEAD
				if workflow.Old.WorkflowType != "" {
=======
				if config2.IsCustomWorkflow(workflow.Old.WorkflowType) {
>>>>>>> 136898ab
					commonWorkflowSet.Insert(workflow.Old.Name)
				} else {
					workflowSet.Insert(workflow.Old.Name)
				}

			}
		}
		for _, product := range item.UpdateSpec.Products {
			if product.Old.CollaborationType == config.CollaborationNew &&
				product.New.CollaborationType == config.CollaborationShare {
				productSet.Insert(product.Old.Name)
			}
		}
	}
	return &GetCollaborationDeleteResp{
		CommonWorkflows: commonWorkflowSet.List(),
		Workflows:       workflowSet.List(),
		Products:        productSet.List(),
	}
}

func getCollaborationNew(updateResp *GetCollaborationUpdateResp, projectName, identityType, userName string,
	logger *zap.SugaredLogger) (*GetCollaborationNewResp, error) {
	var newWorkflow []*Workflow
	var newProduct []*Product
	newProductName := sets.String{}
	for _, mode := range updateResp.New {
		for _, workflow := range mode.Workflows {
			name := workflow.Name
			displayName := getWorkflowDisplayName(workflow.Name, workflow.WorkflowType)
			if workflow.CollaborationType == config.CollaborationNew {
				name = buildName(workflow.Name, mode.Name, identityType, userName)
				displayName = buildName(displayName, mode.Name, identityType, userName)
			}
			newWorkflow = append(newWorkflow, &Workflow{
				CollaborationType: workflow.CollaborationType,
				BaseName:          workflow.Name,
				CollaborationMode: mode.Name,
				Name:              name,
				WorkflowType:      workflow.WorkflowType,
				DisplayName:       displayName,
			})
		}
		for _, product := range mode.Products {
			name := product.Name
			if product.CollaborationType == config.CollaborationNew {
				name = buildName(product.Name, mode.Name, identityType, userName)
			}
			newProduct = append(newProduct, &Product{
				CollaborationType: product.CollaborationType,
				BaseName:          product.Name,
				CollaborationMode: mode.Name,
				Name:              name,
				DeployType:        mode.DeployType,
			})
			newProductName.Insert(product.Name)
		}
	}
	for _, item := range updateResp.Update {
		for _, workflow := range item.NewSpec.Workflows {
			name := workflow.Name
			displayName := getWorkflowDisplayName(workflow.Name, workflow.WorkflowType)
			if workflow.CollaborationType == config.CollaborationNew {
				name = buildName(workflow.Name, item.CollaborationMode, identityType, userName)
				displayName = buildName(displayName, item.CollaborationMode, identityType, userName)
			}
			newWorkflow = append(newWorkflow, &Workflow{
				WorkflowType:      workflow.WorkflowType,
				CollaborationType: workflow.CollaborationType,
				BaseName:          workflow.Name,
				CollaborationMode: item.CollaborationMode,
				Name:              name,
				DisplayName:       displayName,
			})
		}
		for _, product := range item.NewSpec.Products {
			name := product.Name
			if product.CollaborationType == config.CollaborationNew {
				name = buildName(product.Name, item.CollaborationMode, identityType, userName)
			}
			newProduct = append(newProduct, &Product{
				CollaborationType: product.CollaborationType,
				BaseName:          product.Name,
				CollaborationMode: item.CollaborationMode,
				Name:              name,
				DeployType:        item.DeployType,
			})
			newProductName.Insert(product.Name)
		}
		for _, workflow := range item.UpdateSpec.Workflows {
			if workflow.Old.CollaborationType == config.CollaborationShare && workflow.New.CollaborationType == config.CollaborationNew {
				displayName := getWorkflowDisplayName(workflow.Old.BaseName, workflow.Old.WorkflowType)
				newWorkflow = append(newWorkflow, &Workflow{
					WorkflowType:      workflow.Old.WorkflowType,
					CollaborationType: workflow.New.CollaborationType,
					BaseName:          workflow.Old.BaseName,
					CollaborationMode: item.CollaborationMode,
					Name:              buildName(workflow.Old.BaseName, item.CollaborationMode, identityType, userName),
					DisplayName:       buildName(displayName, item.CollaborationMode, identityType, userName),
				})
			}
		}
		for _, product := range item.UpdateSpec.Products {
			if product.Old.CollaborationType == config.CollaborationShare && product.New.CollaborationType == config.CollaborationNew {
				newProduct = append(newProduct, &Product{
					CollaborationType: product.New.CollaborationType,
					BaseName:          product.Old.BaseName,
					CollaborationMode: item.CollaborationMode,
					DeployType:        item.DeployType,
					Name:              buildName(product.Old.BaseName, item.CollaborationMode, identityType, userName),
				})
				newProductName.Insert(product.Old.BaseName)
			}
		}
	}
	if len(newProduct) > 0 && newProduct[0].DeployType == setting.K8SDeployType {
		for _, product := range newProduct {
			services, rendersetData, err := commonservice.GetK8sSvcRenderArgs(projectName, product.BaseName, "", logger)
			if err != nil {
				return nil, fmt.Errorf("failed to find product renderset :%s, err: %s", product.BaseName, err)
			}
			if rendersetData == nil {
				logger.Errorf("product renderset:%s not exist", product.BaseName)
				return nil, fmt.Errorf("product renderset :%s not exist", product.BaseName)
			}

			product.Services = services
			product.DefaultValues = rendersetData.DefaultValues
		}
	}
	if len(newProduct) > 0 && newProduct[0].DeployType == setting.HelmDeployType {
		for _, product := range newProduct {
			//chart, ok := envChartsMap[product.BaseName]

			renderChartArgs, rendersetData, err := commonservice.GetSvcRenderArgs(projectName, product.BaseName, "", logger)
			if err != nil {
				return nil, fmt.Errorf("failed to find product renderset :%s, err: %s", product.BaseName, err)
			}
			if rendersetData == nil {
				logger.Errorf("product renderset:%s not exist", product.BaseName)
				return nil, fmt.Errorf("product renderset :%s not exist", product.BaseName)
			}

			product.ChartValues = renderChartArgs
			product.DefaultValues = rendersetData.DefaultValues
			product.YamlData = rendersetData.YamlData
		}
	}
	var workNames []string
	for _, workflow := range newWorkflow {
		workNames = append(workNames, workflow.Name)
	}
	workflows, err := commonrepo.NewWorkflowColl().List(&commonrepo.ListWorkflowOption{
		Projects: []string{projectName},
		Names:    workNames,
	})
	if err != nil {
		logger.Errorf("GetCollaborationNew list workflows:%v error:%s", workNames, err)
		return nil, err
	}
	workflowDescMap := make(map[string]string)
	for _, workflow := range workflows {
		workflowDescMap[workflow.Name] = workflow.Description
	}
	for _, workflow := range newWorkflow {
		if desc, ok := workflowDescMap[workflow.Name]; ok {
			workflow.Description = desc
		}
	}
	ifSync := false
	if len(newWorkflow) == 0 && len(newProductName) == 0 && (len(updateResp.Update) != 0 || len(updateResp.Delete) != 0) {
		ifSync = true
	}
	return &GetCollaborationNewResp{
		//Code 10000 means it is a filtered success result
		Code:     10000,
		Workflow: newWorkflow,
		Product:  newProduct,
		IfSync:   ifSync,
	}, nil
}

type DeleteCIResourcesRequest struct {
	CollaborationInstances []models.CollaborationInstance `json:"collaboration_instances"`
}

func CleanCIResources(userName, requestID string, logger *zap.SugaredLogger) error {
	cis, err := mongodb.NewCollaborationInstanceColl().List(&mongodb.CollaborationInstanceFindOptions{})
	if err != nil {
		return err
	}
	var fileterdInstances []*models.CollaborationInstance
	for _, ci := range cis {

		if ci.RecycleDay != 0 && ((time.Now().Unix()-ci.LastVisitTime)/60 > ci.RecycleDay*24*60) {
			fileterdInstances = append(fileterdInstances, ci)
		}
	}
	return DeleteCIResources(userName, requestID, fileterdInstances, logger)
}

func DeleteCIResources(userName, requestID string, cis []*models.CollaborationInstance, logger *zap.SugaredLogger) error {
	var names string
	var policyNames []string
	if len(cis) == 0 {
		return nil
	}
	var findOpts []mongodb.CollaborationInstanceFindOptions

	for _, ci := range cis {
		findOpts = append(findOpts, mongodb.CollaborationInstanceFindOptions{
			ProjectName: ci.ProjectName,
			Name:        ci.CollaborationName,
			UserUID:     []string{ci.UserUID},
		})
		policyNames = append(policyNames, ci.PolicyName)
	}

	err := mongodb.NewCollaborationInstanceColl().BulkDelete(mongodb.CollaborationInstanceListOptions{
		FindOpts: findOpts,
	})
	if err != nil {
		logger.Errorf("BulkDelete CollaborationInstance error:%s", err)
		return err
	}
	names = cis[0].PolicyName
	for i := 1; i < len(cis); i++ {
		names = names + "," + cis[i].PolicyName
	}
	res, err := policy.NewDefault().GetPolicies(names)
	if err != nil {
		return err
	}

	var labels []mongodb2.Label
	labelSet := sets.String{}
	for _, re := range res {
		for _, rule := range re.Rules {
			for _, attribute := range rule.MatchAttributes {
				if attribute.Key != "placeholder" &&
					!labelSet.Has(attribute.Key+"-"+attribute.Value) {
					labels = append(labels, mongodb2.Label{
						Key:   attribute.Key,
						Value: attribute.Value,
					})
					labelSet.Insert(attribute.Key + "-" + attribute.Value)
				}
			}
		}
	}

	labelRes, err := service.ListLabels(&service.ListLabelsArgs{
		Labels: labels,
	})
	if err != nil {
		return err
	}
	var labelIds []string
	for _, l := range labelRes.Labels {
		labelIds = append(labelIds, l.ID.Hex())
	}

	err = service.DeleteLabels(labelIds, true, "system", logger)
	if err != nil {
		return err
	}
	for _, ci := range cis {
		for _, workflow := range ci.Workflows {
			if workflow.CollaborationType == config.CollaborationNew {
				err = commonservice.DeleteWorkflow(workflow.Name, requestID, false, logger)
				if err != nil {
					return err
				}
			}
		}
		for _, product := range ci.Products {
			if product.CollaborationType == config.CollaborationNew {
				err = service2.DeleteProduct(userName, product.Name, ci.ProjectName, requestID, true, logger)
				if err != nil {
					return err
				}
			}
		}
	}
	err = policy.NewDefault().DeletePolicies("", policy.DeletePoliciesArgs{
		Names: policyNames,
	})
	if err != nil {
		logger.Errorf("BulkDelete policy error:%s", err)
		return err
	}

	return nil
}

func GetCollaborationNew(projectName, uid, identityType, userName string, logger *zap.SugaredLogger) (*GetCollaborationNewResp, error) {
	updateResp, err := GetCollaborationUpdate(projectName, uid, identityType, userName, logger)
	if err != nil {
		logger.Errorf("GetCollaborationNew error, err msg:%s", err)
		return nil, err
	}
	if updateResp == nil || (updateResp.Update == nil && updateResp.New == nil && updateResp.UpdateInstance == nil && updateResp.Delete == nil) {
		return nil, nil
	}
	return getCollaborationNew(updateResp, projectName, identityType, userName, logger)
}

func getRenderSet(projectName string, envs []string) ([]models2.RenderSet, error) {
	products, err := commonrepo.NewProductColl().List(&commonrepo.ProductListOptions{
		InProjects: []string{projectName},
		InEnvs:     envs,
	})
	if err != nil {
		return nil, err
	}
	var findOpts []commonrepo.RenderSetFindOption
	for _, product := range products {
		findOpts = append(findOpts, commonrepo.RenderSetFindOption{
			Revision:    product.Render.Revision,
			ProductTmpl: projectName,
			EnvName:     product.EnvName,
			Name:        product.Namespace,
		})
	}
	renderSets, err := commonrepo.NewRenderSetColl().ListByFindOpts(&commonrepo.RenderSetListOption{
		ProductTmpl: projectName,
		FindOpts:    findOpts,
	})
	if err != nil {
		return nil, err
	}
	return renderSets, nil
}

func getWorkflowDisplayName(workflowName, workflowType string) string {
	resp := workflowName
<<<<<<< HEAD
	if workflowType != "" {
=======
	if config2.IsCustomWorkflow(workflowType) {
>>>>>>> 136898ab
		workflow, err := commonrepo.NewWorkflowV4Coll().Find(workflowName)
		if err != nil {
			log.Errorf("workflow v4 :%s not found", workflowName)
			return resp
		}
		return workflow.DisplayName
	}
	workflow, err := commonrepo.NewWorkflowColl().Find(workflowName)
	if err != nil {
		log.Errorf("workflow :%s not found", workflowName)
		return resp
	}
	return workflow.DisplayName
}<|MERGE_RESOLUTION|>--- conflicted
+++ resolved
@@ -395,30 +395,6 @@
 		policyName := buildPolicyName(projectName, mode.Name, identityType, userName)
 
 		for _, workflow := range mode.Workflows {
-<<<<<<< HEAD
-			if workflow.WorkflowType != "" {
-				rules = append(rules, &types.Rule{
-					Verbs:     workflow.Verbs,
-					Kind:      "resource",
-					Resources: []string{string(config2.ResourceTypeWorkflow)},
-					MatchAttributes: []types.MatchAttribute{
-						{
-							Key:   "policy",
-							Value: buildLabelValue(projectName, mode.Name, identityType, userName, string(config2.ResourceTypeCommonWorkflow), workflow.Name),
-						},
-					},
-				})
-			} else {
-				rules = append(rules, &types.Rule{
-					Verbs:     workflow.Verbs,
-					Kind:      "resource",
-					Resources: []string{string(config2.ResourceTypeWorkflow)},
-					MatchAttributes: []types.MatchAttribute{
-						{
-							Key:   "policy",
-							Value: buildLabelValue(projectName, mode.Name, identityType, userName, string(config2.ResourceTypeWorkflow), workflow.Name),
-						},
-=======
 			rules = append(rules, &types.Rule{
 				Verbs:     workflow.Verbs,
 				Kind:      "resource",
@@ -427,7 +403,6 @@
 					{
 						Key:   "policy",
 						Value: buildLabelValue(projectName, mode.Name, identityType, userName, config2.GetWorkflowResourceType(workflow.WorkflowType), workflow.Name),
->>>>>>> 136898ab
 					},
 				},
 			})
@@ -479,30 +454,6 @@
 	for _, instance := range updateResp.UpdateInstance {
 		var rules []*types.Rule
 		for _, workflow := range instance.Workflows {
-<<<<<<< HEAD
-			if workflow.WorkflowType != "" {
-				rules = append(rules, &types.Rule{
-					Verbs:     workflow.Verbs,
-					Kind:      "resource",
-					Resources: []string{string(config2.ResourceTypeWorkflow)},
-					MatchAttributes: []types.MatchAttribute{
-						{
-							Key:   "policy",
-							Value: buildLabelValue(projectName, instance.CollaborationName, identityType, userName, string(config2.ResourceTypeCommonWorkflow), workflow.BaseName),
-						},
-					},
-				})
-			} else {
-				rules = append(rules, &types.Rule{
-					Verbs:     workflow.Verbs,
-					Kind:      "resource",
-					Resources: []string{string(config2.ResourceTypeWorkflow)},
-					MatchAttributes: []types.MatchAttribute{
-						{
-							Key:   "policy",
-							Value: buildLabelValue(projectName, instance.CollaborationName, identityType, userName, string(config2.ResourceTypeWorkflow), workflow.BaseName),
-						},
-=======
 			rules = append(rules, &types.Rule{
 				Verbs:     workflow.Verbs,
 				Kind:      "resource",
@@ -511,7 +462,6 @@
 					{
 						Key:   "policy",
 						Value: buildLabelValue(projectName, instance.CollaborationName, identityType, userName, config2.GetWorkflowResourceType(workflow.WorkflowType), workflow.BaseName),
->>>>>>> 136898ab
 					},
 				},
 			})
@@ -576,25 +526,6 @@
 	var deleteBindings []*mongodb2.LabelBinding
 	for _, mode := range updateResp.New {
 		for _, workflow := range mode.Workflows {
-<<<<<<< HEAD
-			if workflow.WorkflowType != "" {
-				labels = append(labels, mongodb2.Label{
-					Key: "policy",
-					Value: buildLabelValue(projectName, mode.Name, identityType, userName,
-						string(config2.ResourceTypeCommonWorkflow), workflow.Name),
-					Type:        setting.ResourceTypeSystem,
-					ProjectName: projectName,
-				})
-			} else {
-				labels = append(labels, mongodb2.Label{
-					Key: "policy",
-					Value: buildLabelValue(projectName, mode.Name, identityType, userName,
-						string(config2.ResourceTypeWorkflow), workflow.Name),
-					Type:        setting.ResourceTypeSystem,
-					ProjectName: projectName,
-				})
-			}
-=======
 			labels = append(labels, mongodb2.Label{
 				Key: "policy",
 				Value: buildLabelValue(projectName, mode.Name, identityType, userName,
@@ -602,7 +533,6 @@
 				Type:        setting.ResourceTypeSystem,
 				ProjectName: projectName,
 			})
->>>>>>> 136898ab
 		}
 		for _, product := range mode.Products {
 			labels = append(labels, mongodb2.Label{
@@ -616,25 +546,6 @@
 	}
 	for _, item := range updateResp.Update {
 		for _, workflow := range item.NewSpec.Workflows {
-<<<<<<< HEAD
-			if workflow.WorkflowType != "" {
-				labels = append(labels, mongodb2.Label{
-					Key: "policy",
-					Value: buildLabelValue(projectName, item.CollaborationMode, identityType, userName,
-						string(config2.ResourceTypeCommonWorkflow), workflow.Name),
-					Type:        setting.ResourceTypeSystem,
-					ProjectName: projectName,
-				})
-			} else {
-				labels = append(labels, mongodb2.Label{
-					Key: "policy",
-					Value: buildLabelValue(projectName, item.CollaborationMode, identityType, userName,
-						string(config2.ResourceTypeWorkflow), workflow.Name),
-					Type:        setting.ResourceTypeSystem,
-					ProjectName: projectName,
-				})
-			}
-=======
 			labels = append(labels, mongodb2.Label{
 				Key: "policy",
 				Value: buildLabelValue(projectName, item.CollaborationMode, identityType, userName,
@@ -642,7 +553,6 @@
 				Type:        setting.ResourceTypeSystem,
 				ProjectName: projectName,
 			})
->>>>>>> 136898ab
 		}
 		for _, product := range item.NewSpec.Products {
 			labels = append(labels, mongodb2.Label{
@@ -654,25 +564,6 @@
 			})
 		}
 		for _, workflow := range item.DeleteSpec.Workflows {
-<<<<<<< HEAD
-			if workflow.WorkflowType != "" {
-				deleteLabels = append(deleteLabels, mongodb2.Label{
-					Key: "policy",
-					Value: buildLabelValue(projectName, item.CollaborationMode, identityType, userName,
-						string(config2.ResourceTypeCommonWorkflow), workflow.BaseName),
-					Type:        setting.ResourceTypeSystem,
-					ProjectName: projectName,
-				})
-			} else {
-				deleteLabels = append(deleteLabels, mongodb2.Label{
-					Key: "policy",
-					Value: buildLabelValue(projectName, item.CollaborationMode, identityType, userName,
-						string(config2.ResourceTypeWorkflow), workflow.BaseName),
-					Type:        setting.ResourceTypeSystem,
-					ProjectName: projectName,
-				})
-			}
-=======
 			deleteLabels = append(deleteLabels, mongodb2.Label{
 				Key: "policy",
 				Value: buildLabelValue(projectName, item.CollaborationMode, identityType, userName,
@@ -680,7 +571,6 @@
 				Type:        setting.ResourceTypeSystem,
 				ProjectName: projectName,
 			})
->>>>>>> 136898ab
 		}
 		for _, product := range item.DeleteSpec.Products {
 			deleteLabels = append(deleteLabels, mongodb2.Label{
@@ -695,30 +585,12 @@
 	}
 	for _, instance := range updateResp.Delete {
 		for _, workflow := range instance.Workflows {
-<<<<<<< HEAD
-			if workflow.WorkflowType != "" {
-				deleteLabels = append(deleteLabels, mongodb2.Label{
-					Key: "policy",
-					Value: buildLabelValue(projectName, instance.CollaborationName, identityType, userName,
-						string(config2.ResourceTypeCommonWorkflow), workflow.BaseName),
-					Type: setting.ResourceTypeSystem,
-				})
-			} else {
-				deleteLabels = append(deleteLabels, mongodb2.Label{
-					Key: "policy",
-					Value: buildLabelValue(projectName, instance.CollaborationName, identityType, userName,
-						string(config2.ResourceTypeWorkflow), workflow.BaseName),
-					Type: setting.ResourceTypeSystem,
-				})
-			}
-=======
 			deleteLabels = append(deleteLabels, mongodb2.Label{
 				Key: "policy",
 				Value: buildLabelValue(projectName, instance.CollaborationName, identityType, userName,
 					config2.GetWorkflowResourceType(workflow.WorkflowType), workflow.BaseName),
 				Type: setting.ResourceTypeSystem,
 			})
->>>>>>> 136898ab
 		}
 		for _, product := range instance.Products {
 			deleteLabels = append(deleteLabels, mongodb2.Label{
@@ -764,27 +636,11 @@
 
 	for _, item := range updateResp.Update {
 		for _, workflow := range item.UpdateSpec.Workflows {
-<<<<<<< HEAD
-			if workflow.New.WorkflowType != "" {
-				labels = append(labels, mongodb2.Label{
-					Key:   "policy",
-					Value: buildLabelValue(projectName, item.CollaborationMode, identityType, userName, string(config2.ResourceTypeCommonWorkflow), workflow.New.Name),
-					Type:  setting.ResourceTypeSystem,
-				})
-			} else {
-				labels = append(labels, mongodb2.Label{
-					Key:   "policy",
-					Value: buildLabelValue(projectName, item.CollaborationMode, identityType, userName, string(config2.ResourceTypeWorkflow), workflow.New.Name),
-					Type:  setting.ResourceTypeSystem,
-				})
-			}
-=======
 			labels = append(labels, mongodb2.Label{
 				Key:   "policy",
 				Value: buildLabelValue(projectName, item.CollaborationMode, identityType, userName, config2.GetWorkflowResourceType(workflow.New.WorkflowType), workflow.New.Name),
 				Type:  setting.ResourceTypeSystem,
 			})
->>>>>>> 136898ab
 		}
 		for _, product := range item.UpdateSpec.Products {
 			labels = append(labels, mongodb2.Label{
@@ -818,16 +674,7 @@
 
 	for _, mode := range updateResp.New {
 		for _, workflow := range mode.Workflows {
-<<<<<<< HEAD
-			var labelValue string
-			if workflow.WorkflowType != "" {
-				labelValue = buildLabelValue(projectName, mode.Name, identityType, userName, string(config2.ResourceTypeCommonWorkflow), workflow.Name)
-			} else {
-				labelValue = buildLabelValue(projectName, mode.Name, identityType, userName, string(config2.ResourceTypeWorkflow), workflow.Name)
-			}
-=======
 			labelValue := buildLabelValue(projectName, mode.Name, identityType, userName, config2.GetWorkflowResourceType(workflow.WorkflowType), workflow.Name)
->>>>>>> 136898ab
 			labelId, ok := labelIdMap[service.BuildLabelString("policy", labelValue)]
 			if !ok {
 				return fmt.Errorf("label:%s not exist", labelValue)
@@ -836,27 +683,6 @@
 			if workflow.CollaborationType == config.CollaborationNew {
 				name = buildName(workflow.Name, mode.Name, identityType, userName)
 			}
-<<<<<<< HEAD
-			if workflow.WorkflowType != "" {
-				newBindings = append(newBindings, &mongodb2.LabelBinding{
-					LabelID: labelId,
-					Resource: mongodb2.Resource{
-						Name:        name,
-						ProjectName: projectName,
-						Type:        string(config2.ResourceTypeCommonWorkflow),
-					},
-				})
-			} else {
-				newBindings = append(newBindings, &mongodb2.LabelBinding{
-					LabelID: labelId,
-					Resource: mongodb2.Resource{
-						Name:        name,
-						ProjectName: projectName,
-						Type:        string(config2.ResourceTypeWorkflow),
-					},
-				})
-			}
-=======
 
 			newBindings = append(newBindings, &mongodb2.LabelBinding{
 				LabelID: labelId,
@@ -867,7 +693,6 @@
 				},
 			})
 
->>>>>>> 136898ab
 		}
 		for _, product := range mode.Products {
 			labelValue := buildLabelValue(projectName, mode.Name, identityType, userName, string(config2.ResourceTypeEnvironment), product.Name)
@@ -891,16 +716,7 @@
 	}
 	for _, item := range updateResp.Update {
 		for _, workflow := range item.NewSpec.Workflows {
-<<<<<<< HEAD
-			var labelValue string
-			if workflow.WorkflowType != "" {
-				labelValue = buildLabelValue(projectName, item.CollaborationMode, identityType, userName, string(config2.ResourceTypeCommonWorkflow), workflow.Name)
-			} else {
-				labelValue = buildLabelValue(projectName, item.CollaborationMode, identityType, userName, string(config2.ResourceTypeWorkflow), workflow.Name)
-			}
-=======
 			labelValue := buildLabelValue(projectName, item.CollaborationMode, identityType, userName, config2.GetWorkflowResourceType(workflow.WorkflowType), workflow.Name)
->>>>>>> 136898ab
 			labelId, ok := labelIdMap[service.BuildLabelString("policy", labelValue)]
 			if !ok {
 				return fmt.Errorf("label:%s not exist", labelValue)
@@ -909,27 +725,6 @@
 			if workflow.CollaborationType == config.CollaborationNew {
 				name = buildName(workflow.Name, item.CollaborationMode, identityType, userName)
 			}
-<<<<<<< HEAD
-			if workflow.WorkflowType != "" {
-				newBindings = append(newBindings, &mongodb2.LabelBinding{
-					LabelID: labelId,
-					Resource: mongodb2.Resource{
-						Name:        name,
-						Type:        string(config2.ResourceTypeCommonWorkflow),
-						ProjectName: projectName,
-					},
-				})
-			} else {
-				newBindings = append(newBindings, &mongodb2.LabelBinding{
-					LabelID: labelId,
-					Resource: mongodb2.Resource{
-						Name:        name,
-						Type:        string(config2.ResourceTypeWorkflow),
-						ProjectName: projectName,
-					},
-				})
-			}
-=======
 			newBindings = append(newBindings, &mongodb2.LabelBinding{
 				LabelID: labelId,
 				Resource: mongodb2.Resource{
@@ -938,7 +733,6 @@
 					ProjectName: projectName,
 				},
 			})
->>>>>>> 136898ab
 		}
 		for _, product := range item.NewSpec.Products {
 			labelValue := buildLabelValue(projectName, item.CollaborationMode, identityType, userName, string(config2.ResourceTypeEnvironment), product.Name)
@@ -961,68 +755,11 @@
 		}
 		for _, workflow := range item.UpdateSpec.Workflows {
 			if workflow.Old.CollaborationType == config.CollaborationShare && workflow.New.CollaborationType == config.CollaborationNew {
-<<<<<<< HEAD
-				var labelValue string
-				if workflow.New.WorkflowType != "" {
-					labelValue = buildLabelValue(projectName, item.CollaborationMode, identityType, userName, string(config2.ResourceTypeCommonWorkflow), workflow.New.Name)
-				} else {
-					labelValue = buildLabelValue(projectName, item.CollaborationMode, identityType, userName, string(config2.ResourceTypeWorkflow), workflow.New.Name)
-				}
-=======
 				labelValue := buildLabelValue(projectName, item.CollaborationMode, identityType, userName, config2.GetWorkflowResourceType(workflow.New.WorkflowType), workflow.New.Name)
->>>>>>> 136898ab
 				labelId, ok := labelIdMap[service.BuildLabelString("policy", labelValue)]
 				if !ok {
 					return fmt.Errorf("label:%s not exist", labelValue)
 				}
-<<<<<<< HEAD
-				if workflow.New.WorkflowType != "" {
-					newBindings = append(newBindings, &mongodb2.LabelBinding{
-						LabelID: labelId,
-						Resource: mongodb2.Resource{
-							Name:        buildName(workflow.New.Name, item.CollaborationMode, identityType, userName),
-							Type:        string(config2.ResourceTypeCommonWorkflow),
-							ProjectName: projectName,
-						},
-					})
-				} else {
-					newBindings = append(newBindings, &mongodb2.LabelBinding{
-						LabelID: labelId,
-						Resource: mongodb2.Resource{
-							Name:        buildName(workflow.New.Name, item.CollaborationMode, identityType, userName),
-							Type:        string(config2.ResourceTypeWorkflow),
-							ProjectName: projectName,
-						},
-					})
-				}
-				if workflow.Old.WorkflowType != "" {
-					deleteBindings = append(deleteBindings, &mongodb2.LabelBinding{
-						LabelID: labelId,
-						Resource: mongodb2.Resource{
-							Name:        workflow.Old.BaseName,
-							Type:        string(config2.ResourceTypeCommonWorkflow),
-							ProjectName: projectName,
-						},
-					})
-				} else {
-					deleteBindings = append(deleteBindings, &mongodb2.LabelBinding{
-						LabelID: labelId,
-						Resource: mongodb2.Resource{
-							Name:        workflow.Old.BaseName,
-							Type:        string(config2.ResourceTypeWorkflow),
-							ProjectName: projectName,
-						},
-					})
-				}
-			}
-			if workflow.Old.CollaborationType == config.CollaborationNew && workflow.New.CollaborationType == config.CollaborationShare {
-				var labelValue string
-				if workflow.New.WorkflowType != "" {
-					labelValue = buildLabelValue(projectName, item.CollaborationMode, identityType, userName, string(config2.ResourceTypeCommonWorkflow), workflow.New.Name)
-				} else {
-					labelValue = buildLabelValue(projectName, item.CollaborationMode, identityType, userName, string(config2.ResourceTypeWorkflow), workflow.New.Name)
-				}
-=======
 				newBindings = append(newBindings, &mongodb2.LabelBinding{
 					LabelID: labelId,
 					Resource: mongodb2.Resource{
@@ -1043,51 +780,10 @@
 			}
 			if workflow.Old.CollaborationType == config.CollaborationNew && workflow.New.CollaborationType == config.CollaborationShare {
 				labelValue := buildLabelValue(projectName, item.CollaborationMode, identityType, userName, config2.GetWorkflowResourceType(workflow.New.WorkflowType), workflow.New.Name)
->>>>>>> 136898ab
 				labelId, ok := labelIdMap[service.BuildLabelString("policy", labelValue)]
 				if !ok {
 					return fmt.Errorf("label:%s not exist", labelValue)
 				}
-<<<<<<< HEAD
-				if workflow.New.WorkflowType != "" {
-					newBindings = append(newBindings, &mongodb2.LabelBinding{
-						LabelID: labelId,
-						Resource: mongodb2.Resource{
-							Name:        workflow.New.Name,
-							Type:        string(config2.ResourceTypeCommonWorkflow),
-							ProjectName: projectName,
-						},
-					})
-				} else {
-					newBindings = append(newBindings, &mongodb2.LabelBinding{
-						LabelID: labelId,
-						Resource: mongodb2.Resource{
-							Name:        workflow.New.Name,
-							Type:        string(config2.ResourceTypeWorkflow),
-							ProjectName: projectName,
-						},
-					})
-				}
-				if workflow.Old.WorkflowType != "" {
-					deleteBindings = append(deleteBindings, &mongodb2.LabelBinding{
-						LabelID: labelId,
-						Resource: mongodb2.Resource{
-							Name:        workflow.Old.Name,
-							Type:        string(config2.ResourceTypeCommonWorkflow),
-							ProjectName: projectName,
-						},
-					})
-				} else {
-					deleteBindings = append(deleteBindings, &mongodb2.LabelBinding{
-						LabelID: labelId,
-						Resource: mongodb2.Resource{
-							Name:        workflow.Old.Name,
-							Type:        string(config2.ResourceTypeWorkflow),
-							ProjectName: projectName,
-						},
-					})
-				}
-=======
 				newBindings = append(newBindings, &mongodb2.LabelBinding{
 					LabelID: labelId,
 					Resource: mongodb2.Resource{
@@ -1104,7 +800,6 @@
 						ProjectName: projectName,
 					},
 				})
->>>>>>> 136898ab
 			}
 		}
 		for _, product := range item.UpdateSpec.Products {
@@ -1232,11 +927,7 @@
 	var newCommonWorkflows []workflowservice.WorkflowCopyItem
 	for _, workflow := range newResp.Workflow {
 		if workflow.CollaborationType == config.CollaborationNew {
-<<<<<<< HEAD
-			if workflow.WorkflowType != "" {
-=======
 			if config2.IsCustomWorkflow(workflow.WorkflowType) {
->>>>>>> 136898ab
 				newCommonWorkflows = append(newCommonWorkflows, workflowservice.WorkflowCopyItem{
 					ProjectName:    projectName,
 					Old:            workflow.BaseName,
@@ -1372,11 +1063,7 @@
 		}
 		for _, workflow := range item.Workflows {
 			if workflow.CollaborationType == config.CollaborationNew {
-<<<<<<< HEAD
-				if workflow.WorkflowType != "" {
-=======
 				if config2.IsCustomWorkflow(workflow.WorkflowType) {
->>>>>>> 136898ab
 					commonWorkflowSet.Insert(workflow.Name)
 				} else {
 					workflowSet.Insert(workflow.Name)
@@ -1387,11 +1074,7 @@
 	for _, item := range updateResp.Update {
 		for _, deleteWorkflow := range item.DeleteSpec.Workflows {
 			if deleteWorkflow.CollaborationType == config.CollaborationNew {
-<<<<<<< HEAD
-				if deleteWorkflow.WorkflowType != "" {
-=======
 				if config2.IsCustomWorkflow(deleteWorkflow.WorkflowType) {
->>>>>>> 136898ab
 					commonWorkflowSet.Insert(deleteWorkflow.Name)
 				} else {
 					workflowSet.Insert(deleteWorkflow.Name)
@@ -1406,11 +1089,7 @@
 		for _, workflow := range item.UpdateSpec.Workflows {
 			if workflow.Old.CollaborationType == config.CollaborationNew &&
 				workflow.New.CollaborationType == config.CollaborationShare {
-<<<<<<< HEAD
-				if workflow.Old.WorkflowType != "" {
-=======
 				if config2.IsCustomWorkflow(workflow.Old.WorkflowType) {
->>>>>>> 136898ab
 					commonWorkflowSet.Insert(workflow.Old.Name)
 				} else {
 					workflowSet.Insert(workflow.Old.Name)
@@ -1747,11 +1426,7 @@
 
 func getWorkflowDisplayName(workflowName, workflowType string) string {
 	resp := workflowName
-<<<<<<< HEAD
-	if workflowType != "" {
-=======
 	if config2.IsCustomWorkflow(workflowType) {
->>>>>>> 136898ab
 		workflow, err := commonrepo.NewWorkflowV4Coll().Find(workflowName)
 		if err != nil {
 			log.Errorf("workflow v4 :%s not found", workflowName)

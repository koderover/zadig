--- conflicted
+++ resolved
@@ -402,13 +402,8 @@
 			rules = append(rules, &types.Rule{
 				Verbs:     product.Verbs,
 				Kind:      "resource",
-<<<<<<< HEAD
-				Resources: []string{string(config2.ResourceTypeProduct)},
+				Resources: []string{string(config2.ResourceTypeEnvironment)},
 				MatchAttributes: []types.MatchAttribute{
-=======
-				Resources: []string{string(config2.ResourceTypeEnvironment)},
-				MatchAttributes: []policy.MatchAttribute{
->>>>>>> f8479ba6
 					{
 						Key:   "policy",
 						Value: buildLabelValue(projectName, mode.Name, identityType, userName, string(config2.ResourceTypeEnvironment), product.Name),
@@ -466,13 +461,8 @@
 			rules = append(rules, &types.Rule{
 				Verbs:     product.Verbs,
 				Kind:      "resource",
-<<<<<<< HEAD
-				Resources: []string{string(config2.ResourceTypeProduct)},
+				Resources: []string{string(config2.ResourceTypeEnvironment)},
 				MatchAttributes: []types.MatchAttribute{
-=======
-				Resources: []string{string(config2.ResourceTypeEnvironment)},
-				MatchAttributes: []policy.MatchAttribute{
->>>>>>> f8479ba6
 					{
 						Key:   "policy",
 						Value: buildLabelValue(projectName, instance.CollaborationName, identityType, userName, string(config2.ResourceTypeEnvironment), product.BaseName),

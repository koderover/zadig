--- conflicted
+++ resolved
@@ -115,10 +115,7 @@
 
 	internalhandler.InsertOperationLog(c, ctx.UserName, "", "删除", "系统设置-对象存储", fmt.Sprintf("s3Storage ID:%s", c.Param("id")), "", ctx.Logger)
 
-<<<<<<< HEAD
 	ctx.Err = service.DeleteS3Storage(ctx.UserName, c.Param("id"), ctx.Logger)
-=======
-	ctx.Err = service.DeleteS3Storage(ctx.Username, c.Param("id"), ctx.Logger)
 }
 
 type ListTarsOption struct {
@@ -136,5 +133,4 @@
 	}
 
 	ctx.Resp, ctx.Err = service.ListTars(c.Param("id"), c.Query("kind"), args.Names, ctx.Logger)
->>>>>>> a317a14d
 }
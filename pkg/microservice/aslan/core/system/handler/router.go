--- conflicted
+++ resolved
@@ -275,7 +275,6 @@
 		lark.POST("/:id/webhook", LarkEventHandler)
 	}
 
-<<<<<<< HEAD
 	pm := router.Group("project_management")
 	{
 		pm.GET("", ListProjectManagement)
@@ -287,7 +286,6 @@
 		pm.GET("/jira/issue", SearchJiraIssues)
 		pm.GET("/jira/type", GetJiraTypes)
 		pm.POST("/jira/webhook/:workflowName/:hookName", HandleJiraEvent)
-=======
 	// personal dashboard configuration
 	dashboard := router.Group("dashboard")
 	{
@@ -299,7 +297,6 @@
 		dashboard.GET("/workflow/running", GetRunningWorkflow)
 		dashboard.GET("/workflow/mine", GetMyWorkflow)
 		dashboard.GET("/environment/:name", GetMyEnvironment)
->>>>>>> 7115ce74
 	}
 }
 

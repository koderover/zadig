--- conflicted
+++ resolved
@@ -31,7 +31,7 @@
 	client, err := s3tool.NewClient(s3Storage.Endpoint, s3Storage.Ak, s3Storage.Sk, s3Storage.Insecure)
 	if err != nil {
 		logger.Warnf("Failed to create s3 client, error is: %+v", err)
-		return nil, errors.ErrValidateS3Storage.AddErr(err)
+		return errors.ErrValidateS3Storage.AddErr(err)
 	}
 	if err := client.ValidateBucket(storage.Bucket); err != nil {
 		logger.Warnf("failed to validate storage %s %v", storage.Endpoint, err)
@@ -39,13 +39,7 @@
 	}
 
 	storage.UpdatedBy = updateBy
-<<<<<<< HEAD
-	err = commonrepo.NewS3StorageColl().Update(id, storage)
-
-	return storage, err
-=======
 	return commonrepo.NewS3StorageColl().Update(id, storage)
->>>>>>> 9ec87263
 }
 
 func CreateS3Storage(updateBy string, storage *commonmodels.S3Storage, logger *zap.SugaredLogger) error {
@@ -53,7 +47,7 @@
 	client, err := s3tool.NewClient(s3Storage.Endpoint, s3Storage.Ak, s3Storage.Sk, s3Storage.Insecure)
 	if err != nil {
 		logger.Warnf("Failed to create s3 client, error is: %+v", err)
-		return nil, errors.ErrValidateS3Storage.AddErr(err)
+		return errors.ErrValidateS3Storage.AddErr(err)
 	}
 	if err := client.ValidateBucket(s3Storage.Bucket); err != nil {
 		logger.Warnf("failed to validate storage %s %v", storage.Endpoint, err)
@@ -61,12 +55,7 @@
 	}
 
 	storage.UpdatedBy = updateBy
-<<<<<<< HEAD
-	err = commonrepo.NewS3StorageColl().Create(storage)
-	return storage, err
-=======
 	return commonrepo.NewS3StorageColl().Create(storage)
->>>>>>> 9ec87263
 }
 
 func ListS3Storage(logger *zap.SugaredLogger) ([]*commonmodels.S3Storage, error) {

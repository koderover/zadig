--- conflicted
+++ resolved
@@ -23,6 +23,7 @@
 	"io/ioutil"
 	"os"
 	"path"
+	"path/filepath"
 	"strings"
 
 	"github.com/google/go-github/v35/github"
@@ -65,13 +66,9 @@
 	case setting.SourceFromGerrit:
 		ret, err = preloadGerritService(ch, repoName, branchName, remoteName, path, isDir)
 	case setting.SourceFromCodeHub:
-<<<<<<< HEAD
-		ret, err = preloadCodehubService(detail, repoName, repoUUID, branchName, path, isDir)
+		ret, err = preloadCodehubService(ch, repoName, repoUUID, branchName, path, isDir)
 	case setting.SourceFromIlyshin:
-		ret, err = preloadIlyshinService(detail, repoOwner, repoName, branchName, path, isDir)
-=======
-		ret, err = preloadCodehubService(ch, repoName, repoUUID, branchName, path, isDir)
->>>>>>> 22b0596d
+		ret, err = preloadIlyshinService(ch, repoOwner, repoName, branchName, path, isDir)
 	default:
 		return nil, e.ErrPreloadServiceTemplate.AddDesc("Not supported code source")
 	}
@@ -92,13 +89,9 @@
 	case setting.SourceFromGerrit:
 		return loadGerritService(username, ch, repoOwner, repoName, branchName, remoteName, args, log)
 	case setting.SourceFromCodeHub:
-<<<<<<< HEAD
-		return loadCodehubService(username, detail, repoOwner, repoName, repoUUID, branchName, args, log)
+		return loadCodehubService(username, ch, repoOwner, repoName, repoUUID, branchName, args, log)
 	case setting.SourceFromIlyshin:
-		return loadIlyshinService(username, detail, repoOwner, repoName, branchName, args, log)
-=======
-		return loadCodehubService(username, ch, repoOwner, repoName, repoUUID, branchName, args, log)
->>>>>>> 22b0596d
+		return loadIlyshinService(username, ch, repoOwner, repoName, branchName, args, log)
 	default:
 		return e.ErrLoadServiceTemplate.AddDesc("unsupported code source")
 	}
@@ -253,7 +246,6 @@
 	return ret, nil
 }
 
-<<<<<<< HEAD
 // 根据 repo 信息获取 ilyshin 可以加载的服务列表
 func preloadIlyshinService(detail *poetry.CodeHost, repoOwner, repoName, branchName, path string, isDir bool) ([]string, error) {
 	ret := make([]string, 0)
@@ -312,271 +304,6 @@
 	return ret, nil
 }
 
-// 根据repo信息从github加载服务
-func loadGithubService(username string, detail *codehost.Detail, repoOwner, repoName, branchName string, args *LoadServiceReq, log *zap.SugaredLogger) error {
-	ctx := context.Background()
-	tokenSource := oauth2.StaticTokenSource(
-		&oauth2.Token{AccessToken: detail.OauthToken},
-	)
-	tokenClient := oauth2.NewClient(ctx, tokenSource)
-	githubClient := github.NewClient(tokenClient)
-
-	log.Infof("Request username is: %s", username)
-
-	// 如果是单个文件导入，直接读取文件内容进行保存
-	if !args.LoadFromDir {
-		fileContent, _, _, err := githubClient.Repositories.GetContents(ctx, repoOwner, repoName, args.LoadPath, &github.RepositoryContentGetOptions{Ref: branchName})
-		if err != nil {
-			log.Errorf("failed to get file info for path: %s from github, the error is: %+v", args.LoadPath, err)
-			return e.ErrLoadServiceTemplate.AddDesc(err.Error())
-		}
-		//commitInfo, _, err := githubClient.Repositories.GetCommit(ctx, repoOwner, repoName, fileContent.GetSHA())
-		//if err != nil {
-		//	log.Errorf("Failed to get commit info for path: %s, the error is: %+v", args.LoadPath, err)
-		//	return e.ErrLoadServiceTemplate.AddDesc(err.Error())
-		//}
-		srcPath := fmt.Sprintf("https://github.com/%s/%s/blob/%s/%s", repoOwner, repoName, branchName, args.LoadPath)
-		svcContent, _ := fileContent.GetContent()
-		splittedYaml := SplitYaml(svcContent)
-		createSvcArgs := &models.Service{
-			CodehostID:  detail.ID,
-			RepoName:    repoName,
-			RepoOwner:   repoOwner,
-			BranchName:  branchName,
-			LoadPath:    args.LoadPath,
-			LoadFromDir: args.LoadFromDir,
-			KubeYamls:   splittedYaml,
-			SrcPath:     srcPath,
-			CreateBy:    username,
-			ServiceName: getFileName(fileContent.GetName()),
-			Type:        args.Type,
-			ProductName: args.ProductName,
-			Source:      setting.SourceFromGithub,
-			Yaml:        svcContent,
-			Commit:      &models.Commit{SHA: fileContent.GetSHA()},
-			Visibility:  args.Visibility,
-		}
-		_, err = CreateServiceTemplate(username, createSvcArgs, log)
-		if err != nil {
-			_, messageMap := e.ErrorMessage(err)
-			if description, ok := messageMap["description"]; ok {
-				return e.ErrLoadServiceTemplate.AddDesc(description.(string))
-			}
-			return e.ErrLoadServiceTemplate.AddDesc("Load Service Error for unknown reason")
-		}
-		return err
-	}
-	_, dirInfo, _, err := githubClient.Repositories.GetContents(ctx, repoOwner, repoName, args.LoadPath, &github.RepositoryContentGetOptions{Ref: branchName})
-	if err != nil {
-		log.Errorf("failed to get file info for path: %s from github, the error is: %+v", args.LoadPath, err)
-		return e.ErrLoadServiceTemplate.AddDesc(err.Error())
-	}
-	// 如果从文件夹载入，判断该目录是否含有yaml
-	if isValidGithubServiceDir(dirInfo) {
-		return loadServiceFromGithub(ctx, detail.ID, githubClient, dirInfo, username, repoOwner, repoName, branchName, args.LoadPath, args, log)
-	}
-	// 如果载入目录无yaml, 循环查询子目录是否含有yaml，并载入
-	for _, entry := range dirInfo {
-		if entry.GetType() == "dir" {
-			_, subtree, _, err := githubClient.Repositories.GetContents(ctx, repoOwner, repoName, entry.GetPath(), &github.RepositoryContentGetOptions{Ref: branchName})
-			if err != nil {
-				log.Errorf("Failed to get dir content from github with path: %s, the error is: %+v", entry.GetPath(), err)
-				return e.ErrLoadServiceTemplate.AddDesc(err.Error())
-			}
-			if isValidGithubServiceDir(subtree) {
-				if err := loadServiceFromGithub(ctx, detail.ID, githubClient, subtree, username, repoOwner, repoName, branchName, entry.GetPath(), args, log); err != nil {
-					return err
-				}
-			}
-		}
-	}
-	return nil
-}
-
-func loadServiceFromGithub(ctx context.Context, codehostID int, client *github.Client, tree []*github.RepositoryContent, username, owner, repoName, branchName, path string, args *LoadServiceReq, log *zap.SugaredLogger) error {
-	pathList := strings.Split(path, "/")
-	splittedYaml := []string{}
-	serviceName := pathList[len(pathList)-1]
-	yamlList, err := extractGithubYamls(ctx, client, tree, owner, repoName, branchName)
-	if err != nil {
-		log.Errorf("Failed to extract yamls from github, the error is: %+v", err)
-		return e.ErrLoadServiceTemplate.AddDesc(err.Error())
-	}
-	for _, yamlEntry := range yamlList {
-		splittedYaml = append(splittedYaml, SplitYaml(yamlEntry)...)
-	}
-	yml := joinYamls(yamlList)
-	commitInfo, _, err := client.Repositories.ListCommits(ctx, owner, repoName, &github.CommitsListOptions{Path: path})
-	if err != nil {
-		log.Errorf("Failed to get commit info for path: %s, the error is: %+v", path, err)
-		return e.ErrLoadServiceTemplate.AddDesc(err.Error())
-	}
-	srcPath := fmt.Sprintf("https://github.com/%s/%s/tree/%s/%s", owner, repoName, branchName, path)
-	createSvcArgs := &models.Service{
-		CodehostID:  codehostID,
-		RepoName:    repoName,
-		RepoOwner:   owner,
-		BranchName:  branchName,
-		LoadPath:    path,
-		LoadFromDir: args.LoadFromDir,
-		KubeYamls:   splittedYaml,
-		SrcPath:     srcPath,
-		CreateBy:    username,
-		ServiceName: serviceName,
-		Type:        args.Type,
-		ProductName: args.ProductName,
-		Source:      setting.SourceFromGithub,
-		Yaml:        yml,
-		Commit:      &models.Commit{SHA: commitInfo[0].GetSHA(), Message: commitInfo[0].GetCommit().GetMessage()},
-		Visibility:  args.Visibility,
-	}
-	_, err = CreateServiceTemplate(username, createSvcArgs, log)
-	if err != nil {
-		_, messageMap := e.ErrorMessage(err)
-		if description, ok := messageMap["description"]; ok {
-			err = e.ErrLoadServiceTemplate.AddDesc(description.(string))
-		} else {
-			err = e.ErrLoadServiceTemplate.AddDesc("Load Service Error for unknown reason")
-		}
-	}
-	return err
-}
-
-// 根据repo信息从gitlab加载服务
-func loadGitlabService(username string, detail *codehost.Detail, repoOwner, repoName, branchName string, args *LoadServiceReq, log *zap.SugaredLogger) error {
-	gitlabClient, err := gitlab.NewOAuthClient(detail.OauthToken, gitlab.WithBaseURL(detail.Address))
-	if err != nil {
-		log.Errorf("failed to prepare gitlab client, the error is:%+v", err)
-		return e.ErrLoadServiceTemplate.AddDesc(err.Error())
-	}
-
-	repoInfo := fmt.Sprintf("%s/%s", repoOwner, repoName)
-
-	if !args.LoadFromDir {
-		fileContent, _, err := gitlabClient.RepositoryFiles.GetFile(repoInfo, args.LoadPath, &gitlab.GetFileOptions{Ref: gitlab.String(branchName)})
-		if err != nil {
-			log.Errorf("Failed to get file info for path: %s from gitlab, the error is: %+v", args.LoadPath, err)
-			return e.ErrLoadServiceTemplate.AddDesc(err.Error())
-		}
-		decodedContent, err := base64.StdEncoding.DecodeString(fileContent.Content)
-		if err != nil {
-			log.Errorf("Failed to decode file, the error is: %+v", err)
-			return e.ErrLoadServiceTemplate.AddDesc(err.Error())
-		}
-		srcPath := fmt.Sprintf("%s/%s/blob/%s/%s", detail.Address, repoInfo, branchName, args.LoadPath)
-		splittedYaml := SplitYaml(string(decodedContent))
-		createSvcArgs := &models.Service{
-			CodehostID:  detail.ID,
-			RepoOwner:   repoOwner,
-			RepoName:    repoName,
-			BranchName:  branchName,
-			LoadPath:    args.LoadPath,
-			LoadFromDir: args.LoadFromDir,
-			KubeYamls:   splittedYaml,
-			SrcPath:     srcPath,
-			CreateBy:    username,
-			ServiceName: getFileName(fileContent.FileName),
-			Type:        args.Type,
-			ProductName: args.ProductName,
-			Source:      setting.SourceFromGitlab,
-			Yaml:        string(decodedContent),
-			Commit:      &models.Commit{SHA: fileContent.CommitID},
-			Visibility:  args.Visibility,
-		}
-
-		_, err = CreateServiceTemplate(username, createSvcArgs, log)
-		if err != nil {
-			_, messageMap := e.ErrorMessage(err)
-			if description, ok := messageMap["description"]; ok {
-				return e.ErrLoadServiceTemplate.AddDesc(description.(string))
-			}
-			return e.ErrLoadServiceTemplate.AddDesc("Load Service Error for unknown reason")
-		}
-		return nil
-	}
-	opt := &gitlab.ListTreeOptions{
-		Path:      gitlab.String(args.LoadPath),
-		Ref:       gitlab.String(branchName),
-		Recursive: gitlab.Bool(false),
-	}
-	treeInfo, _, err := gitlabClient.Repositories.ListTree(repoInfo, opt)
-	if err != nil {
-		log.Errorf("Failed to get dir content from gitlab with path: %s, the error is: %+v", args.LoadPath, err)
-		return e.ErrLoadServiceTemplate.AddDesc(err.Error())
-	}
-	if isValidGitlabServiceDir(treeInfo) {
-		return loadServiceFromGitlab(gitlabClient, treeInfo, detail, username, repoOwner, repoName, branchName, args.LoadPath, args, log)
-	}
-	for _, treeNode := range treeInfo {
-		if treeNode.Type == "tree" {
-			subOpt := &gitlab.ListTreeOptions{
-				Path:      gitlab.String(treeNode.Path),
-				Ref:       gitlab.String(branchName),
-				Recursive: gitlab.Bool(false),
-			}
-			subtree, _, err := gitlabClient.Repositories.ListTree(repoInfo, subOpt)
-			if err != nil {
-				log.Errorf("Failed to get dir content from gitlab with path: %s, the error is %+v", treeNode.Path, err)
-				return e.ErrLoadServiceTemplate.AddDesc(err.Error())
-			}
-			if isValidGitlabServiceDir(subtree) {
-				if err := loadServiceFromGitlab(gitlabClient, subtree, detail, username, repoOwner, repoName, branchName, treeNode.Path, args, log); err != nil {
-					return err
-				}
-			}
-		}
-	}
-	return nil
-}
-
-func loadServiceFromGitlab(client *gitlab.Client, tree []*gitlab.TreeNode, detail *codehost.Detail, username, repoOwner, repoName, branchName, path string, args *LoadServiceReq, log *zap.SugaredLogger) error {
-	pathList := strings.Split(path, "/")
-	splittedYaml := []string{}
-	serviceName := pathList[len(pathList)-1]
-	repoInfo := fmt.Sprintf("%s/%s", repoOwner, repoName)
-	yamlList, sha, err := extractGitlabYamls(client, tree, repoInfo, branchName)
-	if err != nil {
-		log.Errorf("Failed to extract yamls from gitlab, the error is: %+v", err)
-		return e.ErrLoadServiceTemplate.AddDesc(err.Error())
-	}
-	for _, yamlEntry := range yamlList {
-		splittedYaml = append(splittedYaml, SplitYaml(yamlEntry)...)
-	}
-	yml := joinYamls(yamlList)
-	srcPath := fmt.Sprintf("%s/%s/tree/%s/%s", detail.Address, repoInfo, branchName, path)
-	createSvcArgs := &models.Service{
-		CodehostID:  detail.ID,
-		RepoOwner:   repoOwner,
-		RepoName:    repoName,
-		BranchName:  branchName,
-		LoadPath:    path,
-		LoadFromDir: args.LoadFromDir,
-		KubeYamls:   splittedYaml,
-		SrcPath:     srcPath,
-		CreateBy:    username,
-		ServiceName: serviceName,
-		Type:        args.Type,
-		ProductName: args.ProductName,
-		Source:      setting.SourceFromGitlab,
-		Yaml:        yml,
-		Commit:      &models.Commit{SHA: sha},
-		Visibility:  args.Visibility,
-	}
-
-	_, err = CreateServiceTemplate(username, createSvcArgs, log)
-	if err != nil {
-		_, messageMap := e.ErrorMessage(err)
-		if description, ok := messageMap["description"]; ok {
-			err = e.ErrLoadServiceTemplate.AddDesc(description.(string))
-		} else {
-			err = e.ErrLoadServiceTemplate.AddDesc("Load Service Error for unknown reason")
-		}
-	}
-	return err
-}
-
-=======
->>>>>>> 22b0596d
 // 根据repo信息从gerrit加载服务
 func loadGerritService(username string, ch *poetry.CodeHost, repoOwner, repoName, branchName, remoteName string, args *LoadServiceReq, log *zap.SugaredLogger) error {
 	base := path.Join(config.S3StoragePath(), repoName)
@@ -843,8 +570,8 @@
 }
 
 // 根据 repo 信息从 Ilyshin 加载服务
-func loadIlyshinService(username string, detail *codehost.Detail, repoOwner, repoName, branchName string, args *LoadServiceReq, log *zap.SugaredLogger) error {
-	ilyshinClient := ilyshin.NewClient(detail.Address, detail.OauthToken)
+func loadIlyshinService(username string, ch *poetry.CodeHost, repoOwner, repoName, branchName string, args *LoadServiceReq, log *zap.SugaredLogger) error {
+	ilyshinClient := ilyshin.NewClient(ch.Address, ch.AccessToken)
 	repoInfo := fmt.Sprintf("%s/%s", repoOwner, repoName)
 	if !args.LoadFromDir {
 		file, err := ilyshinClient.GetFile(repoOwner, repoName, branchName, args.LoadPath)
@@ -857,10 +584,10 @@
 			log.Errorf("Failed to decode file, the error is: %+v", err)
 			return e.ErrLoadServiceTemplate.AddDesc(err.Error())
 		}
-		srcPath := fmt.Sprintf("%s/%s/blob/%s/%s", detail.Address, repoInfo, branchName, args.LoadPath)
+		srcPath := fmt.Sprintf("%s/%s/blob/%s/%s", ch.Address, repoInfo, branchName, args.LoadPath)
 		splittedYaml := SplitYaml(string(decodedContent))
 		createSvcArgs := &models.Service{
-			CodehostID:  detail.ID,
+			CodehostID:  ch.ID,
 			RepoOwner:   repoOwner,
 			RepoName:    repoName,
 			BranchName:  branchName,
@@ -895,7 +622,7 @@
 		return e.ErrLoadServiceTemplate.AddDesc(err.Error())
 	}
 	if isValidIlyshinServiceDir(treeInfo) {
-		return loadServiceFromIlyshin(ilyshinClient, treeInfo, detail, username, repoOwner, repoName, branchName, args.LoadPath, args, log)
+		return loadServiceFromIlyshin(ilyshinClient, treeInfo, ch, username, repoOwner, repoName, branchName, args.LoadPath, args, log)
 	}
 	for _, treeNode := range treeInfo {
 		if treeNode.Type == "tree" {
@@ -905,7 +632,7 @@
 				return e.ErrLoadServiceTemplate.AddDesc(err.Error())
 			}
 			if isValidIlyshinServiceDir(subtree) {
-				if err := loadServiceFromIlyshin(ilyshinClient, subtree, detail, username, repoOwner, repoName, branchName, treeNode.Path, args, log); err != nil {
+				if err := loadServiceFromIlyshin(ilyshinClient, subtree, ch, username, repoOwner, repoName, branchName, treeNode.Path, args, log); err != nil {
 					return err
 				}
 			}
@@ -914,7 +641,7 @@
 	return nil
 }
 
-func loadServiceFromIlyshin(client *ilyshin.Client, tree []*ilyshin.TreeNode, detail *codehost.Detail, username, repoOwner, repoName, branchName, path string, args *LoadServiceReq, log *zap.SugaredLogger) error {
+func loadServiceFromIlyshin(client *ilyshin.Client, tree []*ilyshin.TreeNode, ch *poetry.CodeHost, username, repoOwner, repoName, branchName, path string, args *LoadServiceReq, log *zap.SugaredLogger) error {
 	pathList := strings.Split(path, "/")
 	splittedYaml := []string{}
 	serviceName := pathList[len(pathList)-1]
@@ -928,9 +655,9 @@
 		splittedYaml = append(splittedYaml, SplitYaml(yamlEntry)...)
 	}
 	yml := joinYamls(yamlList)
-	srcPath := fmt.Sprintf("%s/%s/tree/%s/%s", detail.Address, repoInfo, branchName, path)
+	srcPath := fmt.Sprintf("%s/%s/tree/%s/%s", ch.Address, repoInfo, branchName, path)
 	createSvcArgs := &models.Service{
-		CodehostID:  detail.ID,
+		CodehostID:  ch.ID,
 		RepoOwner:   repoOwner,
 		RepoName:    repoName,
 		BranchName:  branchName,
@@ -1152,7 +879,6 @@
 	return e.ErrValidateServiceUpdate.AddDesc("所选路径中没有yaml，请重新选择")
 }
 
-<<<<<<< HEAD
 // 根据 ilyshin repo 决定服务是否可以更新这个 repo 地址
 func validateServiceUpdateIlyshin(detail *poetry.CodeHost, serviceName, repoOwner, repoName, branchName, path string, isDir bool) error {
 	ilyshinClient := ilyshin.NewClient(detail.Address, detail.AccessToken)
@@ -1194,12 +920,6 @@
 	return e.ErrValidateServiceUpdate.AddDesc("所选路径中没有yaml，请重新选择")
 }
 
-func isYaml(filename string) bool {
-	return strings.HasSuffix(filename, ".yaml") || strings.HasSuffix(filename, ".yml")
-}
-
-=======
->>>>>>> 22b0596d
 func isValidGithubServiceDir(child []*github.RepositoryContent) bool {
 	for _, entry := range child {
 		if entry.GetType() == "file" && isYaml(entry.GetName()) {

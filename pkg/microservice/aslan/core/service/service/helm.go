/*
Copyright 2021 The KodeRover Authors.

Licensed under the Apache License, Version 2.0 (the "License");
you may not use this file except in compliance with the License.
You may obtain a copy of the License at

    http://www.apache.org/licenses/LICENSE-2.0

Unless required by applicable law or agreed to in writing, software
distributed under the License is distributed on an "AS IS" BASIS,
WITHOUT WARRANTIES OR CONDITIONS OF ANY KIND, either express or implied.
See the License for the specific language governing permissions and
limitations under the License.
*/

package service

import (
	"bytes"
	"fmt"
	"io/fs"
	"os"
	"path/filepath"
	"strings"
	"sync"
	"text/template"
	"time"

	"github.com/27149chen/afero"
	"github.com/hashicorp/go-multierror"
	"github.com/otiai10/copy"
	"github.com/pkg/errors"
	"go.uber.org/zap"
	"k8s.io/apimachinery/pkg/util/wait"
	"sigs.k8s.io/yaml"

	configbase "github.com/koderover/zadig/pkg/config"
	"github.com/koderover/zadig/pkg/microservice/aslan/config"
	"github.com/koderover/zadig/pkg/microservice/aslan/core/common/repository/models"
<<<<<<< HEAD
	"github.com/koderover/zadig/pkg/microservice/aslan/core/common/repository/models/template"
=======
	templatedata "github.com/koderover/zadig/pkg/microservice/aslan/core/common/repository/models/template"
>>>>>>> 21247173
	templatemodels "github.com/koderover/zadig/pkg/microservice/aslan/core/common/repository/models/template"
	commonrepo "github.com/koderover/zadig/pkg/microservice/aslan/core/common/repository/mongodb"
	templaterepo "github.com/koderover/zadig/pkg/microservice/aslan/core/common/repository/mongodb/template"
	commonservice "github.com/koderover/zadig/pkg/microservice/aslan/core/common/service"
	fsservice "github.com/koderover/zadig/pkg/microservice/aslan/core/common/service/fs"
	templatestore "github.com/koderover/zadig/pkg/microservice/aslan/core/templatestore/repository/models"
	"github.com/koderover/zadig/pkg/microservice/aslan/core/templatestore/repository/mongodb"
	"github.com/koderover/zadig/pkg/setting"
	"github.com/koderover/zadig/pkg/shared/codehost"
	"github.com/koderover/zadig/pkg/shared/poetry"
	e "github.com/koderover/zadig/pkg/tool/errors"
	"github.com/koderover/zadig/pkg/tool/log"
	"github.com/koderover/zadig/pkg/types"
	yamlutil "github.com/koderover/zadig/pkg/util/yaml"
)

type HelmService struct {
	ServiceInfos []*models.Service `json:"service_infos"`
	FileInfos    []*types.FileInfo `json:"file_infos"`
	Services     [][]string        `json:"services"`
}

type HelmServiceArgs struct {
	ProductName      string             `json:"product_name"`
	CreateBy         string             `json:"create_by"`
	HelmServiceInfos []*HelmServiceInfo `json:"helm_service_infos"`
}

type HelmServiceInfo struct {
	ServiceName string `json:"service_name"`
	FilePath    string `json:"file_path"`
	FileName    string `json:"file_name"`
	FileContent string `json:"file_content"`
}

type HelmServiceModule struct {
	ServiceModules []*ServiceModule `json:"service_modules"`
	Service        *models.Service  `json:"service,omitempty"`
}

type Chart struct {
	APIVersion string `json:"apiVersion"`
	Name       string `json:"name"`
	Version    string `json:"version"`
	AppVersion string `json:"appVersion"`
}

type helmServiceCreationArgs struct {
	ChartName        string
	ChartVersion     string
	MergedValues     string
	ServiceName      string
	FilePath         string
	ProductName      string
	CreateBy         string
	CodehostID       int
	Owner            string
	Repo             string
	Branch           string
	RepoLink         string
	Source           string
	HelmTemplateName string
	ValuePaths       []string
	ValuesYaml       string
<<<<<<< HEAD
=======
	Variables        []*Variable
>>>>>>> 21247173
}

type ChartTemplateData struct {
	TemplateName      string
	TemplateData      *templatestore.Chart
	ChartName         string
	ChartVersion      string
	DefaultValuesYAML []byte // content of values.yaml in template
}

func ListHelmServices(productName string, log *zap.SugaredLogger) (*HelmService, error) {
	helmService := &HelmService{
		ServiceInfos: []*models.Service{},
		FileInfos:    []*types.FileInfo{},
		Services:     [][]string{},
	}

	opt := &commonrepo.ServiceListOption{
		ProductName: productName,
		Type:        setting.HelmDeployType,
	}

	services, err := commonrepo.NewServiceColl().ListMaxRevisions(opt)
	if err != nil {
		log.Errorf("[helmService.list] err:%v", err)
		return nil, e.ErrListTemplate.AddErr(err)
	}
	helmService.ServiceInfos = services

	if len(services) > 0 {
		fis, err := loadServiceFileInfos(services[0].ProductName, services[0].ServiceName, "")
		if err != nil {
			log.Errorf("Failed to load service file info, err: %s", err)
			return nil, e.ErrListTemplate.AddErr(err)
		}
		helmService.FileInfos = fis
	}
	project, err := templaterepo.NewProductColl().Find(productName)
	if err != nil {
		log.Errorf("Failed to find project info, err: %s", err)
		return nil, e.ErrListTemplate.AddErr(err)
	}
	helmService.Services = project.Services

	return helmService, nil
}

func GetHelmServiceModule(serviceName, productName string, revision int64, log *zap.SugaredLogger) (*HelmServiceModule, error) {

	serviceTemplate, err := commonservice.GetServiceTemplate(serviceName, setting.HelmDeployType, productName, setting.ProductStatusDeleting, revision, log)
	if err != nil {
		return nil, err
	}
	helmServiceModule := new(HelmServiceModule)
	serviceModules := make([]*ServiceModule, 0)
	for _, container := range serviceTemplate.Containers {
		serviceModule := new(ServiceModule)
		serviceModule.Container = container
		buildObj, _ := commonrepo.NewBuildColl().Find(&commonrepo.BuildFindOption{ProductName: productName, ServiceName: serviceName, Targets: []string{container.Name}})
		if buildObj != nil {
			serviceModule.BuildName = buildObj.Name
		}
		serviceModules = append(serviceModules, serviceModule)
	}
	helmServiceModule.Service = serviceTemplate
	helmServiceModule.ServiceModules = serviceModules
	return helmServiceModule, err
}

func GetFilePath(serviceName, productName, dir string, _ *zap.SugaredLogger) ([]*types.FileInfo, error) {
	return loadServiceFileInfos(productName, serviceName, dir)
}

func GetFileContent(serviceName, productName, filePath, fileName string, log *zap.SugaredLogger) (string, error) {
	base := config.LocalServicePath(productName, serviceName)

	svc, err := commonrepo.NewServiceColl().Find(&commonrepo.ServiceFindOption{
		ProductName: productName,
		ServiceName: serviceName,
	})
	if err != nil {
		return "", e.ErrFileContent.AddDesc(err.Error())
	}

	err = commonservice.PreLoadServiceManifests(base, svc)
	if err != nil {
		return "", e.ErrFileContent.AddDesc(err.Error())
	}

	file := filepath.Join(base, serviceName, filePath, fileName)
	fileContent, err := os.ReadFile(file)
	if err != nil {
		log.Errorf("Failed to read file %s, err: %s", file, err)
		return "", e.ErrFileContent.AddDesc(err.Error())
	}

	return string(fileContent), nil
}

func prepareChartTemplateData(templateName string, logger *zap.SugaredLogger) (*ChartTemplateData, error) {
<<<<<<< HEAD
	// get chart template from local disk
	templateChart, err := mongodb.NewChartColl().Get(templateName)
	if err != nil {
		logger.Errorf("Failed to get chart template %s, err: %s", templateName, err)
		return nil, err
	}

	localBase := configbase.LocalChartTemplatePath(templateName)
	s3Base := configbase.ObjectStorageChartTemplatePath(templateName)
	if err = fsservice.PreloadFiles(templateName, localBase, s3Base, logger); err != nil {
=======
	templateChart, err := mongodb.NewChartColl().Get(templateName)
	if err != nil {
		logger.Errorf("Failed to get chart template %s, err: %s", templateName, err)
		return nil, fmt.Errorf("failed to get chart template: %s", templateName)
	}

	// get chart template from local disk
	localBase := configbase.LocalChartTemplatePath(templateName)
	s3Base := configbase.ObjectStorageChartTemplatePath(templateName)
	if err = fsservice.PreloadFiles(templateName, localBase, s3Base, logger); err != nil {
		logger.Errorf("Failed to download template %s, err: %s", templateName, err)
>>>>>>> 21247173
		return nil, err
	}

	base := filepath.Base(templateChart.Path)
	defaultValuesFile := filepath.Join(localBase, base, setting.ValuesYaml)
	defaultValues, _ := os.ReadFile(defaultValuesFile)

	chartFilePath := filepath.Join(localBase, base, setting.ChartYaml)
	chartFileContent, err := os.ReadFile(chartFilePath)
	if err != nil {
<<<<<<< HEAD
=======
		logger.Errorf("Failed to read chartfile template %s, err: %s", templateName, err)
>>>>>>> 21247173
		return nil, err
	}
	chart := new(Chart)
	if err = yaml.Unmarshal(chartFileContent, chart); err != nil {
		logger.Errorf("Failed to unmarshal chart yaml %s, err: %s", setting.ChartYaml, err)
		return nil, err
	}

	return &ChartTemplateData{
		TemplateName:      templateName,
		TemplateData:      templateChart,
		ChartName:         chart.Name,
		ChartVersion:      chart.Version,
		DefaultValuesYAML: defaultValues,
	}, nil
}

func CreateOrUpdateHelmService(projectName string, args *HelmServiceCreationArgs, logger *zap.SugaredLogger) error {
	switch args.Source {
	case LoadFromRepo, LoadFromPublicRepo:
		return CreateOrUpdateHelmServiceFromGitRepo(projectName, args, logger)
	case LoadFromChartTemplate:
		return CreateOrUpdateHelmServiceFromChartTemplate(projectName, args, logger)
	default:
		return fmt.Errorf("invalid source")
	}
}

func CreateOrUpdateHelmServiceFromChartTemplate(projectName string, args *HelmServiceCreationArgs, logger *zap.SugaredLogger) error {
	templateArgs, ok := args.CreateFrom.(*CreateFromChartTemplate)
	if !ok {
		return fmt.Errorf("invalid argument")
	}

	templateChartInfo, err := prepareChartTemplateData(templateArgs.TemplateName, logger)
	if err != nil {
		return err
	}

	var values [][]byte
	if len(templateChartInfo.DefaultValuesYAML) > 0 {
<<<<<<< HEAD
		values = append(values, templateChartInfo.DefaultValuesYAML)
=======
		//render variables
		renderedYaml, err := renderVariablesToYaml(string(templateChartInfo.DefaultValuesYAML), projectName, args.Name, templateArgs.Variables)
		if err != nil {
			return err
		}
		values = append(values, []byte(renderedYaml))
>>>>>>> 21247173
	}

	if len(templateArgs.ValuesYAML) > 0 {
		values = append(values, []byte(templateArgs.ValuesYAML))
	}

	localBase := configbase.LocalChartTemplatePath(templateArgs.TemplateName)
	base := filepath.Base(templateChartInfo.TemplateData.Path)

	// copy template to service path and update the values.yaml
	from := filepath.Join(localBase, base)
	to := filepath.Join(config.LocalServicePath(projectName, args.Name), args.Name)
	// remove old files
	if err = os.RemoveAll(to); err != nil {
		logger.Errorf("Failed to remove dir %s, err: %s", to, err)
		return err
	}
	if err = copy.Copy(from, to); err != nil {
		logger.Errorf("Failed to copy file from %s to %s, err: %s", from, to, err)
		return err
	}

	merged, err := yamlutil.Merge(values)
	if err != nil {
		logger.Errorf("Failed to merge values, err: %s", err)
		return err
	}

	if err = os.WriteFile(filepath.Join(to, setting.ValuesYaml), merged, 0644); err != nil {
		logger.Errorf("Failed to write values, err: %s", err)
		return err
	}

	fsTree := os.DirFS(config.LocalServicePath(projectName, args.Name))
	ServiceS3Base := config.ObjectStorageServicePath(projectName, args.Name)
	if err = fsservice.ArchiveAndUploadFilesToS3(fsTree, args.Name, ServiceS3Base, logger); err != nil {
		logger.Errorf("Failed to upload files for service %s in project %s, err: %s", args.Name, projectName, err)
		return err
	}

	svc, err := createOrUpdateHelmService(
		fsTree,
		&helmServiceCreationArgs{
			ChartName:        templateChartInfo.ChartName,
			ChartVersion:     templateChartInfo.ChartVersion,
			MergedValues:     string(merged),
			ServiceName:      args.Name,
			FilePath:         to,
			ProductName:      projectName,
			CreateBy:         args.CreatedBy,
			Source:           setting.SourceFromChartTemplate,
			HelmTemplateName: templateArgs.TemplateName,
			ValuesYaml:       templateArgs.ValuesYAML,
<<<<<<< HEAD
=======
			Variables:        templateArgs.Variables,
>>>>>>> 21247173
		},
		logger,
	)
	if err != nil {
		logger.Errorf("Failed to create service %s in project %s, error: %s", args.Name, projectName, err)
		return err
	}

	compareHelmVariable([]*templatemodels.RenderChart{
		{ServiceName: args.Name,
			ChartVersion: svc.HelmChart.Version,
			ValuesYaml:   svc.HelmChart.ValuesYaml,
		},
	}, projectName, args.CreatedBy, logger)

	return nil
}

func getCodehostType(repoArgs *CreateFromRepo, repoLink string) (string, *poetry.CodeHost, error) {
	if repoLink != "" {
		return setting.SourceFromPublicRepo, nil, nil
	}
	ch, err := codehost.GetCodeHostInfoByID(repoArgs.CodehostID)
	if err != nil {
		log.Errorf("Failed to get codeHost by id %d, err: %s", repoArgs.CodehostID, err.Error())
		return "", ch, err
	}
	return ch.Type, ch, nil
}

func CreateOrUpdateHelmServiceFromGitRepo(projectName string, args *HelmServiceCreationArgs, log *zap.SugaredLogger) error {
	var err error
	var repoLink string
	repoArgs, ok := args.CreateFrom.(*CreateFromRepo)
	if !ok {
		publicArgs, ok := args.CreateFrom.(*CreateFromPublicRepo)
		if !ok {
			return fmt.Errorf("invalid argument")
		}

		repoArgs, err = PublicRepoToPrivateRepoArgs(publicArgs)
		if err != nil {
			log.Errorf("Failed to parse repo args %+v, err: %s", publicArgs, err)
			return err
		}

		repoLink = publicArgs.RepoLink
	} else {

	}

	source, codehostInfo, err := getCodehostType(repoArgs, repoLink)
	if err != nil {
		log.Errorf("Failed to get source form repo data %+v, err: %s", *repoArgs, err.Error())
		return err
	}

<<<<<<< HEAD
	source, codehostInfo, err := getCodehostType(repoArgs, repoLink)
	if err != nil {
		log.Errorf("Failed to get source form repo data %+v, err: %s", *repoArgs, err.Error())
		return err
	}

=======
>>>>>>> 21247173
	helmRenderCharts := make([]*templatemodels.RenderChart, 0, len(repoArgs.Paths))
	var errs *multierror.Error

	var wg wait.Group
	var mux sync.RWMutex
	for _, p := range repoArgs.Paths {
		filePath := strings.TrimLeft(p, "/")
		wg.Start(func() {
			var finalErr error

			defer func() {
				if finalErr != nil {
					mux.Lock()
					errs = multierror.Append(errs, finalErr)
					mux.Unlock()
				}
			}()

			log.Infof("Loading chart under path %s", filePath)

			var (
				serviceName  string
				chartVersion string
				valuesYAML   []byte
			)

			fsTree, err := fsservice.DownloadFilesFromSource(
				&fsservice.DownloadFromSourceArgs{CodehostID: repoArgs.CodehostID, Owner: repoArgs.Owner, Repo: repoArgs.Repo, Path: filePath, Branch: repoArgs.Branch, RepoLink: repoLink},
				func(chartTree afero.Fs) (string, error) {
					var err error
					serviceName, chartVersion, err = readChartYAML(afero.NewIOFS(chartTree), filepath.Base(filePath), log)
					if err != nil {
						return serviceName, err
					}
					valuesYAML, err = readValuesYAML(afero.NewIOFS(chartTree), filepath.Base(filePath), log)
					return serviceName, err
				})
			if err != nil {
				log.Errorf("Failed to download files from source, err %s", err)
				finalErr = e.ErrCreateTemplate.AddErr(err)
				return
			}

			log.Info("Found valid chart, Starting to save and upload files")

			// save files to disk and upload them to s3
			if err = commonservice.SaveAndUploadService(projectName, serviceName, fsTree); err != nil {
				log.Errorf("Failed to save or upload files for service %s in project %s, error: %s", serviceName, projectName, err)
				finalErr = e.ErrCreateTemplate.AddErr(err)
				return
			}

			if source != setting.SourceFromPublicRepo && codehostInfo != nil {
				repoLink = fmt.Sprintf("%s/%s/%s/%s/%s/%s", codehostInfo.Address, repoArgs.Owner, repoArgs.Repo, "tree", repoArgs.Branch, filePath)
			}

			svc, err := createOrUpdateHelmService(
				fsTree,
				&helmServiceCreationArgs{
					ChartName:    serviceName,
					ChartVersion: chartVersion,
					MergedValues: string(valuesYAML),
					ServiceName:  serviceName,
					FilePath:     filePath,
					ProductName:  projectName,
					CreateBy:     args.CreatedBy,
					CodehostID:   repoArgs.CodehostID,
					Owner:        repoArgs.Owner,
					Repo:         repoArgs.Repo,
					Branch:       repoArgs.Branch,
					RepoLink:     repoLink,
					Source:       source,
				},
				log,
			)
			if err != nil {
				log.Errorf("Failed to create service %s in project %s, error: %s", serviceName, projectName, err)
				finalErr = e.ErrCreateTemplate.AddErr(err)
				return
			}

			helmRenderCharts = append(helmRenderCharts, &templatemodels.RenderChart{
				ServiceName:  serviceName,
				ChartVersion: svc.HelmChart.Version,
				ValuesYaml:   svc.HelmChart.ValuesYaml,
			})
		})
	}

	wg.Wait()

	compareHelmVariable(helmRenderCharts, projectName, args.CreatedBy, log)

	return errs.ErrorOrNil()
}

func CreateOrUpdateBulkHelmService(projectName string, args *BulkHelmServiceCreationArgs, logger *zap.SugaredLogger) (*BulkHelmServiceCreationResponse, error) {
	switch args.Source {
	case LoadFromChartTemplate:
		return CreateOrUpdateBulkHelmServiceFromTemplate(projectName, args, logger)
	default:
		return nil, fmt.Errorf("invalid source")
	}
}

func CreateOrUpdateBulkHelmServiceFromTemplate(projectName string, args *BulkHelmServiceCreationArgs, logger *zap.SugaredLogger) (*BulkHelmServiceCreationResponse, error) {
	templateArgs, ok := args.CreateFrom.(*CreateFromChartTemplate)
	if !ok {
		return nil, fmt.Errorf("invalid argument")
	}

	if args.ValuesData == nil || args.ValuesData.GitRepoConfig == nil || len(args.ValuesData.GitRepoConfig.ValuesPaths) == 0 {
		return nil, fmt.Errorf("invalid argument, missing values")
	}

	templateChartData, err := prepareChartTemplateData(templateArgs.TemplateName, logger)
	if err != nil {
		return nil, err
	}

	localBase := configbase.LocalChartTemplatePath(templateArgs.TemplateName)
	base := filepath.Base(templateChartData.TemplateData.Path)
	// copy template to service path and update the values.yaml
	from := filepath.Join(localBase, base)

	//record errors for every service
	failedServiceMap := &sync.Map{}
	renderChartMap := &sync.Map{}

	wg := sync.WaitGroup{}
	// run goroutines to speed up
	for _, singlePath := range args.ValuesData.GitRepoConfig.ValuesPaths {
		wg.Add(1)
		go func(repoConfig *commonservice.RepoConfig, path string) {
			defer wg.Done()
			renderChart, err := handleSingleService(projectName, repoConfig, path, from, args.CreatedBy, templateChartData, logger)
			if err != nil {
				failedServiceMap.Store(path, err.Error())
			} else {
				renderChartMap.Store(renderChart.ServiceName, renderChart)
			}
		}(args.ValuesData.GitRepoConfig, singlePath)
	}

	wg.Wait()

	resp := &BulkHelmServiceCreationResponse{
		SuccessServices: make([]string, 0),
		FailedServices:  make([]*FailedService, 0),
	}

	renderChars := make([]*templatemodels.RenderChart, 0)

	renderChartMap.Range(func(key, value interface{}) bool {
		resp.SuccessServices = append(resp.SuccessServices, key.(string))
		renderChars = append(renderChars, value.(*templatemodels.RenderChart))
		return true
	})

	failedServiceMap.Range(func(key, value interface{}) bool {
		resp.FailedServices = append(resp.FailedServices, &FailedService{
			Path:  key.(string),
			Error: value.(string),
		})
		return true
	})

	compareHelmVariable(renderChars, projectName, args.CreatedBy, logger)

	return resp, nil
}

func handleSingleService(projectName string, repoConfig *commonservice.RepoConfig, path, fromPath, createBy string,
	templateChartData *ChartTemplateData, logger *zap.SugaredLogger) (*templatemodels.RenderChart, error) {

	valuesYAML, err := fsservice.DownloadFileFromSource(&fsservice.DownloadFromSourceArgs{
		CodehostID: repoConfig.CodehostID,
		Owner:      repoConfig.Owner,
		Repo:       repoConfig.Repo,
		Path:       path,
		Branch:     repoConfig.Branch,
	})
	if err != nil {
		return nil, err
	}

	if len(valuesYAML) == 0 {
		return nil, fmt.Errorf("values.yaml is empty")
	}

	values := [][]byte{templateChartData.DefaultValuesYAML, valuesYAML}
	mergedValues, err := yamlutil.Merge(values)
	if err != nil {
		logger.Errorf("Failed to merge values, err: %s", err)
		return nil, err
	}

	serviceName := filepath.Base(path)
	serviceName = strings.TrimSuffix(serviceName, filepath.Ext(serviceName))

	to := filepath.Join(config.LocalServicePath(projectName, serviceName), serviceName)
	// remove old files
	if err = os.RemoveAll(to); err != nil {
		logger.Errorf("Failed to remove dir %s, err: %s", to, err)
		return nil, err
	}
	if err = copy.Copy(fromPath, to); err != nil {
		logger.Errorf("Failed to copy file from %s to %s, err: %s", fromPath, to, err)
		return nil, err
	}

	// write values.yaml file
	if err = os.WriteFile(filepath.Join(to, setting.ValuesYaml), mergedValues, 0644); err != nil {
		logger.Errorf("Failed to write values, err: %s", err)
		return nil, err
	}

	fsTree := os.DirFS(config.LocalServicePath(projectName, serviceName))
	ServiceS3Base := config.ObjectStorageServicePath(projectName, serviceName)
	if err = fsservice.ArchiveAndUploadFilesToS3(fsTree, serviceName, ServiceS3Base, logger); err != nil {
		logger.Errorf("Failed to upload files for service %s in project %s, err: %s", serviceName, projectName, err)
		return nil, err
	}

	_, err = createOrUpdateHelmService(
		fsTree,
		&helmServiceCreationArgs{
			ChartName:        templateChartData.ChartName,
			ChartVersion:     templateChartData.ChartVersion,
			MergedValues:     string(mergedValues),
			ServiceName:      serviceName,
			FilePath:         to,
			ProductName:      projectName,
			CreateBy:         createBy,
			CodehostID:       repoConfig.CodehostID,
			Source:           setting.SourceFromChartTemplate,
			HelmTemplateName: templateChartData.TemplateName,
			ValuePaths:       []string{path},
			ValuesYaml:       string(valuesYAML),
		},
		logger,
	)
	if err != nil {
		logger.Errorf("Failed to create service %s in project %s, error: %s", serviceName, projectName, err)
		return nil, err
	}

	return &templatemodels.RenderChart{
		ServiceName:  serviceName,
		ChartVersion: templateChartData.ChartVersion,
		ValuesYaml:   string(mergedValues),
	}, nil
}

func readChartYAML(chartTree fs.FS, base string, logger *zap.SugaredLogger) (string, string, error) {
	chartFile, err := fs.ReadFile(chartTree, filepath.Join(base, setting.ChartYaml))
	if err != nil {
		logger.Errorf("Failed to read %s, err: %s", setting.ChartYaml, err)
		return "", "", err
	}
	chart := new(Chart)
	if err = yaml.Unmarshal(chartFile, chart); err != nil {
		log.Errorf("Failed to unmarshal yaml %s, err: %s", setting.ChartYaml, err)
		return "", "", err
	}

	return chart.Name, chart.Version, nil
}

func readValuesYAML(chartTree fs.FS, base string, logger *zap.SugaredLogger) ([]byte, error) {
	content, err := fs.ReadFile(chartTree, filepath.Join(base, setting.ValuesYaml))
	if err != nil {
		logger.Errorf("Failed to read %s, err: %s", setting.ValuesYaml, err)
		return nil, err
<<<<<<< HEAD
	}
	return content, nil
}

func geneCreationDetail(args *helmServiceCreationArgs) interface{} {
	switch args.Source {
	case setting.SourceFromGitlab,
		setting.SourceFromGithub,
		setting.SourceFromGerrit,
		setting.SourceFromCodeHub:
		return &models.CreateFromRepo{
			GitRepoConfig: &templatemodels.GitRepoConfig{
				CodehostID: args.CodehostID,
				Owner:      args.Owner,
				Repo:       args.Repo,
				Branch:     args.Branch,
			},
			LoadPath: args.FilePath,
		}
	case setting.SourceFromPublicRepo:
		return &models.CreateFromPublicRepo{
			RepoLink: args.RepoLink,
			LoadPath: args.FilePath,
		}
	case setting.SourceFromChartTemplate:
		yamlData := &template.CustomYaml{
			YamlContent: args.ValuesYaml,
		}

		return &models.CreateFromChartTemplate{
			YamlData:     yamlData,
			TemplateName: args.HelmTemplateName,
			ServiceName:  args.ServiceName,
		}
	}
	return nil
=======
	}
	return content, nil
}

func geneCreationDetail(args *helmServiceCreationArgs) interface{} {
	switch args.Source {
	case setting.SourceFromGitlab,
		setting.SourceFromGithub,
		setting.SourceFromGerrit,
		setting.SourceFromCodeHub:
		return &models.CreateFromRepo{
			GitRepoConfig: &templatemodels.GitRepoConfig{
				CodehostID: args.CodehostID,
				Owner:      args.Owner,
				Repo:       args.Repo,
				Branch:     args.Branch,
			},
			LoadPath: args.FilePath,
		}
	case setting.SourceFromPublicRepo:
		return &models.CreateFromPublicRepo{
			RepoLink: args.RepoLink,
			LoadPath: args.FilePath,
		}
	case setting.SourceFromChartTemplate:
		yamlData := &templatedata.CustomYaml{
			YamlContent: args.ValuesYaml,
		}
		variables := make([]*models.Variable, 0, len(args.Variables))
		for _, variable := range args.Variables {
			variables = append(variables, &models.Variable{
				Key:   variable.Key,
				Value: variable.Value,
			})
		}
		return &models.CreateFromChartTemplate{
			YamlData:     yamlData,
			TemplateName: args.HelmTemplateName,
			ServiceName:  args.ServiceName,
			Variables:    variables,
		}
	}
	return nil
}

func renderVariablesToYaml(valuesYaml string, productName, serviceName string, variables []*Variable) (string, error) {
	valuesYaml = strings.Replace(valuesYaml, setting.TemplateVariableProduct, productName, -1)
	valuesYaml = strings.Replace(valuesYaml, setting.TemplateVariableService, serviceName, -1)

	// build replace data
	valuesMap := make(map[string]interface{})
	for _, variable := range variables {
		valuesMap[variable.Key] = variable.Value
	}

	tmpl, err := template.New("values").Parse(valuesYaml)
	if err != nil {
		log.Errorf("failed to parse template, err %s valuesYaml %s", err, valuesYaml)
		return "", errors.Wrapf(err, "failed to parse template, err %s", err)
	}

	buf := bytes.NewBufferString("")
	err = tmpl.Execute(buf, valuesMap)
	if err != nil {
		log.Errorf("failed to render values content, err %s", err)
		return "", fmt.Errorf("failed to render variables")
	}
	valuesYaml = buf.String()
	return valuesYaml, nil
>>>>>>> 21247173
}

func createOrUpdateHelmService(fsTree fs.FS, args *helmServiceCreationArgs, logger *zap.SugaredLogger) (*models.Service, error) {
	chartName, chartVersion, err := readChartYAML(fsTree, args.ServiceName, logger)
	if err != nil {
		logger.Errorf("Failed to read chart.yaml, err %s", err)
		return nil, err
	}

	valuesYaml := args.MergedValues
	valuesMap := make(map[string]interface{})
	err = yaml.Unmarshal([]byte(valuesYaml), &valuesMap)
	if err != nil {
		logger.Errorf("Failed to unmarshall yaml, err %s", err)
		return nil, err
	}

	serviceTemplate := fmt.Sprintf(setting.ServiceTemplateCounterName, args.ServiceName, args.ProductName)
	rev, err := commonrepo.NewCounterColl().GetNextSeq(serviceTemplate)
	if err != nil {
		logger.Errorf("Failed to get next revision for service %s, err: %s", args.ServiceName, err)
		return nil, err
	}
	if err = commonrepo.NewServiceColl().Delete(args.ServiceName, setting.HelmDeployType, args.ProductName, setting.ProductStatusDeleting, rev); err != nil {
		logger.Warnf("Failed to delete stale service %s with revision %d, err: %s", args.ServiceName, rev, err)
	}

	containerList, err := commonservice.ParseImagesForProductService(valuesMap, args.ServiceName, args.ProductName)
	if err != nil {
		return nil, errors.Wrapf(err, "failed to parse service from yaml")
	}

	serviceObj := &models.Service{
		ServiceName: args.ServiceName,
		Type:        setting.HelmDeployType,
		Revision:    rev,
		ProductName: args.ProductName,
		Visibility:  setting.PrivateVisibility,
		CreateTime:  time.Now().Unix(),
		CreateBy:    args.CreateBy,
		Containers:  containerList,
		CodehostID:  args.CodehostID,
		RepoOwner:   args.Owner,
		RepoName:    args.Repo,
		BranchName:  args.Branch,
		LoadPath:    args.FilePath,
		SrcPath:     args.RepoLink,
		CreateFrom:  geneCreationDetail(args),
		Source:      args.Source,
		HelmChart: &models.HelmChart{
			Name:       chartName,
			Version:    chartVersion,
			ValuesYaml: valuesYaml,
		},
	}

	log.Infof("Starting to create service %s with revision %d", args.ServiceName, rev)

	if err = commonrepo.NewServiceColl().Create(serviceObj); err != nil {
		log.Errorf("Failed to create service %s error: %s", args.ServiceName, err)
		return nil, err
	}

	if err = templaterepo.NewProductColl().AddService(args.ProductName, args.ServiceName); err != nil {
		log.Errorf("Failed to add service %s to project %s, err: %s", args.ProductName, args.ServiceName, err)
		return nil, err
	}

	return serviceObj, nil
}

func loadServiceFileInfos(productName, serviceName, dir string) ([]*types.FileInfo, error) {
	base := config.LocalServicePath(productName, serviceName)

	svc, err := commonrepo.NewServiceColl().Find(&commonrepo.ServiceFindOption{
		ProductName: productName,
		ServiceName: serviceName,
	})
	if err != nil {
		return nil, e.ErrFilePath.AddDesc(err.Error())
	}

	err = commonservice.PreLoadServiceManifests(base, svc)
	if err != nil {
		return nil, e.ErrFilePath.AddDesc(err.Error())
	}
	var fis []*types.FileInfo
	files, err := os.ReadDir(filepath.Join(base, serviceName, dir))
	if err != nil {
		return nil, e.ErrFilePath.AddDesc(err.Error())
	}

	for _, file := range files {
		info, _ := file.Info()
		if info == nil {
			continue
		}
		fi := &types.FileInfo{
			Parent:  dir,
			Name:    file.Name(),
			Size:    info.Size(),
			Mode:    file.Type(),
			ModTime: info.ModTime().Unix(),
			IsDir:   file.IsDir(),
		}

		fis = append(fis, fi)
	}
	return fis, nil
}

// UpdateHelmService TODO need to be deprecated
func UpdateHelmService(args *HelmServiceArgs, log *zap.SugaredLogger) error {
	var serviceNames []string
	for _, helmServiceInfo := range args.HelmServiceInfos {
		serviceNames = append(serviceNames, helmServiceInfo.ServiceName)

		opt := &commonrepo.ServiceFindOption{
			ProductName: args.ProductName,
			ServiceName: helmServiceInfo.ServiceName,
			Type:        setting.HelmDeployType,
		}
		preServiceTmpl, err := commonrepo.NewServiceColl().Find(opt)
		if err != nil {
			return e.ErrUpdateTemplate.AddDesc(err.Error())
		}

		base := config.LocalServicePath(args.ProductName, helmServiceInfo.ServiceName)
		if err = commonservice.PreLoadServiceManifests(base, preServiceTmpl); err != nil {
			return e.ErrUpdateTemplate.AddDesc(err.Error())
		}

		filePath := filepath.Join(base, helmServiceInfo.ServiceName, helmServiceInfo.FilePath, helmServiceInfo.FileName)
		if err = os.WriteFile(filePath, []byte(helmServiceInfo.FileContent), 0644); err != nil {
			log.Errorf("Failed to write file %s, err: %s", filePath, err)
			return e.ErrUpdateTemplate.AddDesc(err.Error())
		}

		// TODO：use yaml compare instead of just comparing the characters
		// TODO service variables
		if helmServiceInfo.FileName == setting.ValuesYaml && preServiceTmpl.HelmChart.ValuesYaml != helmServiceInfo.FileContent {
			var valuesMap map[string]interface{}
			if err = yaml.Unmarshal([]byte(helmServiceInfo.FileContent), &valuesMap); err != nil {
				return e.ErrCreateTemplate.AddDesc("values.yaml解析失败")
			}

			containerList, err := commonservice.ParseImagesForProductService(valuesMap, preServiceTmpl.ServiceName, preServiceTmpl.ProductName)
			if err != nil {
				return e.ErrUpdateTemplate.AddErr(errors.Wrapf(err, "failed to parse images from yaml"))
			}

			preServiceTmpl.Containers = containerList
			preServiceTmpl.HelmChart.ValuesYaml = helmServiceInfo.FileContent

			//修改helm renderset
			renderOpt := &commonrepo.RenderSetFindOption{Name: args.ProductName}
			if rs, err := commonrepo.NewRenderSetColl().Find(renderOpt); err == nil {
				for _, chartInfo := range rs.ChartInfos {
					if chartInfo.ServiceName == helmServiceInfo.ServiceName {
						chartInfo.ValuesYaml = helmServiceInfo.FileContent
						break
					}
				}
				if err = commonrepo.NewRenderSetColl().Update(rs); err != nil {
					log.Errorf("[renderset.update] err:%v", err)
				}
			}
		} else if helmServiceInfo.FileName == setting.ChartYaml {
			chart := new(Chart)
			if err = yaml.Unmarshal([]byte(helmServiceInfo.FileContent), chart); err != nil {
				return e.ErrCreateTemplate.AddDesc(fmt.Sprintf("解析%s失败", setting.ChartYaml))
			}
			if preServiceTmpl.HelmChart.Version != chart.Version {
				preServiceTmpl.HelmChart.Version = chart.Version

				//修改helm renderset
				renderOpt := &commonrepo.RenderSetFindOption{Name: args.ProductName}
				if rs, err := commonrepo.NewRenderSetColl().Find(renderOpt); err == nil {
					for _, chartInfo := range rs.ChartInfos {
						if chartInfo.ServiceName == helmServiceInfo.ServiceName {
							chartInfo.ChartVersion = chart.Version
							break
						}
					}
					if err = commonrepo.NewRenderSetColl().Update(rs); err != nil {
						log.Errorf("[renderset.update] err:%v", err)
					}
				}
			}
		}

		preServiceTmpl.CreateBy = args.CreateBy
		serviceTemplate := fmt.Sprintf(setting.ServiceTemplateCounterName, helmServiceInfo.ServiceName, preServiceTmpl.ProductName)
		rev, err := commonrepo.NewCounterColl().GetNextSeq(serviceTemplate)
		if err != nil {
			return fmt.Errorf("get next helm service revision error: %v", err)
		}

		preServiceTmpl.Revision = rev
		if err := commonrepo.NewServiceColl().Delete(helmServiceInfo.ServiceName, setting.HelmDeployType, args.ProductName, setting.ProductStatusDeleting, preServiceTmpl.Revision); err != nil {
			log.Errorf("helmService.update delete %s error: %v", helmServiceInfo.ServiceName, err)
		}

		if err := commonrepo.NewServiceColl().Create(preServiceTmpl); err != nil {
			log.Errorf("helmService.update serviceName:%s error:%v", helmServiceInfo.ServiceName, err)
			return e.ErrUpdateTemplate.AddDesc(err.Error())
		}
	}

	for _, serviceName := range serviceNames {
		s3Base := config.ObjectStorageServicePath(args.ProductName, serviceName)
		if err := fsservice.ArchiveAndUploadFilesToS3(os.DirFS(config.LocalServicePath(args.ProductName, serviceName)), serviceName, s3Base, log); err != nil {
			return e.ErrUpdateTemplate.AddDesc(err.Error())
		}
	}

	return nil
}

// compareHelmVariable 比较helm变量是否有改动，是否需要添加新的renderSet
func compareHelmVariable(chartInfos []*templatemodels.RenderChart, productName, createdBy string, log *zap.SugaredLogger) {
	// 对比上个版本的renderset，新增一个版本
	latestChartInfos := make([]*templatemodels.RenderChart, 0)
	renderOpt := &commonrepo.RenderSetFindOption{Name: productName}
	if latestDefaultRenderSet, err := commonrepo.NewRenderSetColl().Find(renderOpt); err == nil {
		latestChartInfos = latestDefaultRenderSet.ChartInfos
	}

	currentChartInfoMap := make(map[string]*templatemodels.RenderChart)
	for _, chartInfo := range chartInfos {
		currentChartInfoMap[chartInfo.ServiceName] = chartInfo
	}

	mixtureChartInfos := make([]*templatemodels.RenderChart, 0)
	for _, latestChartInfo := range latestChartInfos {
		//如果新的里面存在就拿新的数据替换，不存在就还使用老的数据
		if currentChartInfo, isExist := currentChartInfoMap[latestChartInfo.ServiceName]; isExist {
			mixtureChartInfos = append(mixtureChartInfos, currentChartInfo)
			delete(currentChartInfoMap, latestChartInfo.ServiceName)
			continue
		}
		mixtureChartInfos = append(mixtureChartInfos, latestChartInfo)
	}

	//把新增的服务添加到新的slice里面
	for _, chartInfo := range currentChartInfoMap {
		mixtureChartInfos = append(mixtureChartInfos, chartInfo)
	}

	//添加renderset
	if err := commonservice.CreateHelmRenderSet(
		&models.RenderSet{
			Name:        productName,
			Revision:    0,
			ProductTmpl: productName,
			UpdateBy:    createdBy,
			ChartInfos:  mixtureChartInfos,
		}, log,
	); err != nil {
		log.Errorf("helmService.Create CreateHelmRenderSet error: %v", err)
	}
}<|MERGE_RESOLUTION|>--- conflicted
+++ resolved
@@ -38,11 +38,8 @@
 	configbase "github.com/koderover/zadig/pkg/config"
 	"github.com/koderover/zadig/pkg/microservice/aslan/config"
 	"github.com/koderover/zadig/pkg/microservice/aslan/core/common/repository/models"
-<<<<<<< HEAD
 	"github.com/koderover/zadig/pkg/microservice/aslan/core/common/repository/models/template"
-=======
 	templatedata "github.com/koderover/zadig/pkg/microservice/aslan/core/common/repository/models/template"
->>>>>>> 21247173
 	templatemodels "github.com/koderover/zadig/pkg/microservice/aslan/core/common/repository/models/template"
 	commonrepo "github.com/koderover/zadig/pkg/microservice/aslan/core/common/repository/mongodb"
 	templaterepo "github.com/koderover/zadig/pkg/microservice/aslan/core/common/repository/mongodb/template"
@@ -107,10 +104,7 @@
 	HelmTemplateName string
 	ValuePaths       []string
 	ValuesYaml       string
-<<<<<<< HEAD
-=======
 	Variables        []*Variable
->>>>>>> 21247173
 }
 
 type ChartTemplateData struct {
@@ -211,18 +205,6 @@
 }
 
 func prepareChartTemplateData(templateName string, logger *zap.SugaredLogger) (*ChartTemplateData, error) {
-<<<<<<< HEAD
-	// get chart template from local disk
-	templateChart, err := mongodb.NewChartColl().Get(templateName)
-	if err != nil {
-		logger.Errorf("Failed to get chart template %s, err: %s", templateName, err)
-		return nil, err
-	}
-
-	localBase := configbase.LocalChartTemplatePath(templateName)
-	s3Base := configbase.ObjectStorageChartTemplatePath(templateName)
-	if err = fsservice.PreloadFiles(templateName, localBase, s3Base, logger); err != nil {
-=======
 	templateChart, err := mongodb.NewChartColl().Get(templateName)
 	if err != nil {
 		logger.Errorf("Failed to get chart template %s, err: %s", templateName, err)
@@ -234,7 +216,6 @@
 	s3Base := configbase.ObjectStorageChartTemplatePath(templateName)
 	if err = fsservice.PreloadFiles(templateName, localBase, s3Base, logger); err != nil {
 		logger.Errorf("Failed to download template %s, err: %s", templateName, err)
->>>>>>> 21247173
 		return nil, err
 	}
 
@@ -245,10 +226,7 @@
 	chartFilePath := filepath.Join(localBase, base, setting.ChartYaml)
 	chartFileContent, err := os.ReadFile(chartFilePath)
 	if err != nil {
-<<<<<<< HEAD
-=======
 		logger.Errorf("Failed to read chartfile template %s, err: %s", templateName, err)
->>>>>>> 21247173
 		return nil, err
 	}
 	chart := new(Chart)
@@ -290,16 +268,12 @@
 
 	var values [][]byte
 	if len(templateChartInfo.DefaultValuesYAML) > 0 {
-<<<<<<< HEAD
-		values = append(values, templateChartInfo.DefaultValuesYAML)
-=======
 		//render variables
 		renderedYaml, err := renderVariablesToYaml(string(templateChartInfo.DefaultValuesYAML), projectName, args.Name, templateArgs.Variables)
 		if err != nil {
 			return err
 		}
 		values = append(values, []byte(renderedYaml))
->>>>>>> 21247173
 	}
 
 	if len(templateArgs.ValuesYAML) > 0 {
@@ -353,10 +327,7 @@
 			Source:           setting.SourceFromChartTemplate,
 			HelmTemplateName: templateArgs.TemplateName,
 			ValuesYaml:       templateArgs.ValuesYAML,
-<<<<<<< HEAD
-=======
 			Variables:        templateArgs.Variables,
->>>>>>> 21247173
 		},
 		logger,
 	)
@@ -414,15 +385,6 @@
 		return err
 	}
 
-<<<<<<< HEAD
-	source, codehostInfo, err := getCodehostType(repoArgs, repoLink)
-	if err != nil {
-		log.Errorf("Failed to get source form repo data %+v, err: %s", *repoArgs, err.Error())
-		return err
-	}
-
-=======
->>>>>>> 21247173
 	helmRenderCharts := make([]*templatemodels.RenderChart, 0, len(repoArgs.Paths))
 	var errs *multierror.Error
 
@@ -697,7 +659,6 @@
 	if err != nil {
 		logger.Errorf("Failed to read %s, err: %s", setting.ValuesYaml, err)
 		return nil, err
-<<<<<<< HEAD
 	}
 	return content, nil
 }
@@ -723,43 +684,6 @@
 			LoadPath: args.FilePath,
 		}
 	case setting.SourceFromChartTemplate:
-		yamlData := &template.CustomYaml{
-			YamlContent: args.ValuesYaml,
-		}
-
-		return &models.CreateFromChartTemplate{
-			YamlData:     yamlData,
-			TemplateName: args.HelmTemplateName,
-			ServiceName:  args.ServiceName,
-		}
-	}
-	return nil
-=======
-	}
-	return content, nil
-}
-
-func geneCreationDetail(args *helmServiceCreationArgs) interface{} {
-	switch args.Source {
-	case setting.SourceFromGitlab,
-		setting.SourceFromGithub,
-		setting.SourceFromGerrit,
-		setting.SourceFromCodeHub:
-		return &models.CreateFromRepo{
-			GitRepoConfig: &templatemodels.GitRepoConfig{
-				CodehostID: args.CodehostID,
-				Owner:      args.Owner,
-				Repo:       args.Repo,
-				Branch:     args.Branch,
-			},
-			LoadPath: args.FilePath,
-		}
-	case setting.SourceFromPublicRepo:
-		return &models.CreateFromPublicRepo{
-			RepoLink: args.RepoLink,
-			LoadPath: args.FilePath,
-		}
-	case setting.SourceFromChartTemplate:
 		yamlData := &templatedata.CustomYaml{
 			YamlContent: args.ValuesYaml,
 		}
@@ -804,7 +728,6 @@
 	}
 	valuesYaml = buf.String()
 	return valuesYaml, nil
->>>>>>> 21247173
 }
 
 func createOrUpdateHelmService(fsTree fs.FS, args *helmServiceCreationArgs, logger *zap.SugaredLogger) (*models.Service, error) {

/*
Copyright 2021 The KodeRover Authors.

Licensed under the Apache License, Version 2.0 (the "License");
you may not use this file except in compliance with the License.
You may obtain a copy of the License at

    http://www.apache.org/licenses/LICENSE-2.0

Unless required by applicable law or agreed to in writing, software
distributed under the License is distributed on an "AS IS" BASIS,
WITHOUT WARRANTIES OR CONDITIONS OF ANY KIND, either express or implied.
See the License for the specific language governing permissions and
limitations under the License.
*/

package service

import (
	"fmt"
	"io/fs"
	"os"
	"path/filepath"
	"regexp"
	"strings"
	"sync"
	"time"

	"github.com/27149chen/afero"
	"github.com/hashicorp/go-multierror"
	"github.com/otiai10/copy"
	"go.uber.org/zap"
	"k8s.io/apimachinery/pkg/util/sets"
	"k8s.io/apimachinery/pkg/util/wait"
	"sigs.k8s.io/yaml"

	configbase "github.com/koderover/zadig/pkg/config"
	"github.com/koderover/zadig/pkg/microservice/aslan/config"
	"github.com/koderover/zadig/pkg/microservice/aslan/core/common/repository/models"
	templatemodels "github.com/koderover/zadig/pkg/microservice/aslan/core/common/repository/models/template"
	commonrepo "github.com/koderover/zadig/pkg/microservice/aslan/core/common/repository/mongodb"
	templaterepo "github.com/koderover/zadig/pkg/microservice/aslan/core/common/repository/mongodb/template"
	commonservice "github.com/koderover/zadig/pkg/microservice/aslan/core/common/service"
	fsservice "github.com/koderover/zadig/pkg/microservice/aslan/core/common/service/fs"
	"github.com/koderover/zadig/pkg/microservice/aslan/core/templatestore/repository/mongodb"
	"github.com/koderover/zadig/pkg/setting"
	e "github.com/koderover/zadig/pkg/tool/errors"
	"github.com/koderover/zadig/pkg/tool/log"
	"github.com/koderover/zadig/pkg/types"
	yamlutil "github.com/koderover/zadig/pkg/util/yaml"
)

type HelmService struct {
	Services  []*models.Service `json:"services"`
	FileInfos []*types.FileInfo `json:"file_infos"`
}

type HelmServiceReq struct {
	ProductName string   `json:"product_name"`
	CreateBy    string   `json:"create_by"`
	CodehostID  int      `json:"codehost_id"`
	RepoOwner   string   `json:"repo_owner"`
	RepoName    string   `json:"repo_name"`
	BranchName  string   `json:"branch_name"`
	FilePaths   []string `json:"file_paths"`
	SrcPath     string   `json:"src_path"`
}

type HelmServiceArgs struct {
	ProductName      string             `json:"product_name"`
	CreateBy         string             `json:"create_by"`
	HelmServiceInfos []*HelmServiceInfo `json:"helm_service_infos"`
}

type HelmServiceInfo struct {
	ServiceName string `json:"service_name"`
	FilePath    string `json:"file_path"`
	FileName    string `json:"file_name"`
	FileContent string `json:"file_content"`
}

type HelmServiceModule struct {
	ServiceModules []*ServiceModule `json:"service_modules"`
	Service        *models.Service  `json:"service,omitempty"`
}

type Chart struct {
	APIVersion string `json:"apiVersion"`
	Name       string `json:"name"`
	Version    string `json:"version"`
	AppVersion string `json:"appVersion"`
}

type helmServiceCreationArgs struct {
	ServiceName string
	FilePath    string
	ProductName string
	CreateBy    string
	CodehostID  int
	Owner       string
	Repo        string
	Branch      string
<<<<<<< HEAD
=======
	RepoLink    string
>>>>>>> 1bba2306
}

func ListHelmServices(productName string, log *zap.SugaredLogger) (*HelmService, error) {
	helmService := &HelmService{
		Services:  []*models.Service{},
		FileInfos: []*types.FileInfo{},
	}

	opt := &commonrepo.ServiceListOption{
		ProductName: productName,
		Type:        setting.HelmDeployType,
	}

	services, err := commonrepo.NewServiceColl().ListMaxRevisions(opt)
	if err != nil {
		log.Errorf("[helmService.list] err:%v", err)
		return nil, e.ErrListTemplate.AddErr(err)
	}
	helmService.Services = services

	if len(services) > 0 {
		fis, err := loadServiceFileInfos(services[0].ProductName, services[0].ServiceName, "")
		if err != nil {
			log.Errorf("Failed to load service file info, err: %s", err)
			return nil, e.ErrListTemplate.AddErr(err)
		}
		helmService.FileInfos = fis
	}
	return helmService, nil
}

func GetHelmServiceModule(serviceName, productName string, revision int64, log *zap.SugaredLogger) (*HelmServiceModule, error) {
	serviceTemplate, err := commonservice.GetServiceTemplate(serviceName, setting.HelmDeployType, productName, setting.ProductStatusDeleting, revision, log)
	if err != nil {
		return nil, err
	}
	helmServiceModule := new(HelmServiceModule)
	serviceModules := make([]*ServiceModule, 0)
	for _, container := range serviceTemplate.Containers {
		serviceModule := new(ServiceModule)
		serviceModule.Container = container
		buildObj, _ := commonrepo.NewBuildColl().Find(&commonrepo.BuildFindOption{ProductName: productName, ServiceName: serviceName, Targets: []string{container.Name}})
		if buildObj != nil {
			serviceModule.BuildName = buildObj.Name
		}
		serviceModules = append(serviceModules, serviceModule)
	}
	helmServiceModule.Service = serviceTemplate
	helmServiceModule.ServiceModules = serviceModules
	return helmServiceModule, err
}

func GetFilePath(serviceName, productName, dir string, _ *zap.SugaredLogger) ([]*types.FileInfo, error) {
	return loadServiceFileInfos(productName, serviceName, dir)
}

func GetFileContent(serviceName, productName, filePath, fileName string, log *zap.SugaredLogger) (string, error) {
	base := config.LocalServicePath(productName, serviceName)

	svc, err := commonrepo.NewServiceColl().Find(&commonrepo.ServiceFindOption{
		ProductName: productName,
		ServiceName: serviceName,
	})
	if err != nil {
		return "", e.ErrFileContent.AddDesc(err.Error())
	}

	err = commonservice.PreLoadServiceManifests(base, svc)
	if err != nil {
		return "", e.ErrFileContent.AddDesc(err.Error())
	}

	file := filepath.Join(base, serviceName, filePath, fileName)
	fileContent, err := os.ReadFile(file)
	if err != nil {
		log.Errorf("Failed to read file %s, err: %s", file, err)
		return "", e.ErrFileContent.AddDesc(err.Error())
	}

	return string(fileContent), nil
}

func CreateOrUpdateHelmService(projectName string, args *HelmServiceCreationArgs, logger *zap.SugaredLogger) error {
	switch args.Source {
<<<<<<< HEAD
	case LoadFromRepo:
=======
	case LoadFromRepo, LoadFromPublicRepo:
>>>>>>> 1bba2306
		return CreateOrUpdateHelmServiceFromGitRepo(projectName, args, logger)
	case LoadFromChartTemplate:
		return CreateOrUpdateHelmServiceFromChartTemplate(projectName, args, logger)
	default:
		return fmt.Errorf("invalid source")
	}
}

func CreateOrUpdateHelmServiceFromChartTemplate(projectName string, args *HelmServiceCreationArgs, logger *zap.SugaredLogger) error {
	templateArgs, ok := args.CreateFrom.(*CreateFromChartTemplate)
	if !ok {
		return fmt.Errorf("invalid argument")
	}

	// get chart template from local disk
	chart, err := mongodb.NewChartColl().Get(templateArgs.TemplateName)
	if err != nil {
		logger.Errorf("Failed to get chart template %s, err: %s", templateArgs.TemplateName, err)
		return err
	}

	localBase := configbase.LocalChartTemplatePath(templateArgs.TemplateName)
	s3Base := configbase.ObjectStorageChartTemplatePath(templateArgs.TemplateName)
	if err = fsservice.PreloadFiles(templateArgs.TemplateName, localBase, s3Base, logger); err != nil {
		return err
	}

	// deal with values, values will come from template, git repo and user defined one,
	// if one key exists in more than one values source, the latter one will override the former one.
	var values [][]byte
	base := filepath.Base(chart.Path)
	defaultValuesFile := filepath.Join(localBase, base, setting.ValuesYaml)
	defaultValues, _ := os.ReadFile(defaultValuesFile)
	if len(defaultValues) > 0 {
		values = append(values, defaultValues)
	}
	for _, path := range templateArgs.ValuesPaths {
		v, err := fsservice.DownloadFileFromSource(&fsservice.DownloadFromSourceArgs{
			CodehostID: templateArgs.CodehostID,
			Owner:      templateArgs.Owner,
			Repo:       templateArgs.Repo,
			Path:       path,
			Branch:     templateArgs.Branch,
		})
		if err != nil {
			return err
		}

		values = append(values, v)
	}

	if len(templateArgs.ValuesYAML) > 0 {
		values = append(values, []byte(templateArgs.ValuesYAML))
	}

	// copy template to service path and update the values.yaml
	from := filepath.Join(localBase, base)
	to := filepath.Join(config.LocalServicePath(projectName, args.Name), args.Name)
	if err = copy.Copy(from, to); err != nil {
		logger.Errorf("Failed to copy file from %s to %s, err: %s", from, to, err)
		return err
	}

	merged, err := yamlutil.Merge(values)
	if err != nil {
		logger.Errorf("Failed to merge values, err: %s", err)
		return err
	}

	if err = os.WriteFile(filepath.Join(to, setting.ValuesYaml), merged, 0644); err != nil {
		logger.Errorf("Failed to write values, err: %s", err)
		return err
	}

	fsTree := os.DirFS(config.LocalServicePath(projectName, args.Name))
	ServiceS3Base := config.ObjectStorageServicePath(projectName, args.Name)
	if err = fsservice.ArchiveAndUploadFilesToS3(fsTree, args.Name, ServiceS3Base, logger); err != nil {
		logger.Errorf("Failed to upload files for service %s in project %s, err: %s", args.Name, projectName, err)
		return err
	}

	svc, err := createOrUpdateHelmService(
		fsTree,
		&helmServiceCreationArgs{
			ServiceName: args.Name,
			FilePath:    to,
			ProductName: projectName,
			CreateBy:    args.CreatedBy,
			CodehostID:  templateArgs.CodehostID,
			Owner:       templateArgs.Owner,
			Repo:        templateArgs.Repo,
			Branch:      templateArgs.Branch,
		},
		logger,
	)
	if err != nil {
		logger.Errorf("Failed to create service %s in project %s, error: %s", args.Name, projectName, err)
		return err
	}

	if svc.HelmChart != nil {
		compareHelmVariable([]*templatemodels.RenderChart{
			{ServiceName: args.Name,
				ChartVersion: svc.HelmChart.Version,
				ValuesYaml:   svc.HelmChart.ValuesYaml,
			},
		}, projectName, args.CreatedBy, logger)
	}

	return nil
}

func CreateOrUpdateHelmServiceFromGitRepo(projectName string, args *HelmServiceCreationArgs, log *zap.SugaredLogger) error {
<<<<<<< HEAD
	repoArgs, ok := args.CreateFrom.(*CreateFromRepo)
	if !ok {
		return fmt.Errorf("invalid argument")
=======
	var err error
	var repoLink string
	repoArgs, ok := args.CreateFrom.(*CreateFromRepo)
	if !ok {
		publicArgs, ok := args.CreateFrom.(*CreateFromPublicRepo)
		if !ok {
			return fmt.Errorf("invalid argument")
		}

		repoArgs, err = PublicRepoToPrivateRepoArgs(publicArgs)
		if err != nil {
			log.Errorf("Failed to parse repo args %+v, err: %s", publicArgs, err)
			return err
		}

		repoLink = publicArgs.RepoLink
>>>>>>> 1bba2306
	}
	helmRenderCharts := make([]*templatemodels.RenderChart, 0, len(repoArgs.Paths))
	var errs *multierror.Error

	var wg wait.Group
	var mux sync.RWMutex
	for _, p := range repoArgs.Paths {
		filePath := strings.TrimLeft(p, "/")
		wg.Start(func() {
			var finalErr error

			defer func() {
				if finalErr != nil {
					mux.Lock()
					errs = multierror.Append(errs, finalErr)
					mux.Unlock()
				}
			}()

			log.Infof("Loading chart under path %s", filePath)

			var serviceName string
			fsTree, err := fsservice.DownloadFilesFromSource(
<<<<<<< HEAD
				&fsservice.DownloadFromSourceArgs{CodehostID: repoArgs.CodehostID, Owner: repoArgs.Owner, Repo: repoArgs.Repo, Path: filePath, Branch: repoArgs.Branch},
=======
				&fsservice.DownloadFromSourceArgs{CodehostID: repoArgs.CodehostID, Owner: repoArgs.Owner, Repo: repoArgs.Repo, Path: filePath, Branch: repoArgs.Branch, RepoLink: repoLink},
>>>>>>> 1bba2306
				func(chartTree afero.Fs) (string, error) {
					chartName, _, err := readChartYAML(afero.NewIOFS(chartTree), filepath.Base(filePath), log)
					serviceName = chartName

					return chartName, err
				})
			if err != nil {
				log.Errorf("Failed to download files from source, err %s", err)
				finalErr = e.ErrCreateTemplate.AddErr(err)
				return
			}

			log.Info("Found valid chart, Starting to save and upload files")

			// save files to disk and upload them to s3
			if err = commonservice.SaveAndUploadService(projectName, serviceName, fsTree); err != nil {
				log.Errorf("Failed to save or upload files for service %s in project %s, error: %s", serviceName, projectName, err)
				finalErr = e.ErrCreateTemplate.AddErr(err)
				return
			}

			svc, err := createOrUpdateHelmService(
				fsTree,
				&helmServiceCreationArgs{
					ServiceName: serviceName,
					FilePath:    filePath,
					ProductName: projectName,
					CreateBy:    args.CreatedBy,
					CodehostID:  repoArgs.CodehostID,
					Owner:       repoArgs.Owner,
					Repo:        repoArgs.Repo,
					Branch:      repoArgs.Branch,
<<<<<<< HEAD
=======
					RepoLink:    repoLink,
>>>>>>> 1bba2306
				},
				log,
			)
			if err != nil {
				log.Errorf("Failed to create service %s in project %s, error: %s", serviceName, projectName, err)
				finalErr = e.ErrCreateTemplate.AddErr(err)
				return
			}

			if svc.HelmChart != nil {
				helmRenderCharts = append(helmRenderCharts, &templatemodels.RenderChart{
					ServiceName:  serviceName,
					ChartVersion: svc.HelmChart.Version,
					ValuesYaml:   svc.HelmChart.ValuesYaml,
				})
			}
		})
	}

	wg.Wait()

	compareHelmVariable(helmRenderCharts, projectName, args.CreatedBy, log)

	return errs.ErrorOrNil()
}

func readChartYAML(chartTree fs.FS, base string, logger *zap.SugaredLogger) (string, string, error) {
	chartFile, err := fs.ReadFile(chartTree, filepath.Join(base, setting.ChartYaml))
	if err != nil {
		logger.Errorf("Failed to read %s, err: %s", setting.ChartYaml, err)
		return "", "", err
	}
	chart := new(Chart)
	if err = yaml.Unmarshal(chartFile, chart); err != nil {
		log.Errorf("Failed to unmarshal yaml %s, err: %s", setting.ChartYaml, err)
		return "", "", err
	}

	return chart.Name, chart.Version, nil
}

func readValuesYAML(chartTree fs.FS, base string, logger *zap.SugaredLogger) ([]byte, map[string]interface{}, error) {
	content, err := fs.ReadFile(chartTree, filepath.Join(base, setting.ValuesYaml))
	if err != nil {
		logger.Errorf("Failed to read %s, err: %s", setting.ValuesYaml, err)
		return nil, nil, err
	}

	valuesMap := make(map[string]interface{})
	if err = yaml.Unmarshal(content, &valuesMap); err != nil {
		logger.Errorf("Failed to unmarshal yaml %s, err: %s", setting.ValuesYaml, err)
		return nil, nil, err
	}

	return content, valuesMap, nil
}
<<<<<<< HEAD

func createOrUpdateHelmService(fsTree fs.FS, args *helmServiceCreationArgs, logger *zap.SugaredLogger) (*models.Service, error) {
	chartName, chartVersion, err := readChartYAML(fsTree, filepath.Base(args.FilePath), logger)
	if err != nil {
		logger.Errorf("Failed to read chart.yaml, err %s", err)
		return nil, err
	}

	values, valuesMap, err := readValuesYAML(fsTree, filepath.Base(args.FilePath), logger)
	if err != nil {
		logger.Errorf("Failed to read values.yaml, err %s", err)
		return nil, err
	}
	valuesYaml := string(values)

=======

func createOrUpdateHelmService(fsTree fs.FS, args *helmServiceCreationArgs, logger *zap.SugaredLogger) (*models.Service, error) {
	chartName, chartVersion, err := readChartYAML(fsTree, filepath.Base(args.FilePath), logger)
	if err != nil {
		logger.Errorf("Failed to read chart.yaml, err %s", err)
		return nil, err
	}

	values, valuesMap, err := readValuesYAML(fsTree, filepath.Base(args.FilePath), logger)
	if err != nil {
		logger.Errorf("Failed to read values.yaml, err %s", err)
		return nil, err
	}
	valuesYaml := string(values)

>>>>>>> 1bba2306
	serviceTemplate := fmt.Sprintf(setting.ServiceTemplateCounterName, args.ServiceName, args.ProductName)
	rev, err := commonrepo.NewCounterColl().GetNextSeq(serviceTemplate)
	if err != nil {
		logger.Errorf("Failed to get next revision for service %s, err: %s", args.ServiceName, err)
		return nil, err
	}
	if err = commonrepo.NewServiceColl().Delete(args.ServiceName, setting.HelmDeployType, args.ProductName, setting.ProductStatusDeleting, rev); err != nil {
		logger.Warnf("Failed to delete stale service %s with revision %d, err: %s", args.ServiceName, rev, err)
	}
	containerList := recursionGetImage(valuesMap)
	if len(containerList) == 0 {
		_, containerList = recursionGetImageByColon(valuesMap)
	}
	serviceObj := &models.Service{
		ServiceName: args.ServiceName,
		Type:        setting.HelmDeployType,
		Revision:    rev,
		ProductName: args.ProductName,
		Visibility:  setting.PrivateVisibility,
		CreateTime:  time.Now().Unix(),
		CreateBy:    args.CreateBy,
		Containers:  containerList,
		CodehostID:  args.CodehostID,
		RepoOwner:   args.Owner,
		RepoName:    args.Repo,
		BranchName:  args.Branch,
		LoadPath:    args.FilePath,
<<<<<<< HEAD
=======
		SrcPath:     args.RepoLink,
>>>>>>> 1bba2306
		HelmChart: &models.HelmChart{
			Name:       chartName,
			Version:    chartVersion,
			ValuesYaml: valuesYaml,
		},
	}

	log.Infof("Starting to create service %s with revision %d", args.ServiceName, rev)

	if err = commonrepo.NewServiceColl().Create(serviceObj); err != nil {
		log.Errorf("Failed to create service %s error: %s", args.ServiceName, err)
		return nil, err
	}

	if err = templaterepo.NewProductColl().AddService(args.ProductName, args.ServiceName); err != nil {
		log.Errorf("Failed to add service %s to project %s, err: %s", args.ProductName, args.ServiceName, err)
		return nil, err
	}

	return serviceObj, nil
}

func loadServiceFileInfos(productName, serviceName, dir string) ([]*types.FileInfo, error) {
	base := config.LocalServicePath(productName, serviceName)

	svc, err := commonrepo.NewServiceColl().Find(&commonrepo.ServiceFindOption{
		ProductName: productName,
		ServiceName: serviceName,
	})
	if err != nil {
		return nil, e.ErrFilePath.AddDesc(err.Error())
	}

	err = commonservice.PreLoadServiceManifests(base, svc)
	if err != nil {
		return nil, e.ErrFilePath.AddDesc(err.Error())
	}
	var fis []*types.FileInfo
	files, err := os.ReadDir(filepath.Join(base, serviceName, dir))
	if err != nil {
		return nil, e.ErrFilePath.AddDesc(err.Error())
	}

	for _, file := range files {
		info, _ := file.Info()
		if info == nil {
			continue
		}
		fi := &types.FileInfo{
			Parent:  dir,
			Name:    file.Name(),
			Size:    info.Size(),
			Mode:    file.Type(),
			ModTime: info.ModTime().Unix(),
			IsDir:   file.IsDir(),
		}

		fis = append(fis, fi)
	}
	return fis, nil
}

func UpdateHelmService(args *HelmServiceArgs, log *zap.SugaredLogger) error {
	var serviceNames []string
	for _, helmServiceInfo := range args.HelmServiceInfos {
		serviceNames = append(serviceNames, helmServiceInfo.ServiceName)

		opt := &commonrepo.ServiceFindOption{
			ProductName: args.ProductName,
			ServiceName: helmServiceInfo.ServiceName,
			Type:        setting.HelmDeployType,
		}
		preServiceTmpl, err := commonrepo.NewServiceColl().Find(opt)
		if err != nil {
			return e.ErrUpdateTemplate.AddDesc(err.Error())
		}

		base := config.LocalServicePath(args.ProductName, helmServiceInfo.ServiceName)
		if err = commonservice.PreLoadServiceManifests(base, preServiceTmpl); err != nil {
			return e.ErrUpdateTemplate.AddDesc(err.Error())
		}

		filePath := filepath.Join(base, helmServiceInfo.ServiceName, helmServiceInfo.FilePath, helmServiceInfo.FileName)
		if err = os.WriteFile(filePath, []byte(helmServiceInfo.FileContent), 0644); err != nil {
			log.Errorf("Failed to write file %s, err: %s", filePath, err)
			return e.ErrUpdateTemplate.AddDesc(err.Error())
		}

		// TODO：use yaml compare instead of just comparing the characters
		if helmServiceInfo.FileName == setting.ValuesYaml && preServiceTmpl.HelmChart.ValuesYaml != helmServiceInfo.FileContent {
			var valuesMap map[string]interface{}
			if err = yaml.Unmarshal([]byte(helmServiceInfo.FileContent), &valuesMap); err != nil {
				return e.ErrCreateTemplate.AddDesc("values.yaml解析失败")
			}

			containerList := recursionGetImage(valuesMap)
			if len(containerList) == 0 {
				_, containerList = recursionGetImageByColon(valuesMap)
			}
			preServiceTmpl.Containers = containerList
			preServiceTmpl.HelmChart.ValuesYaml = helmServiceInfo.FileContent

			//修改helm renderset
			renderOpt := &commonrepo.RenderSetFindOption{Name: args.ProductName}
			if rs, err := commonrepo.NewRenderSetColl().Find(renderOpt); err == nil {
				for _, chartInfo := range rs.ChartInfos {
					if chartInfo.ServiceName == helmServiceInfo.ServiceName {
						chartInfo.ValuesYaml = helmServiceInfo.FileContent
						break
					}
				}
				if err = commonrepo.NewRenderSetColl().Update(rs); err != nil {
					log.Errorf("[renderset.update] err:%v", err)
				}
			}
		} else if helmServiceInfo.FileName == setting.ChartYaml {
			chart := new(Chart)
			if err = yaml.Unmarshal([]byte(helmServiceInfo.FileContent), chart); err != nil {
				return e.ErrCreateTemplate.AddDesc(fmt.Sprintf("解析%s失败", setting.ChartYaml))
			}
			if preServiceTmpl.HelmChart.Version != chart.Version {
				preServiceTmpl.HelmChart.Version = chart.Version

				//修改helm renderset
				renderOpt := &commonrepo.RenderSetFindOption{Name: args.ProductName}
				if rs, err := commonrepo.NewRenderSetColl().Find(renderOpt); err == nil {
					for _, chartInfo := range rs.ChartInfos {
						if chartInfo.ServiceName == helmServiceInfo.ServiceName {
							chartInfo.ChartVersion = chart.Version
							break
						}
					}
					if err = commonrepo.NewRenderSetColl().Update(rs); err != nil {
						log.Errorf("[renderset.update] err:%v", err)
					}
				}
			}
		}

		preServiceTmpl.CreateBy = args.CreateBy
		serviceTemplate := fmt.Sprintf(setting.ServiceTemplateCounterName, helmServiceInfo.ServiceName, preServiceTmpl.ProductName)
		rev, err := commonrepo.NewCounterColl().GetNextSeq(serviceTemplate)
		if err != nil {
			return fmt.Errorf("get next helm service revision error: %v", err)
		}

		preServiceTmpl.Revision = rev
		if err := commonrepo.NewServiceColl().Delete(helmServiceInfo.ServiceName, setting.HelmDeployType, args.ProductName, setting.ProductStatusDeleting, preServiceTmpl.Revision); err != nil {
			log.Errorf("helmService.update delete %s error: %v", helmServiceInfo.ServiceName, err)
		}

		if err := commonrepo.NewServiceColl().Create(preServiceTmpl); err != nil {
			log.Errorf("helmService.update serviceName:%s error:%v", helmServiceInfo.ServiceName, err)
			return e.ErrUpdateTemplate.AddDesc(err.Error())
		}
	}

	for _, serviceName := range serviceNames {
		s3Base := config.ObjectStorageServicePath(args.ProductName, serviceName)
		if err := fsservice.ArchiveAndUploadFilesToS3(os.DirFS(config.LocalServicePath(args.ProductName, serviceName)), serviceName, s3Base, log); err != nil {
			return e.ErrUpdateTemplate.AddDesc(err.Error())
		}
	}

	return nil
}

// compareHelmVariable 比较helm变量是否有改动，是否需要添加新的renderSet
func compareHelmVariable(chartInfos []*templatemodels.RenderChart, productName, createdBy string, log *zap.SugaredLogger) {
	// 对比上个版本的renderset，新增一个版本
	latestChartInfos := make([]*templatemodels.RenderChart, 0)
	renderOpt := &commonrepo.RenderSetFindOption{Name: productName}
	if latestDefaultRenderSet, err := commonrepo.NewRenderSetColl().Find(renderOpt); err == nil {
		latestChartInfos = latestDefaultRenderSet.ChartInfos
	}

	currentChartInfoMap := make(map[string]*templatemodels.RenderChart)
	for _, chartInfo := range chartInfos {
		currentChartInfoMap[chartInfo.ServiceName] = chartInfo
	}

	mixtureChartInfos := make([]*templatemodels.RenderChart, 0)
	for _, latestChartInfo := range latestChartInfos {
		//如果新的里面存在就拿新的数据替换，不存在就还使用老的数据
		if currentChartInfo, isExist := currentChartInfoMap[latestChartInfo.ServiceName]; isExist {
			mixtureChartInfos = append(mixtureChartInfos, currentChartInfo)
			delete(currentChartInfoMap, latestChartInfo.ServiceName)
			continue
		}
		mixtureChartInfos = append(mixtureChartInfos, latestChartInfo)
	}

	//把新增的服务添加到新的slice里面
	for _, chartInfo := range currentChartInfoMap {
		mixtureChartInfos = append(mixtureChartInfos, chartInfo)
	}

	//添加renderset
	if err := commonservice.CreateHelmRenderSet(
		&models.RenderSet{
			Name:        productName,
			Revision:    0,
			ProductTmpl: productName,
			UpdateBy:    createdBy,
			ChartInfos:  mixtureChartInfos,
		}, log,
	); err != nil {
		log.Errorf("helmService.Create CreateHelmRenderSet error: %v", err)
	}
}

// 递归通过repository和tag获取服务组件
func recursionGetImage(jsonValues map[string]interface{}) []*models.Container {
	ret := make([]*models.Container, 0)
	for jsonKey, jsonValue := range jsonValues {
		if levelMap, ok := jsonValue.(map[string]interface{}); ok {
			ret = append(ret, recursionGetImage(levelMap)...)
		} else if repository, isStr := jsonValue.(string); isStr {
			if strings.Contains(jsonKey, "repository") {
				serviceContainer := new(models.Container)
				if imageTag, isExist := jsonValues["tag"]; isExist {
					if imageTag != "" {
						serviceContainer.Image = fmt.Sprintf("%s:%v", repository, imageTag)
						imageStr := strings.Split(repository, "/")
						if len(imageStr) > 1 {
							serviceContainer.Name = imageStr[len(imageStr)-1]
						}
						ret = append(ret, serviceContainer)
					}
				}
			}
		}
	}
	return ret
}

func recursionGetImageByColon(jsonValues map[string]interface{}) ([]string, []*models.Container) {
	imageRegEx := regexp.MustCompile(config.ImageRegexString)
	ret := make([]*models.Container, 0)
	banList := sets.NewString()

	for _, jsonValue := range jsonValues {
		if levelMap, ok := jsonValue.(map[string]interface{}); ok {
			imageList, recursiveRet := recursionGetImageByColon(levelMap)
			ret = append(ret, recursiveRet...)
			banList.Insert(imageList...)
		} else if imageName, isStr := jsonValue.(string); isStr {
			if strings.Contains(imageName, ":") && imageRegEx.MatchString(imageName) &&
				!strings.Contains(imageName, "http") && !strings.Contains(imageName, "https") {
				serviceContainer := new(models.Container)
				serviceContainer.Image = imageName
				imageArr := strings.Split(imageName, "/")
				if len(imageArr) >= 1 {
					imageTagArr := strings.Split(imageArr[len(imageArr)-1], ":")
					serviceContainer.Name = imageTagArr[0]
				}
				if !banList.Has(imageName) {
					banList.Insert(imageName)
					ret = append(ret, serviceContainer)
				}
			}
		}
	}
	return banList.List(), ret
}<|MERGE_RESOLUTION|>--- conflicted
+++ resolved
@@ -100,10 +100,7 @@
 	Owner       string
 	Repo        string
 	Branch      string
-<<<<<<< HEAD
-=======
 	RepoLink    string
->>>>>>> 1bba2306
 }
 
 func ListHelmServices(productName string, log *zap.SugaredLogger) (*HelmService, error) {
@@ -188,11 +185,7 @@
 
 func CreateOrUpdateHelmService(projectName string, args *HelmServiceCreationArgs, logger *zap.SugaredLogger) error {
 	switch args.Source {
-<<<<<<< HEAD
-	case LoadFromRepo:
-=======
 	case LoadFromRepo, LoadFromPublicRepo:
->>>>>>> 1bba2306
 		return CreateOrUpdateHelmServiceFromGitRepo(projectName, args, logger)
 	case LoadFromChartTemplate:
 		return CreateOrUpdateHelmServiceFromChartTemplate(projectName, args, logger)
@@ -306,11 +299,6 @@
 }
 
 func CreateOrUpdateHelmServiceFromGitRepo(projectName string, args *HelmServiceCreationArgs, log *zap.SugaredLogger) error {
-<<<<<<< HEAD
-	repoArgs, ok := args.CreateFrom.(*CreateFromRepo)
-	if !ok {
-		return fmt.Errorf("invalid argument")
-=======
 	var err error
 	var repoLink string
 	repoArgs, ok := args.CreateFrom.(*CreateFromRepo)
@@ -327,7 +315,6 @@
 		}
 
 		repoLink = publicArgs.RepoLink
->>>>>>> 1bba2306
 	}
 	helmRenderCharts := make([]*templatemodels.RenderChart, 0, len(repoArgs.Paths))
 	var errs *multierror.Error
@@ -351,11 +338,7 @@
 
 			var serviceName string
 			fsTree, err := fsservice.DownloadFilesFromSource(
-<<<<<<< HEAD
-				&fsservice.DownloadFromSourceArgs{CodehostID: repoArgs.CodehostID, Owner: repoArgs.Owner, Repo: repoArgs.Repo, Path: filePath, Branch: repoArgs.Branch},
-=======
 				&fsservice.DownloadFromSourceArgs{CodehostID: repoArgs.CodehostID, Owner: repoArgs.Owner, Repo: repoArgs.Repo, Path: filePath, Branch: repoArgs.Branch, RepoLink: repoLink},
->>>>>>> 1bba2306
 				func(chartTree afero.Fs) (string, error) {
 					chartName, _, err := readChartYAML(afero.NewIOFS(chartTree), filepath.Base(filePath), log)
 					serviceName = chartName
@@ -388,10 +371,7 @@
 					Owner:       repoArgs.Owner,
 					Repo:        repoArgs.Repo,
 					Branch:      repoArgs.Branch,
-<<<<<<< HEAD
-=======
 					RepoLink:    repoLink,
->>>>>>> 1bba2306
 				},
 				log,
 			)
@@ -448,7 +428,6 @@
 
 	return content, valuesMap, nil
 }
-<<<<<<< HEAD
 
 func createOrUpdateHelmService(fsTree fs.FS, args *helmServiceCreationArgs, logger *zap.SugaredLogger) (*models.Service, error) {
 	chartName, chartVersion, err := readChartYAML(fsTree, filepath.Base(args.FilePath), logger)
@@ -464,23 +443,6 @@
 	}
 	valuesYaml := string(values)
 
-=======
-
-func createOrUpdateHelmService(fsTree fs.FS, args *helmServiceCreationArgs, logger *zap.SugaredLogger) (*models.Service, error) {
-	chartName, chartVersion, err := readChartYAML(fsTree, filepath.Base(args.FilePath), logger)
-	if err != nil {
-		logger.Errorf("Failed to read chart.yaml, err %s", err)
-		return nil, err
-	}
-
-	values, valuesMap, err := readValuesYAML(fsTree, filepath.Base(args.FilePath), logger)
-	if err != nil {
-		logger.Errorf("Failed to read values.yaml, err %s", err)
-		return nil, err
-	}
-	valuesYaml := string(values)
-
->>>>>>> 1bba2306
 	serviceTemplate := fmt.Sprintf(setting.ServiceTemplateCounterName, args.ServiceName, args.ProductName)
 	rev, err := commonrepo.NewCounterColl().GetNextSeq(serviceTemplate)
 	if err != nil {
@@ -508,10 +470,7 @@
 		RepoName:    args.Repo,
 		BranchName:  args.Branch,
 		LoadPath:    args.FilePath,
-<<<<<<< HEAD
-=======
 		SrcPath:     args.RepoLink,
->>>>>>> 1bba2306
 		HelmChart: &models.HelmChart{
 			Name:       chartName,
 			Version:    chartVersion,

/*
Copyright 2021 The KodeRover Authors.

Licensed under the Apache License, Version 2.0 (the "License");
you may not use this file except in compliance with the License.
You may obtain a copy of the License at

    http://www.apache.org/licenses/LICENSE-2.0

Unless required by applicable law or agreed to in writing, software
distributed under the License is distributed on an "AS IS" BASIS,
WITHOUT WARRANTIES OR CONDITIONS OF ANY KIND, either express or implied.
See the License for the specific language governing permissions and
limitations under the License.
*/

package service

import (
	"fmt"
	"io/fs"
	"os"
	"path/filepath"
	"strings"
	"sync"
	"time"

	"github.com/27149chen/afero"
	"github.com/hashicorp/go-multierror"
	"github.com/otiai10/copy"
	"github.com/pkg/errors"
	"go.uber.org/zap"
	"k8s.io/apimachinery/pkg/util/wait"
	"sigs.k8s.io/yaml"

	configbase "github.com/koderover/zadig/pkg/config"
	"github.com/koderover/zadig/pkg/microservice/aslan/config"
	"github.com/koderover/zadig/pkg/microservice/aslan/core/common/repository/models"
	"github.com/koderover/zadig/pkg/microservice/aslan/core/common/repository/models/template"
	templatemodels "github.com/koderover/zadig/pkg/microservice/aslan/core/common/repository/models/template"
	commonrepo "github.com/koderover/zadig/pkg/microservice/aslan/core/common/repository/mongodb"
	templaterepo "github.com/koderover/zadig/pkg/microservice/aslan/core/common/repository/mongodb/template"
	commonservice "github.com/koderover/zadig/pkg/microservice/aslan/core/common/service"
	fsservice "github.com/koderover/zadig/pkg/microservice/aslan/core/common/service/fs"
	templatestore "github.com/koderover/zadig/pkg/microservice/aslan/core/templatestore/repository/models"
	"github.com/koderover/zadig/pkg/microservice/aslan/core/templatestore/repository/mongodb"
	"github.com/koderover/zadig/pkg/setting"
	"github.com/koderover/zadig/pkg/shared/codehost"
	e "github.com/koderover/zadig/pkg/tool/errors"
	"github.com/koderover/zadig/pkg/tool/log"
	"github.com/koderover/zadig/pkg/types"
	yamlutil "github.com/koderover/zadig/pkg/util/yaml"
)

type HelmService struct {
	Services  []*models.Service `json:"services"`
	FileInfos []*types.FileInfo `json:"file_infos"`
}

type HelmServiceReq struct {
	ProductName string   `json:"product_name"`
	CreateBy    string   `json:"create_by"`
	CodehostID  int      `json:"codehost_id"`
	RepoOwner   string   `json:"repo_owner"`
	RepoName    string   `json:"repo_name"`
	BranchName  string   `json:"branch_name"`
	FilePaths   []string `json:"file_paths"`
	SrcPath     string   `json:"src_path"`
}

type HelmServiceArgs struct {
	ProductName      string             `json:"product_name"`
	CreateBy         string             `json:"create_by"`
	HelmServiceInfos []*HelmServiceInfo `json:"helm_service_infos"`
}

type HelmServiceInfo struct {
	ServiceName string `json:"service_name"`
	FilePath    string `json:"file_path"`
	FileName    string `json:"file_name"`
	FileContent string `json:"file_content"`
}

type HelmServiceModule struct {
	ServiceModules []*ServiceModule `json:"service_modules"`
	Service        *models.Service  `json:"service,omitempty"`
}

type Chart struct {
	APIVersion string `json:"apiVersion"`
	Name       string `json:"name"`
	Version    string `json:"version"`
	AppVersion string `json:"appVersion"`
}

type helmServiceCreationArgs struct {
<<<<<<< HEAD
	ChartName    string
	ChartVersion string
	ValuesYAML   string

	ServiceName string
	FilePath    string
	ProductName string
	CreateBy    string
	CodehostID  int
	Owner       string
	Repo        string
	Branch      string
	RepoLink    string
=======
	ServiceName      string
	FilePath         string
	ProductName      string
	CreateBy         string
	CodehostID       int
	Owner            string
	Repo             string
	Branch           string
	RepoLink         string
	Source           string
	HelmTemplateName string
	ValuePaths       []string
	ValuesYaml       string
>>>>>>> d149aabb
}

type ChartTemplateData struct {
	TemplateData      *templatestore.Chart
	ChartName         string
	ChartVersion      string
	DefaultValuesYAML []byte // content of values.yaml in template
}

func ListHelmServices(productName string, log *zap.SugaredLogger) (*HelmService, error) {
	helmService := &HelmService{
		Services:  []*models.Service{},
		FileInfos: []*types.FileInfo{},
	}

	opt := &commonrepo.ServiceListOption{
		ProductName: productName,
		Type:        setting.HelmDeployType,
	}

	services, err := commonrepo.NewServiceColl().ListMaxRevisions(opt)
	if err != nil {
		log.Errorf("[helmService.list] err:%v", err)
		return nil, e.ErrListTemplate.AddErr(err)
	}
	helmService.Services = services

	if len(services) > 0 {
		fis, err := loadServiceFileInfos(services[0].ProductName, services[0].ServiceName, "")
		if err != nil {
			log.Errorf("Failed to load service file info, err: %s", err)
			return nil, e.ErrListTemplate.AddErr(err)
		}
		helmService.FileInfos = fis
	}
	return helmService, nil
}

func GetHelmServiceModule(serviceName, productName string, revision int64, log *zap.SugaredLogger) (*HelmServiceModule, error) {

	serviceTemplate, err := commonservice.GetServiceTemplate(serviceName, setting.HelmDeployType, productName, setting.ProductStatusDeleting, revision, log)
	if err != nil {
		return nil, err
	}
	helmServiceModule := new(HelmServiceModule)
	serviceModules := make([]*ServiceModule, 0)
	for _, container := range serviceTemplate.Containers {
		serviceModule := new(ServiceModule)
		serviceModule.Container = container
		buildObj, _ := commonrepo.NewBuildColl().Find(&commonrepo.BuildFindOption{ProductName: productName, ServiceName: serviceName, Targets: []string{container.Name}})
		if buildObj != nil {
			serviceModule.BuildName = buildObj.Name
		}
		serviceModules = append(serviceModules, serviceModule)
	}
	helmServiceModule.Service = serviceTemplate
	helmServiceModule.ServiceModules = serviceModules
	return helmServiceModule, err
}

func GetFilePath(serviceName, productName, dir string, _ *zap.SugaredLogger) ([]*types.FileInfo, error) {
	return loadServiceFileInfos(productName, serviceName, dir)
}

func GetFileContent(serviceName, productName, filePath, fileName string, log *zap.SugaredLogger) (string, error) {
	base := config.LocalServicePath(productName, serviceName)

	svc, err := commonrepo.NewServiceColl().Find(&commonrepo.ServiceFindOption{
		ProductName: productName,
		ServiceName: serviceName,
	})
	if err != nil {
		return "", e.ErrFileContent.AddDesc(err.Error())
	}

	err = commonservice.PreLoadServiceManifests(base, svc)
	if err != nil {
		return "", e.ErrFileContent.AddDesc(err.Error())
	}

	file := filepath.Join(base, serviceName, filePath, fileName)
	fileContent, err := os.ReadFile(file)
	if err != nil {
		log.Errorf("Failed to read file %s, err: %s", file, err)
		return "", e.ErrFileContent.AddDesc(err.Error())
	}

	return string(fileContent), nil
}

func prepareChartTemplateData(templateName string, logger *zap.SugaredLogger) (*ChartTemplateData, error) {
	// get chart template from local disk
	templateChart, err := mongodb.NewChartColl().Get(templateName)
	if err != nil {
		logger.Errorf("Failed to get chart template %s, err: %s", templateName, err)
		return nil, err
	}

	localBase := configbase.LocalChartTemplatePath(templateName)
	s3Base := configbase.ObjectStorageChartTemplatePath(templateName)
	if err = fsservice.PreloadFiles(templateName, localBase, s3Base, logger); err != nil {
		return nil, err
	}

	base := filepath.Base(templateChart.Path)
	defaultValuesFile := filepath.Join(localBase, base, setting.ValuesYaml)
	defaultValues, _ := os.ReadFile(defaultValuesFile)

	chartFilePath := filepath.Join(localBase, base, setting.ChartYaml)
	chartFileContent, err := os.ReadFile(chartFilePath)
	if err != nil {
		return nil, err
	}
	chart := new(Chart)
	if err = yaml.Unmarshal(chartFileContent, chart); err != nil {
		logger.Errorf("Failed to unmarshal chart yaml %s, err: %s", setting.ChartYaml, err)
		return nil, err
	}

	return &ChartTemplateData{
		TemplateData:      templateChart,
		ChartName:         chart.Name,
		ChartVersion:      chart.Version,
		DefaultValuesYAML: defaultValues,
	}, nil
}

func CreateOrUpdateHelmService(projectName string, args *HelmServiceCreationArgs, logger *zap.SugaredLogger) error {
	switch args.Source {
	case LoadFromRepo, LoadFromPublicRepo:
		return CreateOrUpdateHelmServiceFromGitRepo(projectName, args, logger)
	case LoadFromChartTemplate:
		return CreateOrUpdateHelmServiceFromChartTemplate(projectName, args, logger)
	default:
		return fmt.Errorf("invalid source")
	}
}

func CreateOrUpdateHelmServiceFromChartTemplate(projectName string, args *HelmServiceCreationArgs, logger *zap.SugaredLogger) error {
	templateArgs, ok := args.CreateFrom.(*CreateFromChartTemplate)
	if !ok {
		return fmt.Errorf("invalid argument")
	}

	templateChartInfo, err := prepareChartTemplateData(templateArgs.TemplateName, logger)
	if err != nil {
		return err
	}

	var values [][]byte
	if len(templateChartInfo.DefaultValuesYAML) > 0 {
		values = append(values, templateChartInfo.DefaultValuesYAML)
	}

	for _, path := range templateArgs.ValuesPaths {
		v, err := fsservice.DownloadFileFromSource(&fsservice.DownloadFromSourceArgs{
			CodehostID: templateArgs.CodehostID,
			Owner:      templateArgs.Owner,
			Repo:       templateArgs.Repo,
			Path:       path,
			Branch:     templateArgs.Branch,
		})
		if err != nil {
			return err
		}

		values = append(values, v)
	}

	if len(templateArgs.ValuesYAML) > 0 {
		values = append(values, []byte(templateArgs.ValuesYAML))
	}

	localBase := configbase.LocalChartTemplatePath(templateArgs.TemplateName)
	base := filepath.Base(templateChartInfo.TemplateData.Path)

	// copy template to service path and update the values.yaml
	from := filepath.Join(localBase, base)
	to := filepath.Join(config.LocalServicePath(projectName, args.Name), args.Name)
	if err = copy.Copy(from, to); err != nil {
		logger.Errorf("Failed to copy file from %s to %s, err: %s", from, to, err)
		return err
	}

	merged, err := yamlutil.Merge(values)
	if err != nil {
		logger.Errorf("Failed to merge values, err: %s", err)
		return err
	}

	if err = os.WriteFile(filepath.Join(to, setting.ValuesYaml), merged, 0644); err != nil {
		logger.Errorf("Failed to write values, err: %s", err)
		return err
	}

	fsTree := os.DirFS(config.LocalServicePath(projectName, args.Name))
	ServiceS3Base := config.ObjectStorageServicePath(projectName, args.Name)
	if err = fsservice.ArchiveAndUploadFilesToS3(fsTree, args.Name, ServiceS3Base, logger); err != nil {
		logger.Errorf("Failed to upload files for service %s in project %s, err: %s", args.Name, projectName, err)
		return err
	}

	svc, err := createOrUpdateHelmService(
		&helmServiceCreationArgs{
<<<<<<< HEAD
			ChartName:    templateChartInfo.ChartName,
			ChartVersion: templateChartInfo.ChartVersion,
			ValuesYAML:   string(merged),
			ServiceName:  args.Name,
			FilePath:     to,
			ProductName:  projectName,
			CreateBy:     args.CreatedBy,
			CodehostID:   templateArgs.CodehostID,
			Owner:        templateArgs.Owner,
			Repo:         templateArgs.Repo,
			Branch:       templateArgs.Branch,
=======
			ServiceName:      args.Name,
			FilePath:         to,
			ProductName:      projectName,
			CreateBy:         args.CreatedBy,
			CodehostID:       templateArgs.CodehostID,
			Owner:            templateArgs.Owner,
			Repo:             templateArgs.Repo,
			Branch:           templateArgs.Branch,
			Source:           setting.SourceFromChartTemplate,
			HelmTemplateName: templateArgs.TemplateName,
			ValuePaths:       templateArgs.ValuesPaths,
			ValuesYaml:       templateArgs.ValuesYAML,
>>>>>>> d149aabb
		},
		logger,
	)
	if err != nil {
		logger.Errorf("Failed to create service %s in project %s, error: %s", args.Name, projectName, err)
		return err
	}

	if svc.HelmChart != nil {
		compareHelmVariable([]*templatemodels.RenderChart{
			{ServiceName: args.Name,
				ChartVersion: svc.HelmChart.Version,
				ValuesYaml:   svc.HelmChart.ValuesYaml,
			},
		}, projectName, args.CreatedBy, logger)
	}

	return nil
}

func getCodehostType(repoArgs *CreateFromRepo, repoLink string) (string, error) {
	if repoLink != "" {
		return setting.SourceFromPublicRepo, nil
	}
	ch, err := codehost.GetCodeHostInfoByID(repoArgs.CodehostID)
	if err != nil {
		log.Errorf("Failed to get codeHost by id %d, err: %s", repoArgs.CodehostID, err.Error())
		return "", err
	}
	return ch.Type, nil
}

func CreateOrUpdateHelmServiceFromGitRepo(projectName string, args *HelmServiceCreationArgs, log *zap.SugaredLogger) error {
	var err error
	var repoLink string
	repoArgs, ok := args.CreateFrom.(*CreateFromRepo)
	if !ok {
		publicArgs, ok := args.CreateFrom.(*CreateFromPublicRepo)
		if !ok {
			return fmt.Errorf("invalid argument")
		}

		repoArgs, err = PublicRepoToPrivateRepoArgs(publicArgs)
		if err != nil {
			log.Errorf("Failed to parse repo args %+v, err: %s", publicArgs, err)
			return err
		}

		repoLink = publicArgs.RepoLink
	}

	source, err := getCodehostType(repoArgs, repoLink)
	if err != nil {
		log.Errorf("Failed to get source form repo data %+v, err: %s", *repoArgs, err.Error())
		return err
	}

	helmRenderCharts := make([]*templatemodels.RenderChart, 0, len(repoArgs.Paths))
	var errs *multierror.Error

	var wg wait.Group
	var mux sync.RWMutex
	for _, p := range repoArgs.Paths {
		filePath := strings.TrimLeft(p, "/")
		wg.Start(func() {
			var finalErr error

			defer func() {
				if finalErr != nil {
					mux.Lock()
					errs = multierror.Append(errs, finalErr)
					mux.Unlock()
				}
			}()

			log.Infof("Loading chart under path %s", filePath)

			var (
				serviceName  string
				chartVersion string
				valuesYAML   []byte
			)

			fsTree, err := fsservice.DownloadFilesFromSource(
				&fsservice.DownloadFromSourceArgs{CodehostID: repoArgs.CodehostID, Owner: repoArgs.Owner, Repo: repoArgs.Repo, Path: filePath, Branch: repoArgs.Branch, RepoLink: repoLink},
				func(chartTree afero.Fs) (string, error) {
					var err error
					serviceName, chartVersion, err = readChartYAML(afero.NewIOFS(chartTree), filepath.Base(filePath), log)
					valuesYAML, _, err = readValuesYAML(afero.NewIOFS(chartTree), filepath.Base(filePath), log)
					return serviceName, err
				})
			if err != nil {
				log.Errorf("Failed to download files from source, err %s", err)
				finalErr = e.ErrCreateTemplate.AddErr(err)
				return
			}

			log.Info("Found valid chart, Starting to save and upload files")

			// save files to disk and upload them to s3
			if err = commonservice.SaveAndUploadService(projectName, serviceName, fsTree); err != nil {
				log.Errorf("Failed to save or upload files for service %s in project %s, error: %s", serviceName, projectName, err)
				finalErr = e.ErrCreateTemplate.AddErr(err)
				return
			}

			svc, err := createOrUpdateHelmService(
				&helmServiceCreationArgs{
<<<<<<< HEAD
					ChartName:    serviceName,
					ChartVersion: chartVersion,
					ValuesYAML:   string(valuesYAML),
					ServiceName:  serviceName,
					FilePath:     filePath,
					ProductName:  projectName,
					CreateBy:     args.CreatedBy,
					CodehostID:   repoArgs.CodehostID,
					Owner:        repoArgs.Owner,
					Repo:         repoArgs.Repo,
					Branch:       repoArgs.Branch,
					RepoLink:     repoLink,
=======
					ServiceName: serviceName,
					FilePath:    filePath,
					ProductName: projectName,
					CreateBy:    args.CreatedBy,
					CodehostID:  repoArgs.CodehostID,
					Owner:       repoArgs.Owner,
					Repo:        repoArgs.Repo,
					Branch:      repoArgs.Branch,
					RepoLink:    repoLink,
					Source:      source,
>>>>>>> d149aabb
				},
				log,
			)
			if err != nil {
				log.Errorf("Failed to create service %s in project %s, error: %s", serviceName, projectName, err)
				finalErr = e.ErrCreateTemplate.AddErr(err)
				return
			}

			if svc.HelmChart != nil {
				helmRenderCharts = append(helmRenderCharts, &templatemodels.RenderChart{
					ServiceName:  serviceName,
					ChartVersion: svc.HelmChart.Version,
					ValuesYaml:   svc.HelmChart.ValuesYaml,
				})
			}
		})
	}

	wg.Wait()

	compareHelmVariable(helmRenderCharts, projectName, args.CreatedBy, log)

	return errs.ErrorOrNil()
}

func CreateOrUpdateBulkHelmService(projectName string, args *BulkHelmServiceCreationArgs, logger *zap.SugaredLogger) (*BulkHelmServiceCreationResponse, error) {
	switch args.Source {
	case LoadFromChartTemplate:
		return CreateOrUpdateBulkHelmServiceFromTemplate(projectName, args, logger)
	default:
		return nil, fmt.Errorf("invalid source")
	}
}

func CreateOrUpdateBulkHelmServiceFromTemplate(projectName string, args *BulkHelmServiceCreationArgs, logger *zap.SugaredLogger) (*BulkHelmServiceCreationResponse, error) {
	templateArgs, ok := args.CreateFrom.(*CreateFromChartTemplate)
	if !ok {
		return nil, fmt.Errorf("invalid argument")
	}

	if args.ValuesData == nil || args.ValuesData.GitRepoConfig == nil || len(args.ValuesData.GitRepoConfig.ValuesPaths) == 0 {
		return nil, fmt.Errorf("invalid argument, missing values")
	}

	templateChartData, err := prepareChartTemplateData(templateArgs.TemplateName, logger)
	if err != nil {
		return nil, err
	}

	localBase := configbase.LocalChartTemplatePath(templateArgs.TemplateName)
	base := filepath.Base(templateChartData.TemplateData.Path)
	// copy template to service path and update the values.yaml
	from := filepath.Join(localBase, base)

	//record errors for every service
	failedServiceMap := &sync.Map{}
	renderChartMap := &sync.Map{}

	dataChan := make(chan string)
	endChan := make(chan struct{})

	wg := sync.WaitGroup{}
	workerCount := len(args.ValuesData.GitRepoConfig.ValuesPaths)
	if workerCount > 20 {
		workerCount = 20
	}

	// run goroutines to speed up
	for i := 0; i < workerCount; i++ {
		wg.Add(1)
		go func(repoConfig *commonservice.RepoConfig, taskChan <-chan string, endChan <-chan struct{}) {
			defer func() {
				wg.Done()
			}()
			for {
				select {
				case path := <-taskChan:
					renderChart, err := handleSingleService(projectName, repoConfig, path, from, args.CreatedBy, templateChartData, logger)
					if err != nil {
						failedServiceMap.Store(path, err.Error())
					} else {
						renderChartMap.Store(renderChart.ServiceName, renderChart)
					}
				case <-endChan:
					return
				}
			}
		}(args.ValuesData.GitRepoConfig, dataChan, endChan)
	}

	go func() {
		for _, singlePath := range args.ValuesData.GitRepoConfig.ValuesPaths {
			dataChan <- singlePath
		}
		close(endChan)
	}()

	wg.Wait()

	resp := &BulkHelmServiceCreationResponse{
		SuccessServices: make([]string, 0),
		FailedServices:  make([]*FailedService, 0),
	}

	renderChars := make([]*templatemodels.RenderChart, 0)

	renderChartMap.Range(func(key, value interface{}) bool {
		resp.SuccessServices = append(resp.SuccessServices, key.(string))
		renderChars = append(renderChars, value.(*templatemodels.RenderChart))
		return true
	})

	failedServiceMap.Range(func(key, value interface{}) bool {
		resp.FailedServices = append(resp.FailedServices, &FailedService{
			Path:  key.(string),
			Error: value.(string),
		})
		return true
	})

	compareHelmVariable(renderChars, projectName, args.CreatedBy, logger)

	return resp, nil
}

func handleSingleService(projectName string, repoConfig *commonservice.RepoConfig, path, fromPath, createBy string,
	templateChartData *ChartTemplateData, logger *zap.SugaredLogger) (*templatemodels.RenderChart, error) {

	valuesYAML, err := fsservice.DownloadFileFromSource(&fsservice.DownloadFromSourceArgs{
		CodehostID: repoConfig.CodehostID,
		Owner:      repoConfig.Owner,
		Repo:       repoConfig.Repo,
		Path:       path,
		Branch:     repoConfig.Branch,
	})
	if err != nil {
		return nil, err
	}

	if len(valuesYAML) == 0 {
		return nil, fmt.Errorf("values.yaml is empty")
	}

	values := [][]byte{templateChartData.DefaultValuesYAML, valuesYAML}
	mergedValues, err := yamlutil.Merge(values)
	if err != nil {
		logger.Errorf("Failed to merge values, err: %s", err)
		return nil, err
	}

	serviceName := filepath.Base(path)
	serviceName = strings.TrimSuffix(serviceName, filepath.Ext(serviceName))

	to := filepath.Join(config.LocalServicePath(projectName, serviceName), serviceName)
	if err = copy.Copy(fromPath, to); err != nil {
		logger.Errorf("Failed to copy file from %s to %s, err: %s", fromPath, to, err)
		return nil, err
	}

	// write values.yaml file
	if err = os.WriteFile(filepath.Join(to, setting.ValuesYaml), mergedValues, 0644); err != nil {
		logger.Errorf("Failed to write values, err: %s", err)
		return nil, err
	}

	fsTree := os.DirFS(config.LocalServicePath(projectName, serviceName))
	ServiceS3Base := config.ObjectStorageServicePath(projectName, serviceName)
	if err = fsservice.ArchiveAndUploadFilesToS3(fsTree, serviceName, ServiceS3Base, logger); err != nil {
		logger.Errorf("Failed to upload files for service %s in project %s, err: %s", serviceName, projectName, err)
		return nil, err
	}

	_, err = createOrUpdateHelmService(
		&helmServiceCreationArgs{
			ChartName:    templateChartData.ChartName,
			ChartVersion: templateChartData.ChartVersion,
			ValuesYAML:   string(mergedValues),
			ServiceName:  serviceName,
			FilePath:     to,
			ProductName:  projectName,
			CreateBy:     createBy,
			CodehostID:   repoConfig.CodehostID,
		},
		logger,
	)
	if err != nil {
		logger.Errorf("Failed to create service %s in project %s, error: %s", serviceName, projectName, err)
		return nil, err
	}

	return &templatemodels.RenderChart{
		ServiceName:  serviceName,
		ChartVersion: templateChartData.ChartVersion,
		ValuesYaml:   string(mergedValues),
	}, nil
}

func readChartYAML(chartTree fs.FS, base string, logger *zap.SugaredLogger) (string, string, error) {
	chartFile, err := fs.ReadFile(chartTree, filepath.Join(base, setting.ChartYaml))
	if err != nil {
		logger.Errorf("Failed to read %s, err: %s", setting.ChartYaml, err)
		return "", "", err
	}
	chart := new(Chart)
	if err = yaml.Unmarshal(chartFile, chart); err != nil {
		log.Errorf("Failed to unmarshal yaml %s, err: %s", setting.ChartYaml, err)
		return "", "", err
	}

	return chart.Name, chart.Version, nil
}

func readValuesYAML(chartTree fs.FS, base string, logger *zap.SugaredLogger) ([]byte, map[string]interface{}, error) {
	content, err := fs.ReadFile(chartTree, filepath.Join(base, setting.ValuesYaml))
	if err != nil {
		logger.Errorf("Failed to read %s, err: %s", setting.ValuesYaml, err)
		return nil, nil, err
	}

	valuesMap := make(map[string]interface{})
	if err = yaml.Unmarshal(content, &valuesMap); err != nil {
		logger.Errorf("Failed to unmarshal yaml %s, err: %s", setting.ValuesYaml, err)
		return nil, nil, err
	}

	return content, valuesMap, nil
}

<<<<<<< HEAD
func createOrUpdateHelmService(args *helmServiceCreationArgs, logger *zap.SugaredLogger) (*models.Service, error) {
	chartName, chartVersion, valuesYaml := args.ChartName, args.ChartVersion, args.ValuesYAML
=======
func geneCreationDetail(args *helmServiceCreationArgs) interface{} {
	switch args.Source {
	case setting.SourceFromGitlab,
		setting.SourceFromGithub,
		setting.SourceFromGerrit,
		setting.SourceFromCodeHub,
		setting.SourceFromIlyshin:
		return &models.CreateFromRepo{
			GitRepoConfig: &templatemodels.GitRepoConfig{
				CodehostID: args.CodehostID,
				Owner:      args.Owner,
				Repo:       args.Repo,
				Branch:     args.Branch,
			},
			LoadPath: args.FilePath,
		}
	case setting.SourceFromPublicRepo:
		return &models.CreateFromPublicRepo{
			RepoLink: args.RepoLink,
			LoadPath: args.FilePath,
		}
	case setting.SourceFromChartTemplate:
		var yamlData *template.CustomYaml
		if args.CodehostID > 0 {
			yamlData = &template.CustomYaml{
				YamlSource:  setting.ValuesYamlSourceGitRepo,
				YamlContent: "",
				GitRepoConfig: &templatemodels.GitRepoConfig{
					CodehostID: args.CodehostID,
					Owner:      args.Owner,
					Repo:       args.Repo,
					Branch:     args.Branch,
				},
				ValuesPaths: args.ValuePaths,
			}
		} else if len(args.ValuesYaml) > 0 {
			yamlData = &template.CustomYaml{
				YamlSource:  setting.ValuesYamlSourceFreeEdit,
				YamlContent: args.ValuesYaml,
			}
		}

		return &models.CreateFromChartTemplate{
			YamlData:     yamlData,
			TemplateName: args.HelmTemplateName,
			ServiceName:  args.ServiceName,
		}
	}
	return nil
}

func createOrUpdateHelmService(fsTree fs.FS, args *helmServiceCreationArgs, logger *zap.SugaredLogger) (*models.Service, error) {
	chartName, chartVersion, err := readChartYAML(fsTree, args.ServiceName, logger)
	if err != nil {
		logger.Errorf("Failed to read chart.yaml, err %s", err)
		return nil, err
	}

	values, valuesMap, err := readValuesYAML(fsTree, args.ServiceName, logger)
	if err != nil {
		logger.Errorf("Failed to read values.yaml, err %s", err)
		return nil, err
	}
	valuesYaml := string(values)
>>>>>>> d149aabb

	serviceTemplate := fmt.Sprintf(setting.ServiceTemplateCounterName, args.ServiceName, args.ProductName)
	rev, err := commonrepo.NewCounterColl().GetNextSeq(serviceTemplate)
	if err != nil {
		logger.Errorf("Failed to get next revision for service %s, err: %s", args.ServiceName, err)
		return nil, err
	}
	if err = commonrepo.NewServiceColl().Delete(args.ServiceName, setting.HelmDeployType, args.ProductName, setting.ProductStatusDeleting, rev); err != nil {
		logger.Warnf("Failed to delete stale service %s with revision %d, err: %s", args.ServiceName, rev, err)
	}

	valuesMap := make(map[string]interface{})
	err = yaml.Unmarshal([]byte(valuesYaml), &valuesMap)
	if err != nil {
		return nil, err
	}

	containerList, err := commonservice.ParseImagesForProductService(valuesMap, args.ServiceName, args.ProductName)
	if err != nil {
		return nil, errors.Wrapf(err, "failed to parse service from yaml")
	}

	serviceObj := &models.Service{
		ServiceName: args.ServiceName,
		Type:        setting.HelmDeployType,
		Revision:    rev,
		ProductName: args.ProductName,
		Visibility:  setting.PrivateVisibility,
		CreateTime:  time.Now().Unix(),
		CreateBy:    args.CreateBy,
		Containers:  containerList,
		CodehostID:  args.CodehostID,
		RepoOwner:   args.Owner,
		RepoName:    args.Repo,
		BranchName:  args.Branch,
		LoadPath:    args.FilePath,
		SrcPath:     args.RepoLink,
		CreateFrom:  geneCreationDetail(args),
		Source:      args.Source,
		HelmChart: &models.HelmChart{
			Name:       chartName,
			Version:    chartVersion,
			ValuesYaml: valuesYaml,
		},
	}

	log.Infof("Starting to create service %s with revision %d", args.ServiceName, rev)

	if err = commonrepo.NewServiceColl().Create(serviceObj); err != nil {
		log.Errorf("Failed to create service %s error: %s", args.ServiceName, err)
		return nil, err
	}

	if err = templaterepo.NewProductColl().AddService(args.ProductName, args.ServiceName); err != nil {
		log.Errorf("Failed to add service %s to project %s, err: %s", args.ProductName, args.ServiceName, err)
		return nil, err
	}

	return serviceObj, nil
}

func loadServiceFileInfos(productName, serviceName, dir string) ([]*types.FileInfo, error) {
	base := config.LocalServicePath(productName, serviceName)

	svc, err := commonrepo.NewServiceColl().Find(&commonrepo.ServiceFindOption{
		ProductName: productName,
		ServiceName: serviceName,
	})
	if err != nil {
		return nil, e.ErrFilePath.AddDesc(err.Error())
	}

	err = commonservice.PreLoadServiceManifests(base, svc)
	if err != nil {
		return nil, e.ErrFilePath.AddDesc(err.Error())
	}
	var fis []*types.FileInfo
	files, err := os.ReadDir(filepath.Join(base, serviceName, dir))
	if err != nil {
		return nil, e.ErrFilePath.AddDesc(err.Error())
	}

	for _, file := range files {
		info, _ := file.Info()
		if info == nil {
			continue
		}
		fi := &types.FileInfo{
			Parent:  dir,
			Name:    file.Name(),
			Size:    info.Size(),
			Mode:    file.Type(),
			ModTime: info.ModTime().Unix(),
			IsDir:   file.IsDir(),
		}

		fis = append(fis, fi)
	}
	return fis, nil
}

// UpdateHelmService TODO need to be deprecated
func UpdateHelmService(args *HelmServiceArgs, log *zap.SugaredLogger) error {
	var serviceNames []string
	for _, helmServiceInfo := range args.HelmServiceInfos {
		serviceNames = append(serviceNames, helmServiceInfo.ServiceName)

		opt := &commonrepo.ServiceFindOption{
			ProductName: args.ProductName,
			ServiceName: helmServiceInfo.ServiceName,
			Type:        setting.HelmDeployType,
		}
		preServiceTmpl, err := commonrepo.NewServiceColl().Find(opt)
		if err != nil {
			return e.ErrUpdateTemplate.AddDesc(err.Error())
		}

		base := config.LocalServicePath(args.ProductName, helmServiceInfo.ServiceName)
		if err = commonservice.PreLoadServiceManifests(base, preServiceTmpl); err != nil {
			return e.ErrUpdateTemplate.AddDesc(err.Error())
		}

		filePath := filepath.Join(base, helmServiceInfo.ServiceName, helmServiceInfo.FilePath, helmServiceInfo.FileName)
		if err = os.WriteFile(filePath, []byte(helmServiceInfo.FileContent), 0644); err != nil {
			log.Errorf("Failed to write file %s, err: %s", filePath, err)
			return e.ErrUpdateTemplate.AddDesc(err.Error())
		}

		// TODO：use yaml compare instead of just comparing the characters
		if helmServiceInfo.FileName == setting.ValuesYaml && preServiceTmpl.HelmChart.ValuesYaml != helmServiceInfo.FileContent {
			var valuesMap map[string]interface{}
			if err = yaml.Unmarshal([]byte(helmServiceInfo.FileContent), &valuesMap); err != nil {
				return e.ErrCreateTemplate.AddDesc("values.yaml解析失败")
			}

			containerList, err := commonservice.ParseImagesForProductService(valuesMap, preServiceTmpl.ServiceName, preServiceTmpl.ProductName)
			if err != nil {
				return e.ErrUpdateTemplate.AddErr(errors.Wrapf(err, "failed to parse images from yaml"))
			}

			preServiceTmpl.Containers = containerList
			preServiceTmpl.HelmChart.ValuesYaml = helmServiceInfo.FileContent

			//修改helm renderset
			renderOpt := &commonrepo.RenderSetFindOption{Name: args.ProductName}
			if rs, err := commonrepo.NewRenderSetColl().Find(renderOpt); err == nil {
				for _, chartInfo := range rs.ChartInfos {
					if chartInfo.ServiceName == helmServiceInfo.ServiceName {
						chartInfo.ValuesYaml = helmServiceInfo.FileContent
						break
					}
				}
				if err = commonrepo.NewRenderSetColl().Update(rs); err != nil {
					log.Errorf("[renderset.update] err:%v", err)
				}
			}
		} else if helmServiceInfo.FileName == setting.ChartYaml {
			chart := new(Chart)
			if err = yaml.Unmarshal([]byte(helmServiceInfo.FileContent), chart); err != nil {
				return e.ErrCreateTemplate.AddDesc(fmt.Sprintf("解析%s失败", setting.ChartYaml))
			}
			if preServiceTmpl.HelmChart.Version != chart.Version {
				preServiceTmpl.HelmChart.Version = chart.Version

				//修改helm renderset
				renderOpt := &commonrepo.RenderSetFindOption{Name: args.ProductName}
				if rs, err := commonrepo.NewRenderSetColl().Find(renderOpt); err == nil {
					for _, chartInfo := range rs.ChartInfos {
						if chartInfo.ServiceName == helmServiceInfo.ServiceName {
							chartInfo.ChartVersion = chart.Version
							break
						}
					}
					if err = commonrepo.NewRenderSetColl().Update(rs); err != nil {
						log.Errorf("[renderset.update] err:%v", err)
					}
				}
			}
		}

		preServiceTmpl.CreateBy = args.CreateBy
		serviceTemplate := fmt.Sprintf(setting.ServiceTemplateCounterName, helmServiceInfo.ServiceName, preServiceTmpl.ProductName)
		rev, err := commonrepo.NewCounterColl().GetNextSeq(serviceTemplate)
		if err != nil {
			return fmt.Errorf("get next helm service revision error: %v", err)
		}

		preServiceTmpl.Revision = rev
		if err := commonrepo.NewServiceColl().Delete(helmServiceInfo.ServiceName, setting.HelmDeployType, args.ProductName, setting.ProductStatusDeleting, preServiceTmpl.Revision); err != nil {
			log.Errorf("helmService.update delete %s error: %v", helmServiceInfo.ServiceName, err)
		}

		if err := commonrepo.NewServiceColl().Create(preServiceTmpl); err != nil {
			log.Errorf("helmService.update serviceName:%s error:%v", helmServiceInfo.ServiceName, err)
			return e.ErrUpdateTemplate.AddDesc(err.Error())
		}
	}

	for _, serviceName := range serviceNames {
		s3Base := config.ObjectStorageServicePath(args.ProductName, serviceName)
		if err := fsservice.ArchiveAndUploadFilesToS3(os.DirFS(config.LocalServicePath(args.ProductName, serviceName)), serviceName, s3Base, log); err != nil {
			return e.ErrUpdateTemplate.AddDesc(err.Error())
		}
	}

	return nil
}

// compareHelmVariable 比较helm变量是否有改动，是否需要添加新的renderSet
func compareHelmVariable(chartInfos []*templatemodels.RenderChart, productName, createdBy string, log *zap.SugaredLogger) {
	// 对比上个版本的renderset，新增一个版本
	latestChartInfos := make([]*templatemodels.RenderChart, 0)
	renderOpt := &commonrepo.RenderSetFindOption{Name: productName}
	if latestDefaultRenderSet, err := commonrepo.NewRenderSetColl().Find(renderOpt); err == nil {
		latestChartInfos = latestDefaultRenderSet.ChartInfos
	}

	currentChartInfoMap := make(map[string]*templatemodels.RenderChart)
	for _, chartInfo := range chartInfos {
		currentChartInfoMap[chartInfo.ServiceName] = chartInfo
	}

	mixtureChartInfos := make([]*templatemodels.RenderChart, 0)
	for _, latestChartInfo := range latestChartInfos {
		//如果新的里面存在就拿新的数据替换，不存在就还使用老的数据
		if currentChartInfo, isExist := currentChartInfoMap[latestChartInfo.ServiceName]; isExist {
			mixtureChartInfos = append(mixtureChartInfos, currentChartInfo)
			delete(currentChartInfoMap, latestChartInfo.ServiceName)
			continue
		}
		mixtureChartInfos = append(mixtureChartInfos, latestChartInfo)
	}

	//把新增的服务添加到新的slice里面
	for _, chartInfo := range currentChartInfoMap {
		mixtureChartInfos = append(mixtureChartInfos, chartInfo)
	}

	//添加renderset
	if err := commonservice.CreateHelmRenderSet(
		&models.RenderSet{
			Name:        productName,
			Revision:    0,
			ProductTmpl: productName,
			UpdateBy:    createdBy,
			ChartInfos:  mixtureChartInfos,
		}, log,
	); err != nil {
		log.Errorf("helmService.Create CreateHelmRenderSet error: %v", err)
	}
}<|MERGE_RESOLUTION|>--- conflicted
+++ resolved
@@ -94,21 +94,9 @@
 }
 
 type helmServiceCreationArgs struct {
-<<<<<<< HEAD
-	ChartName    string
-	ChartVersion string
-	ValuesYAML   string
-
-	ServiceName string
-	FilePath    string
-	ProductName string
-	CreateBy    string
-	CodehostID  int
-	Owner       string
-	Repo        string
-	Branch      string
-	RepoLink    string
-=======
+	ChartName        string
+	ChartVersion     string
+	ValuesYAML       string
 	ServiceName      string
 	FilePath         string
 	ProductName      string
@@ -122,10 +110,10 @@
 	HelmTemplateName string
 	ValuePaths       []string
 	ValuesYaml       string
->>>>>>> d149aabb
 }
 
 type ChartTemplateData struct {
+	TemplateName      string
 	TemplateData      *templatestore.Chart
 	ChartName         string
 	ChartVersion      string
@@ -243,6 +231,7 @@
 	}
 
 	return &ChartTemplateData{
+		TemplateName:      templateName,
 		TemplateData:      templateChart,
 		ChartName:         chart.Name,
 		ChartVersion:      chart.Version,
@@ -326,20 +315,11 @@
 	}
 
 	svc, err := createOrUpdateHelmService(
+		fsTree,
 		&helmServiceCreationArgs{
-<<<<<<< HEAD
-			ChartName:    templateChartInfo.ChartName,
-			ChartVersion: templateChartInfo.ChartVersion,
-			ValuesYAML:   string(merged),
-			ServiceName:  args.Name,
-			FilePath:     to,
-			ProductName:  projectName,
-			CreateBy:     args.CreatedBy,
-			CodehostID:   templateArgs.CodehostID,
-			Owner:        templateArgs.Owner,
-			Repo:         templateArgs.Repo,
-			Branch:       templateArgs.Branch,
-=======
+			ChartName:        templateChartInfo.ChartName,
+			ChartVersion:     templateChartInfo.ChartVersion,
+			ValuesYAML:       string(merged),
 			ServiceName:      args.Name,
 			FilePath:         to,
 			ProductName:      projectName,
@@ -352,7 +332,6 @@
 			HelmTemplateName: templateArgs.TemplateName,
 			ValuePaths:       templateArgs.ValuesPaths,
 			ValuesYaml:       templateArgs.ValuesYAML,
->>>>>>> d149aabb
 		},
 		logger,
 	)
@@ -460,8 +439,8 @@
 			}
 
 			svc, err := createOrUpdateHelmService(
+				fsTree,
 				&helmServiceCreationArgs{
-<<<<<<< HEAD
 					ChartName:    serviceName,
 					ChartVersion: chartVersion,
 					ValuesYAML:   string(valuesYAML),
@@ -474,18 +453,7 @@
 					Repo:         repoArgs.Repo,
 					Branch:       repoArgs.Branch,
 					RepoLink:     repoLink,
-=======
-					ServiceName: serviceName,
-					FilePath:    filePath,
-					ProductName: projectName,
-					CreateBy:    args.CreatedBy,
-					CodehostID:  repoArgs.CodehostID,
-					Owner:       repoArgs.Owner,
-					Repo:        repoArgs.Repo,
-					Branch:      repoArgs.Branch,
-					RepoLink:    repoLink,
-					Source:      source,
->>>>>>> d149aabb
+					Source:       source,
 				},
 				log,
 			)
@@ -660,15 +628,20 @@
 	}
 
 	_, err = createOrUpdateHelmService(
+		fsTree,
 		&helmServiceCreationArgs{
-			ChartName:    templateChartData.ChartName,
-			ChartVersion: templateChartData.ChartVersion,
-			ValuesYAML:   string(mergedValues),
-			ServiceName:  serviceName,
-			FilePath:     to,
-			ProductName:  projectName,
-			CreateBy:     createBy,
-			CodehostID:   repoConfig.CodehostID,
+			ChartName:        templateChartData.ChartName,
+			ChartVersion:     templateChartData.ChartVersion,
+			ValuesYAML:       string(mergedValues),
+			ServiceName:      serviceName,
+			FilePath:         to,
+			ProductName:      projectName,
+			CreateBy:         createBy,
+			CodehostID:       repoConfig.CodehostID,
+			Source:           setting.SourceFromChartTemplate,
+			HelmTemplateName: templateChartData.TemplateName,
+			ValuePaths:       []string{path},
+			ValuesYaml:       string(templateChartData.DefaultValuesYAML),
 		},
 		logger,
 	)
@@ -715,10 +688,6 @@
 	return content, valuesMap, nil
 }
 
-<<<<<<< HEAD
-func createOrUpdateHelmService(args *helmServiceCreationArgs, logger *zap.SugaredLogger) (*models.Service, error) {
-	chartName, chartVersion, valuesYaml := args.ChartName, args.ChartVersion, args.ValuesYAML
-=======
 func geneCreationDetail(args *helmServiceCreationArgs) interface{} {
 	switch args.Source {
 	case setting.SourceFromGitlab,
@@ -783,7 +752,6 @@
 		return nil, err
 	}
 	valuesYaml := string(values)
->>>>>>> d149aabb
 
 	serviceTemplate := fmt.Sprintf(setting.ServiceTemplateCounterName, args.ServiceName, args.ProductName)
 	rev, err := commonrepo.NewCounterColl().GetNextSeq(serviceTemplate)
@@ -793,12 +761,6 @@
 	}
 	if err = commonrepo.NewServiceColl().Delete(args.ServiceName, setting.HelmDeployType, args.ProductName, setting.ProductStatusDeleting, rev); err != nil {
 		logger.Warnf("Failed to delete stale service %s with revision %d, err: %s", args.ServiceName, rev, err)
-	}
-
-	valuesMap := make(map[string]interface{})
-	err = yaml.Unmarshal([]byte(valuesYaml), &valuesMap)
-	if err != nil {
-		return nil, err
 	}
 
 	containerList, err := commonservice.ParseImagesForProductService(valuesMap, args.ServiceName, args.ProductName)

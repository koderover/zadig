/*
Copyright 2021 The KodeRover Authors.

Licensed under the Apache License, Version 2.0 (the "License");
you may not use this file except in compliance with the License.
You may obtain a copy of the License at

    http://www.apache.org/licenses/LICENSE-2.0

Unless required by applicable law or agreed to in writing, software
distributed under the License is distributed on an "AS IS" BASIS,
WITHOUT WARRANTIES OR CONDITIONS OF ANY KIND, either express or implied.
See the License for the specific language governing permissions and
limitations under the License.
*/

package service

import (
	"bytes"
	"fmt"
	"io/fs"
	"os"
	"path/filepath"
	"strings"
	"sync"
	"text/template"
	"time"

	"github.com/27149chen/afero"
	"github.com/otiai10/copy"
	"github.com/pkg/errors"
	"go.uber.org/zap"
	"k8s.io/apimachinery/pkg/util/wait"
	"sigs.k8s.io/yaml"

	configbase "github.com/koderover/zadig/pkg/config"
	"github.com/koderover/zadig/pkg/microservice/aslan/config"
	"github.com/koderover/zadig/pkg/microservice/aslan/core/common/repository/models"
	templatedata "github.com/koderover/zadig/pkg/microservice/aslan/core/common/repository/models/template"
	templatemodels "github.com/koderover/zadig/pkg/microservice/aslan/core/common/repository/models/template"
	commonrepo "github.com/koderover/zadig/pkg/microservice/aslan/core/common/repository/mongodb"
	templaterepo "github.com/koderover/zadig/pkg/microservice/aslan/core/common/repository/mongodb/template"
	commonservice "github.com/koderover/zadig/pkg/microservice/aslan/core/common/service"
	fsservice "github.com/koderover/zadig/pkg/microservice/aslan/core/common/service/fs"
	templatestore "github.com/koderover/zadig/pkg/microservice/aslan/core/templatestore/repository/models"
	"github.com/koderover/zadig/pkg/microservice/aslan/core/templatestore/repository/mongodb"
	"github.com/koderover/zadig/pkg/setting"
	"github.com/koderover/zadig/pkg/shared/client/systemconfig"
	e "github.com/koderover/zadig/pkg/tool/errors"
	"github.com/koderover/zadig/pkg/tool/log"
	"github.com/koderover/zadig/pkg/types"
	yamlutil "github.com/koderover/zadig/pkg/util/yaml"
)

type HelmService struct {
	ServiceInfos []*models.Service `json:"service_infos"`
	FileInfos    []*types.FileInfo `json:"file_infos"`
	Services     [][]string        `json:"services"`
}

type HelmServiceArgs struct {
	ProductName      string             `json:"product_name"`
	CreateBy         string             `json:"create_by"`
	HelmServiceInfos []*HelmServiceInfo `json:"helm_service_infos"`
}

type HelmServiceInfo struct {
	ServiceName string `json:"service_name"`
	FilePath    string `json:"file_path"`
	FileName    string `json:"file_name"`
	FileContent string `json:"file_content"`
}

type HelmServiceModule struct {
	ServiceModules []*ServiceModule `json:"service_modules"`
	Service        *models.Service  `json:"service,omitempty"`
}

type Chart struct {
	APIVersion string `json:"apiVersion"`
	Name       string `json:"name"`
	Version    string `json:"version"`
	AppVersion string `json:"appVersion"`
}

type helmServiceCreationArgs struct {
	ChartName        string
	ChartVersion     string
	ServiceRevision  int64
	MergedValues     string
	ServiceName      string
	FilePath         string
	ProductName      string
	CreateBy         string
	CodehostID       int
	Owner            string
	Repo             string
	Branch           string
	RepoLink         string
	Source           string
	HelmTemplateName string
	ValuePaths       []string
	ValuesYaml       string
	Variables        []*Variable
}

type ChartTemplateData struct {
	TemplateName      string
	TemplateData      *templatestore.Chart
	ChartName         string
	ChartVersion      string
	DefaultValuesYAML []byte // content of values.yaml in template
}

func ListHelmServices(productName string, log *zap.SugaredLogger) (*HelmService, error) {
	helmService := &HelmService{
		ServiceInfos: []*models.Service{},
		FileInfos:    []*types.FileInfo{},
		Services:     [][]string{},
	}

	opt := &commonrepo.ServiceListOption{
		ProductName: productName,
		Type:        setting.HelmDeployType,
	}

	services, err := commonrepo.NewServiceColl().ListMaxRevisions(opt)
	if err != nil {
		log.Errorf("[helmService.list] err:%v", err)
		return nil, e.ErrListTemplate.AddErr(err)
	}
	helmService.ServiceInfos = services

	if len(services) > 0 {
		fis, err := loadServiceFileInfos(services[0].ProductName, services[0].ServiceName, "")
		if err != nil {
			log.Errorf("Failed to load service file info, err: %s", err)
			return nil, e.ErrListTemplate.AddErr(err)
		}
		helmService.FileInfos = fis
	}
	project, err := templaterepo.NewProductColl().Find(productName)
	if err != nil {
		log.Errorf("Failed to find project info, err: %s", err)
		return nil, e.ErrListTemplate.AddErr(err)
	}
	helmService.Services = project.Services

	return helmService, nil
}

func GetHelmServiceModule(serviceName, productName string, revision int64, log *zap.SugaredLogger) (*HelmServiceModule, error) {

	serviceTemplate, err := commonservice.GetServiceTemplate(serviceName, setting.HelmDeployType, productName, setting.ProductStatusDeleting, revision, log)
	if err != nil {
		return nil, err
	}
	helmServiceModule := new(HelmServiceModule)
	serviceModules := make([]*ServiceModule, 0)
	for _, container := range serviceTemplate.Containers {
		serviceModule := new(ServiceModule)
		serviceModule.Container = container
		buildObj, _ := commonrepo.NewBuildColl().Find(&commonrepo.BuildFindOption{ProductName: productName, ServiceName: serviceName, Targets: []string{container.Name}})
		if buildObj != nil {
			serviceModule.BuildName = buildObj.Name
		}
		serviceModules = append(serviceModules, serviceModule)
	}
	helmServiceModule.Service = serviceTemplate
	helmServiceModule.ServiceModules = serviceModules
	return helmServiceModule, err
}

func GetFilePath(serviceName, productName, dir string, _ *zap.SugaredLogger) ([]*types.FileInfo, error) {
	return loadServiceFileInfos(productName, serviceName, dir)
}

func GetFileContent(serviceName, productName, filePath, fileName string, log *zap.SugaredLogger) (string, error) {
	base := config.LocalServicePath(productName, serviceName)

	svc, err := commonrepo.NewServiceColl().Find(&commonrepo.ServiceFindOption{
		ProductName: productName,
		ServiceName: serviceName,
	})
	if err != nil {
		return "", e.ErrFileContent.AddDesc(err.Error())
	}

	err = commonservice.PreLoadServiceManifests(base, svc)
	if err != nil {
		return "", e.ErrFileContent.AddDesc(err.Error())
	}

	file := filepath.Join(base, serviceName, filePath, fileName)
	fileContent, err := os.ReadFile(file)
	if err != nil {
		log.Errorf("Failed to read file %s, err: %s", file, err)
		return "", e.ErrFileContent.AddDesc(err.Error())
	}

	return string(fileContent), nil
}

func prepareChartTemplateData(templateName string, logger *zap.SugaredLogger) (*ChartTemplateData, error) {
	templateChart, err := mongodb.NewChartColl().Get(templateName)
	if err != nil {
		logger.Errorf("Failed to get chart template %s, err: %s", templateName, err)
		return nil, fmt.Errorf("failed to get chart template: %s", templateName)
	}

	// get chart template from local disk
	localBase := configbase.LocalChartTemplatePath(templateName)
	s3Base := configbase.ObjectStorageChartTemplatePath(templateName)
	if err = fsservice.PreloadFiles(templateName, localBase, s3Base, logger); err != nil {
		logger.Errorf("Failed to download template %s, err: %s", templateName, err)
		return nil, err
	}

	base := filepath.Base(templateChart.Path)
	defaultValuesFile := filepath.Join(localBase, base, setting.ValuesYaml)
	defaultValues, _ := os.ReadFile(defaultValuesFile)

	chartFilePath := filepath.Join(localBase, base, setting.ChartYaml)
	chartFileContent, err := os.ReadFile(chartFilePath)
	if err != nil {
		logger.Errorf("Failed to read chartfile template %s, err: %s", templateName, err)
		return nil, err
	}
	chart := new(Chart)
	if err = yaml.Unmarshal(chartFileContent, chart); err != nil {
		logger.Errorf("Failed to unmarshal chart yaml %s, err: %s", setting.ChartYaml, err)
		return nil, err
	}

	return &ChartTemplateData{
		TemplateName:      templateName,
		TemplateData:      templateChart,
		ChartName:         chart.Name,
		ChartVersion:      chart.Version,
		DefaultValuesYAML: defaultValues,
	}, nil
}

<<<<<<< HEAD
func getNextServiceRevision(productName, serviceName string) (int64, error) {
	serviceTemplate := fmt.Sprintf(setting.ServiceTemplateCounterName, serviceName, productName)
	rev, err := commonrepo.NewCounterColl().GetNextSeq(serviceTemplate)
	if err != nil {
		log.Errorf("Failed to get next revision for service %s, err: %s", serviceName, err)
		return 0, err
	}
	if err = commonrepo.NewServiceColl().Delete(serviceName, setting.HelmDeployType, serviceName, setting.ProductStatusDeleting, rev); err != nil {
		log.Warnf("Failed to delete stale service %s with revision %d, err: %s", serviceName, rev, err)
	}
	return rev, err
}

//make local chart info copy with revision
func copyChartRevision(projectName, serviceName string, revision int64) error {
	sourceChartPath := config.LocalServicePath(projectName, serviceName)
	revisionChartLocalPath := config.LocalServicePathWithRevision(projectName, serviceName, revision)

	err := os.RemoveAll(revisionChartLocalPath)
	if err != nil {
		log.Errorf("failed to remove old chart revision data, projectName %s serviceName %s revision %d, err %s", projectName, serviceName, revision, err)
		return err
	}

	err = copy.Copy(sourceChartPath, revisionChartLocalPath)
	if err != nil {
		log.Errorf("failed to copy chart info, projectName %s serviceName %s revision %d, err %s", projectName, serviceName, revision, err)
		return err
	}
	return nil
}

func CreateOrUpdateHelmService(projectName string, args *HelmServiceCreationArgs, logger *zap.SugaredLogger) error {
=======
func CreateOrUpdateHelmService(projectName string, args *HelmServiceCreationArgs, logger *zap.SugaredLogger) (*BulkHelmServiceCreationResponse, error) {
>>>>>>> 92fadc80
	switch args.Source {
	case LoadFromRepo, LoadFromPublicRepo:
		return CreateOrUpdateHelmServiceFromGitRepo(projectName, args, logger)
	case LoadFromChartTemplate:
		return CreateOrUpdateHelmServiceFromChartTemplate(projectName, args, logger)
	default:
		return nil, fmt.Errorf("invalid source")
	}
}

func CreateOrUpdateHelmServiceFromChartTemplate(projectName string, args *HelmServiceCreationArgs, logger *zap.SugaredLogger) (*BulkHelmServiceCreationResponse, error) {
	templateArgs, ok := args.CreateFrom.(*CreateFromChartTemplate)
	if !ok {
		return nil, fmt.Errorf("invalid argument")
	}

	templateChartInfo, err := prepareChartTemplateData(templateArgs.TemplateName, logger)
	if err != nil {
		return nil, err
	}

	var values [][]byte
	if len(templateChartInfo.DefaultValuesYAML) > 0 {
		//render variables
		renderedYaml, err := renderVariablesToYaml(string(templateChartInfo.DefaultValuesYAML), projectName, args.Name, templateArgs.Variables)
		if err != nil {
			return nil, err
		}
		values = append(values, []byte(renderedYaml))
	}

	if len(templateArgs.ValuesYAML) > 0 {
		values = append(values, []byte(templateArgs.ValuesYAML))
	}

	localBase := configbase.LocalChartTemplatePath(templateArgs.TemplateName)
	base := filepath.Base(templateChartInfo.TemplateData.Path)

	// copy template to service path and update the values.yaml
	from := filepath.Join(localBase, base)
	to := filepath.Join(config.LocalServicePath(projectName, args.Name), args.Name)
	// remove old files
	if err = os.RemoveAll(to); err != nil {
		logger.Errorf("Failed to remove dir %s, err: %s", to, err)
		return nil, err
	}
	if err = copy.Copy(from, to); err != nil {
		logger.Errorf("Failed to copy file from %s to %s, err: %s", from, to, err)
		return nil, err
	}

	merged, err := yamlutil.Merge(values)
	if err != nil {
		logger.Errorf("Failed to merge values, err: %s", err)
		return nil, err
	}

	if err = os.WriteFile(filepath.Join(to, setting.ValuesYaml), merged, 0644); err != nil {
		logger.Errorf("Failed to write values, err: %s", err)
		return nil, err
	}

	rev, err := getNextServiceRevision(projectName, args.Name)
	if err != nil {
		log.Errorf("Failed to get next revision for service %s, err: %s", args.Name, err)
		return errors.Wrapf(err, "Failed to get service next revision, service %s", args.Name)
	}

	err = copyChartRevision(projectName, args.Name, rev)
	if err != nil {
		log.Errorf("Failed to copy file %s, err: %s", args.Name, err)
		return errors.Wrapf(err, "Failed to copy chart info, service %s", args.Name)
	}

	fsTree := os.DirFS(config.LocalServicePath(projectName, args.Name))
	ServiceS3Base := config.ObjectStorageServicePath(projectName, args.Name)
	if err = fsservice.ArchiveAndUploadFilesToS3(fsTree, args.Name, ServiceS3Base, []string{fmt.Sprintf("%s-%d", args.Name, rev)}, logger); err != nil {
		logger.Errorf("Failed to upload files for service %s in project %s, err: %s", args.Name, projectName, err)
		return nil, err
	}

	svc, err := createOrUpdateHelmService(
		fsTree,
		&helmServiceCreationArgs{
			ChartName:        templateChartInfo.ChartName,
			ChartVersion:     templateChartInfo.ChartVersion,
			ServiceRevision:  rev,
			MergedValues:     string(merged),
			ServiceName:      args.Name,
			FilePath:         to,
			ProductName:      projectName,
			CreateBy:         args.CreatedBy,
			Source:           setting.SourceFromChartTemplate,
			HelmTemplateName: templateArgs.TemplateName,
			ValuesYaml:       templateArgs.ValuesYAML,
			Variables:        templateArgs.Variables,
		},
		logger,
	)

	if err != nil {
		logger.Errorf("Failed to create service %s in project %s, error: %s", args.Name, projectName, err)
		return nil, err
	}

	compareHelmVariable([]*templatemodels.RenderChart{
		{ServiceName: args.Name,
			ChartVersion: svc.HelmChart.Version,
			ValuesYaml:   svc.HelmChart.ValuesYaml,
		},
	}, projectName, args.CreatedBy, logger)

	return &BulkHelmServiceCreationResponse{
		SuccessServices: []string{args.Name},
	}, nil
}

func getCodehostType(repoArgs *CreateFromRepo, repoLink string) (string, *systemconfig.CodeHost, error) {
	if repoLink != "" {
		return setting.SourceFromPublicRepo, nil, nil
	}
	ch, err := systemconfig.New().GetCodeHost(repoArgs.CodehostID)
	if err != nil {
		log.Errorf("Failed to get codeHost by id %d, err: %s", repoArgs.CodehostID, err.Error())
		return "", ch, err
	}
	return ch.Type, ch, nil
}

func CreateOrUpdateHelmServiceFromGitRepo(projectName string, args *HelmServiceCreationArgs, log *zap.SugaredLogger) (*BulkHelmServiceCreationResponse, error) {
	var err error
	var repoLink string
	repoArgs, ok := args.CreateFrom.(*CreateFromRepo)
	if !ok {
		publicArgs, ok := args.CreateFrom.(*CreateFromPublicRepo)
		if !ok {
			return nil, fmt.Errorf("invalid argument")
		}

		repoArgs, err = PublicRepoToPrivateRepoArgs(publicArgs)
		if err != nil {
			log.Errorf("Failed to parse repo args %+v, err: %s", publicArgs, err)
			return nil, err
		}

		repoLink = publicArgs.RepoLink
	}

	response := &BulkHelmServiceCreationResponse{}
	source, codehostInfo, err := getCodehostType(repoArgs, repoLink)
	if err != nil {
		log.Errorf("Failed to get source form repo data %+v, err: %s", *repoArgs, err.Error())
		return nil, err
	}

	helmRenderCharts := make([]*templatemodels.RenderChart, 0, len(repoArgs.Paths))

	var wg wait.Group
	var mux sync.RWMutex
	for _, p := range repoArgs.Paths {
		filePath := strings.TrimLeft(p, "/")
		wg.Start(func() {
			var (
				serviceName  string
				chartVersion string
				valuesYAML   []byte
				finalErr     error
			)
			defer func() {
				mux.Lock()
				if finalErr != nil {
					response.FailedServices = append(response.FailedServices, &FailedService{
						Path:  filePath,
						Error: finalErr.Error(),
					})
				} else {
					response.SuccessServices = append(response.SuccessServices, serviceName)
				}
				mux.Unlock()
			}()

			log.Infof("Loading chart under path %s", filePath)

			fsTree, err := fsservice.DownloadFilesFromSource(
				&fsservice.DownloadFromSourceArgs{CodehostID: repoArgs.CodehostID, Owner: repoArgs.Owner, Repo: repoArgs.Repo, Path: filePath, Branch: repoArgs.Branch, RepoLink: repoLink},
				func(chartTree afero.Fs) (string, error) {
					var err error
					serviceName, chartVersion, err = readChartYAML(afero.NewIOFS(chartTree), filepath.Base(filePath), log)
					if err != nil {
						return serviceName, err
					}
					valuesYAML, err = readValuesYAML(afero.NewIOFS(chartTree), filepath.Base(filePath), log)
					return serviceName, err
				})
			if err != nil {
				log.Errorf("Failed to download files from source, err %s", err)
				finalErr = e.ErrCreateTemplate.AddErr(err)
				return
			}

			log.Info("Found valid chart, Starting to save and upload files")

			rev, err := getNextServiceRevision(projectName, serviceName)
			if err != nil {
				log.Errorf("Failed to get next revision for service %s, err: %s", serviceName, err)
				finalErr = e.ErrCreateTemplate.AddErr(err)
				return
			}

			err = copyChartRevision(projectName, serviceName, rev)
			if err != nil {
				log.Errorf("Failed to copy file %s, err: %s", args.Name, err)
				finalErr = errors.Wrapf(err, "Failed to copy chart info, service %s", args.Name)
				return
			}

			// save files to disk and upload them to s3
			if err = commonservice.SaveAndUploadService(projectName, serviceName, []string{fmt.Sprintf("%s-%d", serviceName, rev)}, fsTree); err != nil {
				log.Errorf("Failed to save or upload files for service %s in project %s, error: %s", serviceName, projectName, err)
				finalErr = e.ErrCreateTemplate.AddErr(err)
				return
			}

			if source != setting.SourceFromPublicRepo && codehostInfo != nil {
				repoLink = fmt.Sprintf("%s/%s/%s/%s/%s/%s", codehostInfo.Address, repoArgs.Owner, repoArgs.Repo, "tree", repoArgs.Branch, filePath)
			}

			svc, err := createOrUpdateHelmService(
				fsTree,
				&helmServiceCreationArgs{
					ChartName:       serviceName,
					ChartVersion:    chartVersion,
					ServiceRevision: rev,
					MergedValues:    string(valuesYAML),
					ServiceName:     serviceName,
					FilePath:        filePath,
					ProductName:     projectName,
					CreateBy:        args.CreatedBy,
					CodehostID:      repoArgs.CodehostID,
					Owner:           repoArgs.Owner,
					Repo:            repoArgs.Repo,
					Branch:          repoArgs.Branch,
					RepoLink:        repoLink,
					Source:          source,
				},
				log,
			)
			if err != nil {
				log.Errorf("Failed to create service %s in project %s, error: %s", serviceName, projectName, err)
				finalErr = e.ErrCreateTemplate.AddErr(err)
				return
			}

			helmRenderCharts = append(helmRenderCharts, &templatemodels.RenderChart{
				ServiceName:  serviceName,
				ChartVersion: svc.HelmChart.Version,
				ValuesYaml:   svc.HelmChart.ValuesYaml,
			})
		})
	}

	wg.Wait()

	compareHelmVariable(helmRenderCharts, projectName, args.CreatedBy, log)
<<<<<<< HEAD
	return errs.ErrorOrNil()
=======
	return response, nil
>>>>>>> 92fadc80
}

func CreateOrUpdateBulkHelmService(projectName string, args *BulkHelmServiceCreationArgs, logger *zap.SugaredLogger) (*BulkHelmServiceCreationResponse, error) {
	switch args.Source {
	case LoadFromChartTemplate:
		return CreateOrUpdateBulkHelmServiceFromTemplate(projectName, args, logger)
	default:
		return nil, fmt.Errorf("invalid source")
	}
}

func CreateOrUpdateBulkHelmServiceFromTemplate(projectName string, args *BulkHelmServiceCreationArgs, logger *zap.SugaredLogger) (*BulkHelmServiceCreationResponse, error) {
	templateArgs, ok := args.CreateFrom.(*CreateFromChartTemplate)
	if !ok {
		return nil, fmt.Errorf("invalid argument")
	}

	if args.ValuesData == nil || args.ValuesData.GitRepoConfig == nil || len(args.ValuesData.GitRepoConfig.ValuesPaths) == 0 {
		return nil, fmt.Errorf("invalid argument, missing values")
	}

	templateChartData, err := prepareChartTemplateData(templateArgs.TemplateName, logger)
	if err != nil {
		return nil, err
	}

	localBase := configbase.LocalChartTemplatePath(templateArgs.TemplateName)
	base := filepath.Base(templateChartData.TemplateData.Path)
	// copy template to service path and update the values.yaml
	from := filepath.Join(localBase, base)

	//record errors for every service
	failedServiceMap := &sync.Map{}
	renderChartMap := &sync.Map{}

	wg := sync.WaitGroup{}
	// run goroutines to speed up
	for _, singlePath := range args.ValuesData.GitRepoConfig.ValuesPaths {
		wg.Add(1)
		go func(repoConfig *commonservice.RepoConfig, path string) {
			defer wg.Done()
			renderChart, err := handleSingleService(projectName, repoConfig, path, from, args.CreatedBy, templateChartData, logger)
			if err != nil {
				failedServiceMap.Store(path, err.Error())
			} else {
				renderChartMap.Store(renderChart.ServiceName, renderChart)
			}
		}(args.ValuesData.GitRepoConfig, singlePath)
	}

	wg.Wait()

	resp := &BulkHelmServiceCreationResponse{
		SuccessServices: make([]string, 0),
		FailedServices:  make([]*FailedService, 0),
	}

	renderChars := make([]*templatemodels.RenderChart, 0)

	renderChartMap.Range(func(key, value interface{}) bool {
		resp.SuccessServices = append(resp.SuccessServices, key.(string))
		renderChars = append(renderChars, value.(*templatemodels.RenderChart))
		return true
	})

	failedServiceMap.Range(func(key, value interface{}) bool {
		resp.FailedServices = append(resp.FailedServices, &FailedService{
			Path:  key.(string),
			Error: value.(string),
		})
		return true
	})

	compareHelmVariable(renderChars, projectName, args.CreatedBy, logger)

	return resp, nil
}

func handleSingleService(projectName string, repoConfig *commonservice.RepoConfig, path, fromPath, createBy string,
	templateChartData *ChartTemplateData, logger *zap.SugaredLogger) (*templatemodels.RenderChart, error) {

	valuesYAML, err := fsservice.DownloadFileFromSource(&fsservice.DownloadFromSourceArgs{
		CodehostID: repoConfig.CodehostID,
		Owner:      repoConfig.Owner,
		Repo:       repoConfig.Repo,
		Path:       path,
		Branch:     repoConfig.Branch,
	})
	if err != nil {
		return nil, err
	}

	if len(valuesYAML) == 0 {
		return nil, fmt.Errorf("values.yaml is empty")
	}

	values := [][]byte{templateChartData.DefaultValuesYAML, valuesYAML}
	mergedValues, err := yamlutil.Merge(values)
	if err != nil {
		logger.Errorf("Failed to merge values, err: %s", err)
		return nil, err
	}

	serviceName := filepath.Base(path)
	serviceName = strings.TrimSuffix(serviceName, filepath.Ext(serviceName))

	to := filepath.Join(config.LocalServicePath(projectName, serviceName), serviceName)
	// remove old files
	if err = os.RemoveAll(to); err != nil {
		logger.Errorf("Failed to remove dir %s, err: %s", to, err)
		return nil, err
	}
	if err = copy.Copy(fromPath, to); err != nil {
		logger.Errorf("Failed to copy file from %s to %s, err: %s", fromPath, to, err)
		return nil, err
	}

	// write values.yaml file
	if err = os.WriteFile(filepath.Join(to, setting.ValuesYaml), mergedValues, 0644); err != nil {
		logger.Errorf("Failed to write values, err: %s", err)
		return nil, err
	}

	rev, err := getNextServiceRevision(projectName, serviceName)
	if err != nil {
		log.Errorf("Failed to get next revision for service %s, err: %s", serviceName, err)
		return nil, errors.Wrapf(err, "Failed to get service next revision, service %s", serviceName)
	}

	err = copyChartRevision(projectName, serviceName, rev)
	if err != nil {
		log.Errorf("Failed to copy file %s, err: %s", serviceName, err)
		return nil, errors.Wrapf(err, "Failed to copy chart info, service %s", serviceName)
	}

	fsTree := os.DirFS(config.LocalServicePath(projectName, serviceName))
	ServiceS3Base := config.ObjectStorageServicePath(projectName, serviceName)
	if err = fsservice.ArchiveAndUploadFilesToS3(fsTree, serviceName, ServiceS3Base, []string{fmt.Sprintf("%s-%d", serviceName, rev)}, logger); err != nil {
		logger.Errorf("Failed to upload files for service %s in project %s, err: %s", serviceName, projectName, err)
		return nil, err
	}

	_, err = createOrUpdateHelmService(
		fsTree,
		&helmServiceCreationArgs{
			ChartName:        templateChartData.ChartName,
			ChartVersion:     templateChartData.ChartVersion,
			ServiceRevision:  rev,
			MergedValues:     string(mergedValues),
			ServiceName:      serviceName,
			FilePath:         to,
			ProductName:      projectName,
			CreateBy:         createBy,
			CodehostID:       repoConfig.CodehostID,
			Source:           setting.SourceFromChartTemplate,
			HelmTemplateName: templateChartData.TemplateName,
			ValuePaths:       []string{path},
			ValuesYaml:       string(valuesYAML),
		},
		logger,
	)
	if err != nil {
		logger.Errorf("Failed to create service %s in project %s, error: %s", serviceName, projectName, err)
		return nil, err
	}

	return &templatemodels.RenderChart{
		ServiceName:  serviceName,
		ChartVersion: templateChartData.ChartVersion,
		ValuesYaml:   string(mergedValues),
	}, nil
}

func readChartYAML(chartTree fs.FS, base string, logger *zap.SugaredLogger) (string, string, error) {
	chartFile, err := fs.ReadFile(chartTree, filepath.Join(base, setting.ChartYaml))
	if err != nil {
		logger.Errorf("Failed to read %s, err: %s", setting.ChartYaml, err)
		return "", "", err
	}
	chart := new(Chart)
	if err = yaml.Unmarshal(chartFile, chart); err != nil {
		log.Errorf("Failed to unmarshal yaml %s, err: %s", setting.ChartYaml, err)
		return "", "", err
	}

	return chart.Name, chart.Version, nil
}

func readValuesYAML(chartTree fs.FS, base string, logger *zap.SugaredLogger) ([]byte, error) {
	content, err := fs.ReadFile(chartTree, filepath.Join(base, setting.ValuesYaml))
	if err != nil {
		logger.Errorf("Failed to read %s, err: %s", setting.ValuesYaml, err)
		return nil, err
	}
	return content, nil
}

func geneCreationDetail(args *helmServiceCreationArgs) interface{} {
	switch args.Source {
	case setting.SourceFromGitlab,
		setting.SourceFromGithub,
		setting.SourceFromGerrit,
		setting.SourceFromCodeHub:
		return &models.CreateFromRepo{
			GitRepoConfig: &templatemodels.GitRepoConfig{
				CodehostID: args.CodehostID,
				Owner:      args.Owner,
				Repo:       args.Repo,
				Branch:     args.Branch,
			},
			LoadPath: args.FilePath,
		}
	case setting.SourceFromPublicRepo:
		return &models.CreateFromPublicRepo{
			RepoLink: args.RepoLink,
			LoadPath: args.FilePath,
		}
	case setting.SourceFromChartTemplate:
		yamlData := &templatedata.CustomYaml{
			YamlContent: args.ValuesYaml,
		}
		variables := make([]*models.Variable, 0, len(args.Variables))
		for _, variable := range args.Variables {
			variables = append(variables, &models.Variable{
				Key:   variable.Key,
				Value: variable.Value,
			})
		}
		return &models.CreateFromChartTemplate{
			YamlData:     yamlData,
			TemplateName: args.HelmTemplateName,
			ServiceName:  args.ServiceName,
			Variables:    variables,
		}
	}
	return nil
}

func renderVariablesToYaml(valuesYaml string, productName, serviceName string, variables []*Variable) (string, error) {
	valuesYaml = strings.Replace(valuesYaml, setting.TemplateVariableProduct, productName, -1)
	valuesYaml = strings.Replace(valuesYaml, setting.TemplateVariableService, serviceName, -1)

	// build replace data
	valuesMap := make(map[string]interface{})
	for _, variable := range variables {
		valuesMap[variable.Key] = variable.Value
	}

	tmpl, err := template.New("values").Parse(valuesYaml)
	if err != nil {
		log.Errorf("failed to parse template, err %s valuesYaml %s", err, valuesYaml)
		return "", errors.Wrapf(err, "failed to parse template, err %s", err)
	}

	buf := bytes.NewBufferString("")
	err = tmpl.Execute(buf, valuesMap)
	if err != nil {
		log.Errorf("failed to render values content, err %s", err)
		return "", fmt.Errorf("failed to render variables")
	}
	valuesYaml = buf.String()
	return valuesYaml, nil
}

func createOrUpdateHelmService(fsTree fs.FS, args *helmServiceCreationArgs, logger *zap.SugaredLogger) (*models.Service, error) {
	chartName, chartVersion, err := readChartYAML(fsTree, args.ServiceName, logger)
	if err != nil {
		logger.Errorf("Failed to read chart.yaml, err %s", err)
		return nil, err
	}

	valuesYaml := args.MergedValues
	valuesMap := make(map[string]interface{})
	err = yaml.Unmarshal([]byte(valuesYaml), &valuesMap)
	if err != nil {
		logger.Errorf("Failed to unmarshall yaml, err %s", err)
		return nil, err
	}

	containerList, err := commonservice.ParseImagesForProductService(valuesMap, args.ServiceName, args.ProductName)
	if err != nil {
		return nil, errors.Wrapf(err, "Failed to parse service from yaml")
	}

	serviceObj := &models.Service{
		ServiceName: args.ServiceName,
		Type:        setting.HelmDeployType,
		Revision:    args.ServiceRevision,
		ProductName: args.ProductName,
		Visibility:  setting.PrivateVisibility,
		CreateTime:  time.Now().Unix(),
		CreateBy:    args.CreateBy,
		Containers:  containerList,
		CodehostID:  args.CodehostID,
		RepoOwner:   args.Owner,
		RepoName:    args.Repo,
		BranchName:  args.Branch,
		LoadPath:    args.FilePath,
		SrcPath:     args.RepoLink,
		CreateFrom:  geneCreationDetail(args),
		Source:      args.Source,
		HelmChart: &models.HelmChart{
			Name:       chartName,
			Version:    chartVersion,
			ValuesYaml: valuesYaml,
		},
	}

	log.Infof("Starting to create service %s with revision %d", args.ServiceName, args.ServiceRevision)

	if err = commonrepo.NewServiceColl().Create(serviceObj); err != nil {
		log.Errorf("Failed to create service %s error: %s", args.ServiceName, err)
		return nil, err
	}

	if err = templaterepo.NewProductColl().AddService(args.ProductName, args.ServiceName); err != nil {
		log.Errorf("Failed to add service %s to project %s, err: %s", args.ProductName, args.ServiceName, err)
		return nil, err
	}

	return serviceObj, nil
}

func loadServiceFileInfos(productName, serviceName, dir string) ([]*types.FileInfo, error) {
	base := config.LocalServicePath(productName, serviceName)

	svc, err := commonrepo.NewServiceColl().Find(&commonrepo.ServiceFindOption{
		ProductName: productName,
		ServiceName: serviceName,
	})
	if err != nil {
		return nil, e.ErrFilePath.AddDesc(err.Error())
	}

	err = commonservice.PreLoadServiceManifests(base, svc)
	if err != nil {
		return nil, e.ErrFilePath.AddDesc(err.Error())
	}
	var fis []*types.FileInfo
	files, err := os.ReadDir(filepath.Join(base, serviceName, dir))
	if err != nil {
		return nil, e.ErrFilePath.AddDesc(err.Error())
	}

	for _, file := range files {
		info, _ := file.Info()
		if info == nil {
			continue
		}
		fi := &types.FileInfo{
			Parent:  dir,
			Name:    file.Name(),
			Size:    info.Size(),
			Mode:    file.Type(),
			ModTime: info.ModTime().Unix(),
			IsDir:   file.IsDir(),
		}

		fis = append(fis, fi)
	}
	return fis, nil
}

// UpdateHelmService TODO need to be deprecated
func UpdateHelmService(args *HelmServiceArgs, log *zap.SugaredLogger) error {
	var serviceMap map[string]int64
	for _, helmServiceInfo := range args.HelmServiceInfos {

		opt := &commonrepo.ServiceFindOption{
			ProductName: args.ProductName,
			ServiceName: helmServiceInfo.ServiceName,
			Type:        setting.HelmDeployType,
		}
		preServiceTmpl, err := commonrepo.NewServiceColl().Find(opt)
		if err != nil {
			return e.ErrUpdateTemplate.AddDesc(err.Error())
		}

		base := config.LocalServicePath(args.ProductName, helmServiceInfo.ServiceName)
		if err = commonservice.PreLoadServiceManifests(base, preServiceTmpl); err != nil {
			return e.ErrUpdateTemplate.AddDesc(err.Error())
		}

		filePath := filepath.Join(base, helmServiceInfo.ServiceName, helmServiceInfo.FilePath, helmServiceInfo.FileName)
		if err = os.WriteFile(filePath, []byte(helmServiceInfo.FileContent), 0644); err != nil {
			log.Errorf("Failed to write file %s, err: %s", filePath, err)
			return e.ErrUpdateTemplate.AddDesc(err.Error())
		}

		// TODO：use yaml compare instead of just comparing the characters
		// TODO service variables
		if helmServiceInfo.FileName == setting.ValuesYaml && preServiceTmpl.HelmChart.ValuesYaml != helmServiceInfo.FileContent {
			var valuesMap map[string]interface{}
			if err = yaml.Unmarshal([]byte(helmServiceInfo.FileContent), &valuesMap); err != nil {
				return e.ErrCreateTemplate.AddDesc("values.yaml解析失败")
			}

			containerList, err := commonservice.ParseImagesForProductService(valuesMap, preServiceTmpl.ServiceName, preServiceTmpl.ProductName)
			if err != nil {
				return e.ErrUpdateTemplate.AddErr(errors.Wrapf(err, "failed to parse images from yaml"))
			}

			preServiceTmpl.Containers = containerList
			preServiceTmpl.HelmChart.ValuesYaml = helmServiceInfo.FileContent

			//修改helm renderset
			renderOpt := &commonrepo.RenderSetFindOption{Name: args.ProductName}
			if rs, err := commonrepo.NewRenderSetColl().Find(renderOpt); err == nil {
				for _, chartInfo := range rs.ChartInfos {
					if chartInfo.ServiceName == helmServiceInfo.ServiceName {
						chartInfo.ValuesYaml = helmServiceInfo.FileContent
						break
					}
				}
				if err = commonrepo.NewRenderSetColl().Update(rs); err != nil {
					log.Errorf("[renderset.update] err:%v", err)
				}
			}
		} else if helmServiceInfo.FileName == setting.ChartYaml {
			chart := new(Chart)
			if err = yaml.Unmarshal([]byte(helmServiceInfo.FileContent), chart); err != nil {
				return e.ErrCreateTemplate.AddDesc(fmt.Sprintf("解析%s失败", setting.ChartYaml))
			}
			if preServiceTmpl.HelmChart.Version != chart.Version {
				preServiceTmpl.HelmChart.Version = chart.Version

				//修改helm renderset
				renderOpt := &commonrepo.RenderSetFindOption{Name: args.ProductName}
				if rs, err := commonrepo.NewRenderSetColl().Find(renderOpt); err == nil {
					for _, chartInfo := range rs.ChartInfos {
						if chartInfo.ServiceName == helmServiceInfo.ServiceName {
							chartInfo.ChartVersion = chart.Version
							break
						}
					}
					if err = commonrepo.NewRenderSetColl().Update(rs); err != nil {
						log.Errorf("[renderset.update] err:%v", err)
					}
				}
			}
		}

		preServiceTmpl.CreateBy = args.CreateBy
		serviceTemplate := fmt.Sprintf(setting.ServiceTemplateCounterName, helmServiceInfo.ServiceName, preServiceTmpl.ProductName)
		rev, err := commonrepo.NewCounterColl().GetNextSeq(serviceTemplate)
		if err != nil {
			return fmt.Errorf("get next helm service revision error: %v", err)
		}

		serviceMap[helmServiceInfo.ServiceName] = rev
		preServiceTmpl.Revision = rev
		if err := commonrepo.NewServiceColl().Delete(helmServiceInfo.ServiceName, setting.HelmDeployType, args.ProductName, setting.ProductStatusDeleting, preServiceTmpl.Revision); err != nil {
			log.Errorf("helmService.update delete %s error: %v", helmServiceInfo.ServiceName, err)
		}

		if err := commonrepo.NewServiceColl().Create(preServiceTmpl); err != nil {
			log.Errorf("helmService.update serviceName:%s error:%v", helmServiceInfo.ServiceName, err)
			return e.ErrUpdateTemplate.AddDesc(err.Error())
		}

	}

	for serviceName, rev := range serviceMap {
		s3Base := config.ObjectStorageServicePath(args.ProductName, serviceName)
		if err := fsservice.ArchiveAndUploadFilesToS3(os.DirFS(config.LocalServicePath(args.ProductName, serviceName)), serviceName, s3Base, []string{fmt.Sprintf("%s-%d", serviceName, rev)}, log); err != nil {
			return e.ErrUpdateTemplate.AddDesc(err.Error())
		}
	}

	return nil
}

// compareHelmVariable 比较helm变量是否有改动，是否需要添加新的renderSet
func compareHelmVariable(chartInfos []*templatemodels.RenderChart, productName, createdBy string, log *zap.SugaredLogger) {
	// 对比上个版本的renderset，新增一个版本
	latestChartInfos := make([]*templatemodels.RenderChart, 0)
	renderOpt := &commonrepo.RenderSetFindOption{Name: productName}
	if latestDefaultRenderSet, err := commonrepo.NewRenderSetColl().Find(renderOpt); err == nil {
		latestChartInfos = latestDefaultRenderSet.ChartInfos
	}

	currentChartInfoMap := make(map[string]*templatemodels.RenderChart)
	for _, chartInfo := range chartInfos {
		currentChartInfoMap[chartInfo.ServiceName] = chartInfo
	}

	mixtureChartInfos := make([]*templatemodels.RenderChart, 0)
	for _, latestChartInfo := range latestChartInfos {
		//如果新的里面存在就拿新的数据替换，不存在就还使用老的数据
		if currentChartInfo, isExist := currentChartInfoMap[latestChartInfo.ServiceName]; isExist {
			mixtureChartInfos = append(mixtureChartInfos, currentChartInfo)
			delete(currentChartInfoMap, latestChartInfo.ServiceName)
			continue
		}
		mixtureChartInfos = append(mixtureChartInfos, latestChartInfo)
	}

	//把新增的服务添加到新的slice里面
	for _, chartInfo := range currentChartInfoMap {
		mixtureChartInfos = append(mixtureChartInfos, chartInfo)
	}

	//添加renderset
	if err := commonservice.CreateHelmRenderSet(
		&models.RenderSet{
			Name:        productName,
			Revision:    0,
			ProductTmpl: productName,
			UpdateBy:    createdBy,
			ChartInfos:  mixtureChartInfos,
		}, log,
	); err != nil {
		log.Errorf("helmService.Create CreateHelmRenderSet error: %v", err)
	}
}<|MERGE_RESOLUTION|>--- conflicted
+++ resolved
@@ -242,7 +242,6 @@
 	}, nil
 }
 
-<<<<<<< HEAD
 func getNextServiceRevision(productName, serviceName string) (int64, error) {
 	serviceTemplate := fmt.Sprintf(setting.ServiceTemplateCounterName, serviceName, productName)
 	rev, err := commonrepo.NewCounterColl().GetNextSeq(serviceTemplate)
@@ -275,10 +274,7 @@
 	return nil
 }
 
-func CreateOrUpdateHelmService(projectName string, args *HelmServiceCreationArgs, logger *zap.SugaredLogger) error {
-=======
 func CreateOrUpdateHelmService(projectName string, args *HelmServiceCreationArgs, logger *zap.SugaredLogger) (*BulkHelmServiceCreationResponse, error) {
->>>>>>> 92fadc80
 	switch args.Source {
 	case LoadFromRepo, LoadFromPublicRepo:
 		return CreateOrUpdateHelmServiceFromGitRepo(projectName, args, logger)
@@ -344,13 +340,13 @@
 	rev, err := getNextServiceRevision(projectName, args.Name)
 	if err != nil {
 		log.Errorf("Failed to get next revision for service %s, err: %s", args.Name, err)
-		return errors.Wrapf(err, "Failed to get service next revision, service %s", args.Name)
+		return nil, errors.Wrapf(err, "Failed to get service next revision, service %s", args.Name)
 	}
 
 	err = copyChartRevision(projectName, args.Name, rev)
 	if err != nil {
 		log.Errorf("Failed to copy file %s, err: %s", args.Name, err)
-		return errors.Wrapf(err, "Failed to copy chart info, service %s", args.Name)
+		return nil, errors.Wrapf(err, "Failed to copy chart info, service %s", args.Name)
 	}
 
 	fsTree := os.DirFS(config.LocalServicePath(projectName, args.Name))
@@ -543,11 +539,7 @@
 	wg.Wait()
 
 	compareHelmVariable(helmRenderCharts, projectName, args.CreatedBy, log)
-<<<<<<< HEAD
-	return errs.ErrorOrNil()
-=======
 	return response, nil
->>>>>>> 92fadc80
 }
 
 func CreateOrUpdateBulkHelmService(projectName string, args *BulkHelmServiceCreationArgs, logger *zap.SugaredLogger) (*BulkHelmServiceCreationResponse, error) {

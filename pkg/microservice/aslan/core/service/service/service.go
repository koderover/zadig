--- conflicted
+++ resolved
@@ -1052,11 +1052,7 @@
 	yamlContent := util.ReplaceWrapLine(args.Yaml)
 	yamlContent = getRenderedYaml(args)
 
-<<<<<<< HEAD
-	KubeYamls := SplitYaml(yamlContent)
-=======
 	KubeYamls := util.SplitYaml(yamlContent)
->>>>>>> f7eda2a6
 	for _, data := range KubeYamls {
 		yamlDataArray := util.SplitYaml(data)
 		for _, yamlData := range yamlDataArray {
@@ -1162,7 +1158,7 @@
 	// check if namings rule changes for services deployed in envs
 	if serviceTemplate.GetReleaseNaming() == args.NamingRule {
 		products, err := commonrepo.NewProductColl().List(&commonrepo.ProductListOptions{
-			Name: projectName,
+			Name:       projectName,
 			Production: util.GetBoolPointer(false),
 		})
 		if err != nil {

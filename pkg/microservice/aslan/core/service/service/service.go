--- conflicted
+++ resolved
@@ -219,20 +219,10 @@
 	serviceString := sets.NewString()
 	templateSvcs := make(map[string]*commonmodels.Service)
 
-<<<<<<< HEAD
 	services, err := repository.ListMaxRevisions(&commonrepo.ServiceListOption{
 		ProductName: args.ProductName,
 	}, production)
-	//services, err := commonrepo.NewServiceColl().ListMaxRevisionsByProduct(args.ProductName)
-	//if err != nil {
-	//	return e.ErrCreateEnv.AddErr(fmt.Errorf("ListMaxRevisionsByProduct err : %s", err))
-	//}
-=======
-	services, err := commonrepo.NewServiceColl().ListMaxRevisionsByProduct(args.ProductName)
-	if err != nil {
-		return e.ErrCreateEnv.AddErr(fmt.Errorf("ListMaxRevisionsByProduct err : %s", err))
-	}
->>>>>>> 029c8070
+
 	for _, v := range services {
 		serviceString.Insert(v.ServiceName)
 		templateSvcs[v.ServiceName] = v
@@ -290,11 +280,7 @@
 				ProductName: args.ProductName,
 			})
 
-<<<<<<< HEAD
 			templateSvc, err := CreateWorkloadTemplate(&commonmodels.Service{
-=======
-			templateSvc, err := CreateWorkloadTemplate(userName, &commonmodels.Service{
->>>>>>> 029c8070
 				ServiceName:  tempWorkload.Name,
 				Yaml:         string(bs),
 				ProductName:  args.ProductName,
@@ -304,11 +290,7 @@
 				Source:       setting.SourceFromExternal,
 				EnvName:      args.EnvName,
 				Revision:     1,
-<<<<<<< HEAD
 			}, production, session, log)
-=======
-			}, session, log)
->>>>>>> 029c8070
 			if err != nil {
 				return err
 			}
@@ -443,11 +425,7 @@
 			Type:        setting.K8SDeployType,
 		}
 
-<<<<<<< HEAD
 		templateSvc, err := CreateWorkloadTemplate(&commonmodels.Service{
-=======
-		templateSvc, err := CreateWorkloadTemplate(username, &commonmodels.Service{
->>>>>>> 029c8070
 			ServiceName:  v.Name,
 			Yaml:         string(bs),
 			ProductName:  productName,
@@ -457,11 +435,7 @@
 			Source:       setting.SourceFromExternal,
 			EnvName:      envName,
 			Revision:     1,
-<<<<<<< HEAD
 		}, production, session, log)
-=======
-		}, session, log)
->>>>>>> 029c8070
 		if err != nil {
 			log.Errorf("create service template failed err:%v", err)
 			delete(diff, v.Name)
@@ -484,13 +458,8 @@
 }
 
 // CreateWorkloadTemplate only use for host projects
-<<<<<<< HEAD
 func CreateWorkloadTemplate(args *commonmodels.Service, production bool, session mongo.Session, log *zap.SugaredLogger) (*commonmodels.Service, error) {
 	productTemp, err := templaterepo.NewProductColl().Find(args.ProductName)
-=======
-func CreateWorkloadTemplate(userName string, args *commonmodels.Service, session mongo.Session, log *zap.SugaredLogger) (*commonmodels.Service, error) {
-	_, err := templaterepo.NewProductColl().Find(args.ProductName)
->>>>>>> 029c8070
 	if err != nil {
 		log.Errorf("Failed to find project %s, err: %s", args.ProductName, err)
 		return nil, e.ErrInvalidParam.AddErr(err)
@@ -507,11 +476,7 @@
 		ExcludeStatus: setting.ProductStatusDeleting,
 	}
 
-<<<<<<< HEAD
 	serviceColl := repository.ServiceCollWithSession(production, session)
-=======
-	serviceColl := commonrepo.NewServiceCollWithSession(session)
->>>>>>> 029c8070
 	_, notFoundErr := serviceColl.Find(opt)
 	if notFoundErr != nil {
 		if !production {
@@ -520,7 +485,6 @@
 			} else if len(productTemp.Services) == 0 {
 				productTemp.Services = [][]string{{args.ServiceName}}
 			}
-<<<<<<< HEAD
 		} else {
 			if len(productTemp.ProductionServices) > 0 && !sets.NewString(productTemp.ProductionServices[0]...).Has(args.ServiceName) {
 				productTemp.ProductionServices[0] = append(productTemp.ProductionServices[0], args.ServiceName)
@@ -541,22 +505,6 @@
 		if err := serviceColl.Create(args); err != nil {
 			log.Errorf("ServiceTmpl.Create %s error: %v", args.ServiceName, err)
 			return nil, e.ErrCreateTemplate.AddDesc(err.Error())
-=======
-			//更新项目模板
-			err = templaterepo.NewProductCollWithSess(session).Update(args.ProductName, productTempl)
-			if err != nil {
-				log.Errorf("CreateServiceTemplate Update %s error: %s", args.ServiceName, err)
-				return nil, e.ErrCreateTemplate.AddDesc(err.Error())
-			}
-			if err := serviceColl.Delete(args.ServiceName, args.Type, args.ProductName, setting.ProductStatusDeleting, 0); err != nil {
-				log.Errorf("ServiceTmpl.delete %s error: %v", args.ServiceName, err)
-			}
-
-			if err := serviceColl.Create(args); err != nil {
-				log.Errorf("ServiceTmpl.Create %s error: %v", args.ServiceName, err)
-				return nil, e.ErrCreateTemplate.AddDesc(err.Error())
-			}
->>>>>>> 029c8070
 		}
 	}
 	return args, nil

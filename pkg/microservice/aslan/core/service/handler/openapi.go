--- conflicted
+++ resolved
@@ -79,7 +79,6 @@
 	ctx, err := internalhandler.NewContextWithAuthorization(c)
 	defer func() { internalhandler.JSONResponse(c, ctx) }()
 
-<<<<<<< HEAD
 	if err != nil {
 		ctx.Logger.Errorf("failed to generate authorization info for user: %s, error: %s", ctx.UserID, err)
 		ctx.Err = fmt.Errorf("authorization Info Generation failed: err %s", err)
@@ -87,10 +86,7 @@
 		return
 	}
 
-	projectKey := c.Query("projectName")
-=======
-	projectKey := c.Query("projectKey")
->>>>>>> f06b6b6b
+	projectKey := c.Query("projectKey")
 	if projectKey == "" {
 		ctx.Err = e.ErrInvalidParam.AddDesc("projectKey cannot be empty")
 		return
@@ -129,7 +125,6 @@
 	ctx, err := internalhandler.NewContextWithAuthorization(c)
 	defer func() { internalhandler.JSONResponse(c, ctx) }()
 
-<<<<<<< HEAD
 	if err != nil {
 		ctx.Logger.Errorf("failed to generate authorization info for user: %s, error: %s", ctx.UserID, err)
 		ctx.Err = fmt.Errorf("authorization Info Generation failed: err %s", err)
@@ -137,10 +132,7 @@
 		return
 	}
 
-	projectKey := c.Query("projectName")
-=======
-	projectKey := c.Query("projectKey")
->>>>>>> f06b6b6b
+	projectKey := c.Query("projectKey")
 	if projectKey == "" {
 		ctx.Err = fmt.Errorf("projectKey cannot be empty")
 		return

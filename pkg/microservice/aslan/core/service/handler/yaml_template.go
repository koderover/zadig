--- conflicted
+++ resolved
@@ -107,50 +107,6 @@
 	ctx.Err = svcservice.LoadProductionServiceFromYamlTemplate(ctx.UserName, req, false, ctx.Logger)
 }
 
-<<<<<<< HEAD
-func LoadServiceFromYamlTemplateOpenAPI(c *gin.Context) {
-	ctx, err := internalhandler.NewContextWithAuthorization(c)
-	defer func() { internalhandler.JSONResponse(c, ctx) }()
-
-	if err != nil {
-		ctx.Logger.Errorf("failed to generate authorization info for user: %s, error: %s", ctx.UserID, err)
-		ctx.Err = fmt.Errorf("authorization Info Generation failed: err %s", err)
-		ctx.UnAuthorized = true
-		return
-	}
-
-	req := new(svcservice.OpenAPILoadServiceFromYamlTemplateReq)
-	if err := c.ShouldBindJSON(req); err != nil {
-		ctx.Err = err
-		return
-	}
-
-	if err := req.Validate(); err != nil {
-		ctx.Err = err
-		return
-	}
-
-	bs, _ := json.Marshal(req)
-	internalhandler.InsertOperationLog(c, ctx.UserName+"(OpenAPI)", req.ProjectKey, "新增", "项目管理-服务", fmt.Sprintf("服务名称:%s", req.ServiceName), string(bs), ctx.Logger)
-
-	// authorization checks
-	if !ctx.Resources.IsSystemAdmin {
-		if _, ok := ctx.Resources.ProjectAuthInfo[req.ProjectKey]; !ok {
-			ctx.UnAuthorized = true
-			return
-		}
-		if !ctx.Resources.ProjectAuthInfo[req.ProjectKey].IsProjectAdmin &&
-			!ctx.Resources.ProjectAuthInfo[req.ProjectKey].Service.Create {
-			ctx.UnAuthorized = true
-			return
-		}
-	}
-
-	ctx.Err = svcservice.OpenAPILoadServiceFromYamlTemplate(ctx.UserName, req, false, ctx.Logger)
-}
-
-=======
->>>>>>> 65870d6c
 // @Summary Reload service from yaml template
 // @Description Reload service from yaml template
 // @Tags 	service

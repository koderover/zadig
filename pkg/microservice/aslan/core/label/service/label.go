/*
Copyright 2022 The KodeRover Authors.

Licensed under the Apache License, Version 2.0 (the "License");
you may not use this file except in compliance with the License.
You may obtain a copy of the License at

    http://www.apache.org/licenses/LICENSE-2.0

Unless required by applicable law or agreed to in writing, software
distributed under the License is distributed on an "AS IS" BASIS,
WITHOUT WARRANTIES OR CONDITIONS OF ANY KIND, either express or implied.
See the License for the specific language governing permissions and
limitations under the License.
*/

package service

import (
	"fmt"

	"go.uber.org/zap"
	"k8s.io/apimachinery/pkg/util/sets"

	"github.com/koderover/zadig/pkg/microservice/aslan/core/label/repository/models"
	"github.com/koderover/zadig/pkg/microservice/aslan/core/label/repository/mongodb"
	e "github.com/koderover/zadig/pkg/tool/errors"
)

func CreateLabels(labels []*models.Label) error {
	return mongodb.NewLabelColl().BulkCreate(labels)
}

type ListLabelsArgs struct {
	Labels []mongodb.Label `json:"labels"`
}

type CreateLabelsArgs struct {
	Labels []mongodb.Label `json:"labels"`
}

func ListLabels(args *ListLabelsArgs) ([]*models.Label, error) {
	return mongodb.NewLabelColl().List(mongodb.ListLabelOpt{args.Labels})
}

type ListResourceByLabelsReq struct {
	LabelFilters []mongodb.Label `json:"label_filters"`
}

<<<<<<< HEAD
type ListResourcesByLabelsResp struct {
	Resources map[string][]mongodb.Resource `json:"resources"`
}

func BuildLabelString(key string, value string) string {
	return fmt.Sprintf("%s-%s", key, value)
}

func ListResourcesByLabels(filters []mongodb.Label, logger *zap.SugaredLogger) (*ListResourcesByLabelsResp, error) {
=======
func ListResourcesByLabels(filters []mongodb.Label, logger *zap.SugaredLogger) (map[string][]mongodb.Resource, error) {
	res := make(map[string][]mongodb.Resource)
	if len(filters) == 0 {
		return res, nil
	}
>>>>>>> da4abe5f
	// 1.find labels by label filters
	labels, err := mongodb.NewLabelColl().List(mongodb.ListLabelOpt{Labels: filters})
	if err != nil {
		logger.Errorf("labels ListByOpt err:%s", err)
		return nil, err
	}
	if len(labels) == 0 {
		return res, nil
	}
	// 2.find labelBindings by label ids
	labelIDSet := sets.NewString()
	labelsM := make(map[string]string)
	for _, v := range labels {
		labelIDSet.Insert(v.ID.Hex())
		labelsM[v.ID.Hex()] = BuildLabelString(v.Key, v.Value)
	}

	labelBindings, err := mongodb.NewLabelBindingColl().ListByOpt(&mongodb.LabelBindingCollFindOpt{LabelIDs: labelIDSet.List()})
	if err != nil {
		logger.Errorf("labelBindings ListByOpt err:%s", err)
		return nil, err
	}

	// 3.find labels by resourceName-projectName
	for _, v := range labelBindings {
		resource := mongodb.Resource{
			Name:        v.ResourceName,
			ProjectName: v.ProjectName,
			Type:        v.ResourceType,
		}
		labelString, _ := labelsM[v.LabelID]
		if resources, ok := res[labelString]; ok {
			res[labelString] = append(resources, resource)
		} else {
			res[labelString] = []mongodb.Resource{resource}
		}
	}

<<<<<<< HEAD
	return &ListResourcesByLabelsResp{
		Resources: res,
	}, nil
=======
	return res, nil
>>>>>>> da4abe5f
}

type ListLabelsByResourcesReq struct {
	Resources []mongodb.Resource `json:"resources"`
}

type ListLabelsByResourcesResp struct {
	Labels map[string][]*models.Label `json:"labels"`
}

func ListLabelsByResources(resources []mongodb.Resource, logger *zap.SugaredLogger) (*ListLabelsByResourcesResp, error) {
	//1. find the labelBindings by resources
	labelBindings, err := mongodb.NewLabelBindingColl().ListByResources(mongodb.ListLabelBindingsByResources{Resources: resources})
	if err != nil {
		return nil, err
	}
	//2.find labels by labelBindings
	labelIDSet := sets.NewString()
	for _, v := range labelBindings {
		labelIDSet.Insert(v.LabelID)
	}
	labels, err := mongodb.NewLabelColl().ListByIDs(labelIDSet.List())
	if err != nil {
		return nil, err
	}
	labelM := make(map[string]*models.Label)
	for _, label := range labels {
		labelM[label.ID.Hex()] = label
	}
	// 3. iterate resources
	res := make(map[string][]*models.Label)
	for _, labelBinding := range labelBindings {
		resourceKey := fmt.Sprintf("%s-%s", labelBinding.ResourceType, labelBinding.ResourceName)

		label, ok := labelM[labelBinding.LabelID]
		if !ok {
			return nil, fmt.Errorf("can not find label %v", label)
		}

		if arr, ok := res[resourceKey]; ok {
			res[resourceKey] = append(arr, label)
		} else {
			res[resourceKey] = []*models.Label{label}
		}
	}

	return &ListLabelsByResourcesResp{
		Labels: res,
	}, nil
}

type DeleteLabelsArgs struct {
	IDs []string
}

func DeleteLabels(ids []string, forceDelete bool, logger *zap.SugaredLogger) error {
	if len(ids) == 0 {
		return nil
	}

	res, err := mongodb.NewLabelBindingColl().ListByOpt(&mongodb.LabelBindingCollFindOpt{LabelIDs: ids})
	if err != nil {
		logger.Errorf("list labelbingding err:%s", err)
		return err
	}

	if !forceDelete && len(res) > 0 {
		return e.ErrForbidden.AddDesc("some label has already bind resource, can not delete")
	}

	if forceDelete {
		var labelBindingIDs []string
		for _, labelBinding := range res {
			labelBindingIDs = append(ids, labelBinding.ID.Hex())
		}

		if err := mongodb.NewLabelBindingColl().BulkDelete(labelBindingIDs); err != nil {
			logger.Errorf("NewLabelBindingColl DeleteMany err :%s", err)
			return err
		}
		return mongodb.NewLabelColl().BulkDelete(ids)
	}

	return mongodb.NewLabelColl().BulkDelete(ids)
}<|MERGE_RESOLUTION|>--- conflicted
+++ resolved
@@ -47,7 +47,6 @@
 	LabelFilters []mongodb.Label `json:"label_filters"`
 }
 
-<<<<<<< HEAD
 type ListResourcesByLabelsResp struct {
 	Resources map[string][]mongodb.Resource `json:"resources"`
 }
@@ -57,13 +56,10 @@
 }
 
 func ListResourcesByLabels(filters []mongodb.Label, logger *zap.SugaredLogger) (*ListResourcesByLabelsResp, error) {
-=======
-func ListResourcesByLabels(filters []mongodb.Label, logger *zap.SugaredLogger) (map[string][]mongodb.Resource, error) {
 	res := make(map[string][]mongodb.Resource)
 	if len(filters) == 0 {
-		return res, nil
+		return &ListResourcesByLabelsResp{Resources: res}, nil
 	}
->>>>>>> da4abe5f
 	// 1.find labels by label filters
 	labels, err := mongodb.NewLabelColl().List(mongodb.ListLabelOpt{Labels: filters})
 	if err != nil {
@@ -71,7 +67,7 @@
 		return nil, err
 	}
 	if len(labels) == 0 {
-		return res, nil
+		return &ListResourcesByLabelsResp{Resources: res}, nil
 	}
 	// 2.find labelBindings by label ids
 	labelIDSet := sets.NewString()
@@ -102,13 +98,9 @@
 		}
 	}
 
-<<<<<<< HEAD
 	return &ListResourcesByLabelsResp{
 		Resources: res,
 	}, nil
-=======
-	return res, nil
->>>>>>> da4abe5f
 }
 
 type ListLabelsByResourcesReq struct {

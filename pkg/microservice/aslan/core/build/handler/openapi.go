/*
Copyright 2022 The KodeRover Authors.

Licensed under the Apache License, Version 2.0 (the "License");
you may not use this file except in compliance with the License.
You may obtain a copy of the License at

    http://www.apache.org/licenses/LICENSE-2.0

Unless required by applicable law or agreed to in writing, software
distributed under the License is distributed on an "AS IS" BASIS,
WITHOUT WARRANTIES OR CONDITIONS OF ANY KIND, either express or implied.
See the License for the specific language governing permissions and
limitations under the License.
*/

package handler

import (
	"fmt"

	"github.com/gin-gonic/gin"

	buildservice "github.com/koderover/zadig/pkg/microservice/aslan/core/build/service"
	internalhandler "github.com/koderover/zadig/pkg/shared/handler"
	e "github.com/koderover/zadig/pkg/tool/errors"
)

func OpenAPICreateBuildModule(c *gin.Context) {
	ctx, err := internalhandler.NewContextWithAuthorization(c)
	defer func() { internalhandler.JSONResponse(c, ctx) }()

	if err != nil {
		ctx.Logger.Errorf("failed to generate authorization info for user: %s, error: %s", ctx.UserID, err)
		ctx.Err = fmt.Errorf("authorization Info Generation failed: err %s", err)
		ctx.UnAuthorized = true
		return
	}

	source := c.Query("source")

	if source == "template" {
		args := new(buildservice.OpenAPIBuildCreationFromTemplateReq)
		err := c.BindJSON(args)
		if err != nil {
			ctx.Err = e.ErrInvalidParam.AddDesc(err.Error())
			return
		}

		// authorization checks
		if !ctx.Resources.IsSystemAdmin {
			if _, ok := ctx.Resources.ProjectAuthInfo[args.ProjectName]; !ok {
				ctx.UnAuthorized = true
				return
			}
			if !ctx.Resources.ProjectAuthInfo[args.ProjectName].IsProjectAdmin &&
				!ctx.Resources.ProjectAuthInfo[args.ProjectName].Build.Create {
				ctx.UnAuthorized = true
				return
			}
		}

		isValid, err := args.Validate()
		if !isValid {
			ctx.Err = e.ErrInvalidParam.AddDesc(err.Error())
			return
		}

		ctx.Err = buildservice.OpenAPICreateBuildModuleFromTemplate(ctx.UserName, args, ctx.Logger)
		return
	}

	args := new(buildservice.OpenAPIBuildCreationReq)
	err = c.BindJSON(args)
	if err != nil {
		ctx.Err = e.ErrInvalidParam.AddDesc(err.Error())
		return
	}

	// authorization checks
	if !ctx.Resources.IsSystemAdmin {
		if _, ok := ctx.Resources.ProjectAuthInfo[args.ProjectName]; !ok {
			ctx.UnAuthorized = true
			return
		}
		if !ctx.Resources.ProjectAuthInfo[args.ProjectName].IsProjectAdmin &&
			!ctx.Resources.ProjectAuthInfo[args.ProjectName].Build.Create {
			ctx.UnAuthorized = true
			return
		}
	}

	isValid, err := args.Validate()
	if !isValid {
		ctx.Err = e.ErrInvalidParam.AddDesc(err.Error())
		return
	}

	ctx.Err = buildservice.OpenAPICreateBuildModule(ctx.UserName, args, ctx.Logger)
}

func OpenAPIDeleteBuildModule(c *gin.Context) {
	ctx, err := internalhandler.NewContextWithAuthorization(c)
	defer func() { internalhandler.JSONResponse(c, ctx) }()

	if err != nil {
		ctx.Logger.Errorf("failed to generate authorization info for user: %s, error: %s", ctx.UserID, err)
		ctx.Err = fmt.Errorf("authorization Info Generation failed: err %s", err)
		ctx.UnAuthorized = true
		return
	}

	name := c.Query("name")
	projectKey := c.Query("projectName")
	internalhandler.InsertOperationLog(c, ctx.UserName, projectKey, "(OpenAPI)"+"删除", "项目管理-构建", name, "", ctx.Logger)

	// authorization checks
	if !ctx.Resources.IsSystemAdmin {
		if _, ok := ctx.Resources.ProjectAuthInfo[projectKey]; !ok {
			ctx.UnAuthorized = true
			return
		}
		if !ctx.Resources.ProjectAuthInfo[projectKey].IsProjectAdmin &&
			!ctx.Resources.ProjectAuthInfo[projectKey].Build.Delete {
			ctx.UnAuthorized = true
			return
		}
	}

	if name == "" {
		ctx.Err = e.ErrInvalidParam.AddDesc("empty env name.")
		return
	}

<<<<<<< HEAD
	ctx.Err = buildservice.DeleteBuild(name, projectKey, ctx.Logger)
=======
	ctx.Err = buildservice.DeleteBuild(name, productName, ctx.Logger)
}

func OpenAPIListBuildModules(c *gin.Context) {
	ctx := internalhandler.NewContext(c)
	defer func() { internalhandler.JSONResponse(c, ctx) }()

	projectName := c.Query("projectName")
	if projectName == "" {
		ctx.Err = e.ErrInvalidParam.AddDesc("empty project name.")
		return
	}

	args := new(buildservice.OpenAPIPageParamsFromReq)
	err := c.BindQuery(args)
	if err != nil {
		ctx.Err = e.ErrInvalidParam.AddDesc(err.Error())
		return
	}

	ctx.Resp, ctx.Err = buildservice.OpenAPIListBuildModules(projectName, args.PageNum, args.PageSize, ctx.Logger)
}

func OpenAPIGetBuildModule(c *gin.Context) {
	ctx := internalhandler.NewContext(c)
	defer func() { internalhandler.JSONResponse(c, ctx) }()

	name := c.Param("name")
	if name == "" {
		ctx.Err = e.ErrInvalidParam.AddDesc("empty buildName.")
		return
	}
	projectName := c.Query("projectName")
	if projectName == "" {
		ctx.Err = e.ErrInvalidParam.AddDesc("empty projectName.")
		return
	}

	ctx.Resp, ctx.Err = buildservice.OpenAPIGetBuildModule(name, projectName, ctx.Logger)
>>>>>>> 65870d6c
}<|MERGE_RESOLUTION|>--- conflicted
+++ resolved
@@ -132,10 +132,7 @@
 		return
 	}
 
-<<<<<<< HEAD
 	ctx.Err = buildservice.DeleteBuild(name, projectKey, ctx.Logger)
-=======
-	ctx.Err = buildservice.DeleteBuild(name, productName, ctx.Logger)
 }
 
 func OpenAPIListBuildModules(c *gin.Context) {
@@ -174,5 +171,4 @@
 	}
 
 	ctx.Resp, ctx.Err = buildservice.OpenAPIGetBuildModule(name, projectName, ctx.Logger)
->>>>>>> 65870d6c
 }
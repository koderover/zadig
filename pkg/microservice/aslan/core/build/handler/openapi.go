--- conflicted
+++ resolved
@@ -103,7 +103,6 @@
 	ctx, err := internalhandler.NewContextWithAuthorization(c)
 	defer func() { internalhandler.JSONResponse(c, ctx) }()
 
-<<<<<<< HEAD
 	if err != nil {
 		ctx.Logger.Errorf("failed to generate authorization info for user: %s, error: %s", ctx.UserID, err)
 		ctx.Err = fmt.Errorf("authorization Info Generation failed: err %s", err)
@@ -111,9 +110,9 @@
 		return
 	}
 
-	name := c.Query("name")
-	projectKey := c.Query("projectName")
-	internalhandler.InsertOperationLog(c, ctx.UserName, projectKey, "(OpenAPI)"+"删除", "项目管理-构建", name, "", ctx.Logger)
+	buildName := c.Query("name")
+	projectKey := c.Query("projectKey")
+	internalhandler.InsertOperationLog(c, ctx.UserName, projectKey, "(OpenAPI)"+"删除", "项目管理-构建", buildName, "", ctx.Logger)
 
 	// authorization checks
 	if !ctx.Resources.IsSystemAdmin {
@@ -127,22 +126,13 @@
 			return
 		}
 	}
-=======
-	buildName := c.Query("buildName")
-	projectKey := c.Query("projectKey")
-	internalhandler.InsertOperationLog(c, ctx.UserName, projectKey, "(OpenAPI)"+"删除", "项目管理-构建", buildName, "", ctx.Logger)
->>>>>>> f06b6b6b
 
 	if buildName == "" {
 		ctx.Err = e.ErrInvalidParam.AddDesc("empty build name.")
 		return
 	}
 
-<<<<<<< HEAD
-	ctx.Err = buildservice.DeleteBuild(name, projectKey, ctx.Logger)
-=======
 	ctx.Err = buildservice.DeleteBuild(buildName, projectKey, ctx.Logger)
->>>>>>> f06b6b6b
 }
 
 func OpenAPIListBuildModules(c *gin.Context) {

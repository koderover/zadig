--- conflicted
+++ resolved
@@ -105,19 +105,11 @@
 		return
 	}
 
-<<<<<<< HEAD
-	if args.WorklowTaskCreator != setting.CronTaskCreator && args.WorklowTaskCreator != setting.WebhookTaskCreator {
-		args.WorklowTaskCreator = ctx.UserName
-	}
-
-	ctx.Resp, ctx.Err = workflow.CreateWorkflowTask(args, args.WorklowTaskCreator, ctx.Logger)
-=======
 	if args.WorkflowTaskCreator != setting.CronTaskCreator && args.WorkflowTaskCreator != setting.WebhookTaskCreator {
-		args.WorkflowTaskCreator = ctx.Username
-	}
-
-	ctx.Resp, ctx.Err = workflow.CreateWorkflowTask(args, args.WorkflowTaskCreator, ctx.User.ID, ctx.User.IsSuperUser, ctx.Logger)
->>>>>>> a317a14d
+		args.WorkflowTaskCreator = ctx.UserName
+	}
+
+	ctx.Resp, ctx.Err = workflow.CreateWorkflowTask(args, args.WorkflowTaskCreator, ctx.Logger)
 
 	// 发送通知
 	if ctx.Err != nil {
@@ -146,19 +138,11 @@
 		return
 	}
 
-<<<<<<< HEAD
-	if args.WorklowTaskCreator != setting.CronTaskCreator && args.WorklowTaskCreator != setting.WebhookTaskCreator {
-		args.WorklowTaskCreator = ctx.UserName
-	}
-
-	ctx.Resp, ctx.Err = workflow.CreateArtifactWorkflowTask(args, args.WorklowTaskCreator, ctx.Logger)
-=======
 	if args.WorkflowTaskCreator != setting.CronTaskCreator && args.WorkflowTaskCreator != setting.WebhookTaskCreator {
-		args.WorkflowTaskCreator = ctx.Username
-	}
-
-	ctx.Resp, ctx.Err = workflow.CreateArtifactWorkflowTask(args, args.WorkflowTaskCreator, ctx.User.ID, ctx.User.IsSuperUser, ctx.Logger)
->>>>>>> a317a14d
+		args.WorkflowTaskCreator = ctx.UserName
+	}
+
+	ctx.Resp, ctx.Err = workflow.CreateArtifactWorkflowTask(args, args.WorkflowTaskCreator, ctx.Logger)
 }
 
 // ListWorkflowTasksResult workflowtask分页信息

/*
Copyright 2021 The KodeRover Authors.

Licensed under the Apache License, Version 2.0 (the "License");
you may not use this file except in compliance with the License.
You may obtain a copy of the License at

    http://www.apache.org/licenses/LICENSE-2.0

Unless required by applicable law or agreed to in writing, software
distributed under the License is distributed on an "AS IS" BASIS,
WITHOUT WARRANTIES OR CONDITIONS OF ANY KIND, either express or implied.
See the License for the specific language governing permissions and
limitations under the License.
*/

package handler

import (
	"bytes"
	"encoding/json"
<<<<<<< HEAD
	"io/ioutil"
	"strconv"
=======
	"io"
>>>>>>> 2537108e

	"github.com/gin-gonic/gin"

	commonmodels "github.com/koderover/zadig/pkg/microservice/aslan/core/common/repository/models"
	commonservice "github.com/koderover/zadig/pkg/microservice/aslan/core/common/service"
	"github.com/koderover/zadig/pkg/microservice/aslan/core/workflow/testing/service"
	internalhandler "github.com/koderover/zadig/pkg/shared/handler"
	e "github.com/koderover/zadig/pkg/tool/errors"
	"github.com/koderover/zadig/pkg/tool/log"
	"github.com/koderover/zadig/pkg/util/ginzap"
)

func GetTestProductName(c *gin.Context) {
	args := new(commonmodels.Testing)
	data, err := c.GetRawData()
	if err != nil {
		log.Errorf("c.GetRawData() err : %v", err)
		return
	}
	if err = json.Unmarshal(data, args); err != nil {
		log.Errorf("json.Unmarshal err : %v", err)
		return
	}
	c.Set("productName", args.ProductName)
	c.Request.Body = io.NopCloser(bytes.NewBuffer(data))
	c.Next()
}

func CreateTestModule(c *gin.Context) {
	ctx := internalhandler.NewContext(c)
	defer func() { internalhandler.JSONResponse(c, ctx) }()

	args := new(commonmodels.Testing)
	data, err := c.GetRawData()
	if err != nil {
		log.Errorf("CreateTestModule c.GetRawData() err : %v", err)
	}
	if err = json.Unmarshal(data, args); err != nil {
		log.Errorf("CreateTestModule json.Unmarshal err : %v", err)
	}
	internalhandler.InsertOperationLog(c, ctx.UserName, args.ProductName, "新增", "项目管理-测试", args.Name, string(data), ctx.Logger)
	c.Request.Body = io.NopCloser(bytes.NewBuffer(data))

	err = c.BindJSON(args)
	if err != nil {
		ctx.Err = e.ErrInvalidParam.AddDesc("invalid Test args")
		return
	}

	ctx.Err = service.CreateTesting(ctx.UserName, args, ctx.Logger)
}

func UpdateTestModule(c *gin.Context) {
	ctx := internalhandler.NewContext(c)
	defer func() { internalhandler.JSONResponse(c, ctx) }()

	args := new(commonmodels.Testing)
	data, err := c.GetRawData()
	if err != nil {
		log.Errorf("UpdateTestModule c.GetRawData() err : %v", err)
	}
	if err = json.Unmarshal(data, args); err != nil {
		log.Errorf("UpdateTestModule json.Unmarshal err : %v", err)
	}
	internalhandler.InsertOperationLog(c, ctx.UserName, args.ProductName, "更新", "项目管理-测试", args.Name, string(data), ctx.Logger)
	c.Request.Body = io.NopCloser(bytes.NewBuffer(data))

	err = c.BindJSON(args)
	if err != nil {
		ctx.Err = e.ErrInvalidParam.AddDesc("invalid Test args")
		return
	}

	ctx.Err = service.UpdateTesting(ctx.UserName, args, ctx.Logger)
}

func ListTestModules(c *gin.Context) {
	ctx := internalhandler.NewContext(c)
	defer func() { internalhandler.JSONResponse(c, ctx) }()
	projects := c.QueryArray("projects")
	projectName := c.Query("projectName")
	if len(projects) == 0 && len(projectName) > 0 {
		projects = []string{projectName}
	}
	ctx.Resp, ctx.Err = service.ListTestingOpt(projects, c.Query("testType"), ctx.Logger)
}

func GetTestModule(c *gin.Context) {
	ctx := internalhandler.NewContext(c)
	defer func() { internalhandler.JSONResponse(c, ctx) }()

	name := c.Param("name")

	if name == "" {
		ctx.Err = e.ErrInvalidParam.AddDesc("empty Name")
		return
	}
	ctx.Resp, ctx.Err = service.GetTesting(name, c.Query("projectName"), ctx.Logger)
}

func DeleteTestModule(c *gin.Context) {
	ctx := internalhandler.NewContext(c)
	defer func() { internalhandler.JSONResponse(c, ctx) }()

	internalhandler.InsertOperationLog(c, ctx.UserName, c.Query("projectName"), "删除", "项目管理-测试", c.Param("name"), "", ctx.Logger)

	name := c.Param("name")
	if name == "" {
		ctx.Err = e.ErrInvalidParam.AddDesc("empty Name")
		return
	}

	ctx.Err = commonservice.DeleteTestModule(name, c.Query("projectName"), ctx.RequestID, ctx.Logger)
}

func GetHTMLTestReport(c *gin.Context) {
	content, err := service.GetHTMLTestReport(
		c.Query("pipelineName"),
		c.Query("pipelineType"),
		c.Query("taskID"),
		c.Query("testName"),
		ginzap.WithContext(c).Sugar(),
	)
	if err != nil {
		c.JSON(500, gin.H{"err": err})
		return
	}

	c.Header("content-type", "text/html")
	c.String(200, content)
}

func GetWorkflowV4HTMLTestReport(c *gin.Context) {
	taskID, err := strconv.ParseInt(c.Param("id"), 10, 64)
	if err != nil {
		c.JSON(500, gin.H{"err": err})
		return
	}
	content, err := service.GetWorkflowV4HTMLTestReport(c.Param("workflowName"), c.Param("jobName"), taskID, ginzap.WithContext(c).Sugar())
	if err != nil {
		c.JSON(500, gin.H{"err": err})
		return
	}

	c.Header("content-type", "text/html")
	c.String(200, content)
}<|MERGE_RESOLUTION|>--- conflicted
+++ resolved
@@ -19,12 +19,8 @@
 import (
 	"bytes"
 	"encoding/json"
-<<<<<<< HEAD
-	"io/ioutil"
+	"io"
 	"strconv"
-=======
-	"io"
->>>>>>> 2537108e
 
 	"github.com/gin-gonic/gin"
 

--- conflicted
+++ resolved
@@ -48,7 +48,6 @@
 }
 
 type ScanningRepoInfo struct {
-<<<<<<< HEAD
 	CodehostID    int    `json:"codehost_id"`
 	Source        string `json:"source"`
 	RepoOwner     string `json:"repo_owner"`
@@ -56,15 +55,7 @@
 	RepoName      string `json:"repo_name"`
 	PR            int    `json:"pr"`
 	Branch        string `json:"branch"`
-=======
-	CodehostID int    `json:"codehost_id"`
-	Source     string `json:"source"`
-	RepoOwner  string `json:"repo_owner"`
-	RepoName   string `json:"repo_name"`
-	PR         int    `json:"pr"`
-	Branch     string `json:"branch"`
-	Tag        string `json:"tag"`
->>>>>>> 369533cb
+	Tag           string `json:"tag"`
 }
 
 type ScanningStatistic struct {

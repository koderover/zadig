/*
Copyright 2021 The KodeRover Authors.

Licensed under the Apache License, Version 2.0 (the "License");
you may not use this file except in compliance with the License.
You may obtain a copy of the License at

    http://www.apache.org/licenses/LICENSE-2.0

Unless required by applicable law or agreed to in writing, software
distributed under the License is distributed on an "AS IS" BASIS,
WITHOUT WARRANTIES OR CONDITIONS OF ANY KIND, either express or implied.
See the License for the specific language governing permissions and
limitations under the License.
*/

package workflow

import (
	"bytes"
	"errors"
	"fmt"
	"net/url"
	"reflect"
	"regexp"
	"sort"
	"strconv"
	"strings"
	"sync"
	gotempl "text/template"
	"time"

	"go.mongodb.org/mongo-driver/mongo"
	"go.uber.org/zap"
	"k8s.io/apimachinery/pkg/util/sets"

	configbase "github.com/koderover/zadig/pkg/config"
	"github.com/koderover/zadig/pkg/microservice/aslan/config"
	commonmodels "github.com/koderover/zadig/pkg/microservice/aslan/core/common/repository/models"
	"github.com/koderover/zadig/pkg/microservice/aslan/core/common/repository/models/task"
	taskmodels "github.com/koderover/zadig/pkg/microservice/aslan/core/common/repository/models/task"
	commonrepo "github.com/koderover/zadig/pkg/microservice/aslan/core/common/repository/mongodb"
	"github.com/koderover/zadig/pkg/microservice/aslan/core/common/repository/mongodb/template"
	templaterepo "github.com/koderover/zadig/pkg/microservice/aslan/core/common/repository/mongodb/template"
	commonservice "github.com/koderover/zadig/pkg/microservice/aslan/core/common/service"
	"github.com/koderover/zadig/pkg/microservice/aslan/core/common/service/base"
	"github.com/koderover/zadig/pkg/microservice/aslan/core/common/service/s3"
	"github.com/koderover/zadig/pkg/microservice/aslan/core/common/service/scmnotify"
	templ "github.com/koderover/zadig/pkg/microservice/aslan/core/common/service/template"
	"github.com/koderover/zadig/pkg/setting"
	"github.com/koderover/zadig/pkg/shared/client/systemconfig"
	e "github.com/koderover/zadig/pkg/tool/errors"
	"github.com/koderover/zadig/pkg/tool/log"
	"github.com/koderover/zadig/pkg/types"
	"github.com/koderover/zadig/pkg/util"
)

const (
	ClusterStorageEP = "nfs-server"
)

type CronjobWorkflowArgs struct {
	Target []*commonmodels.TargetArgs `bson:"targets"                      json:"targets"`
}

// GetWorkflowArgs 返回工作流详细信息
func GetWorkflowArgs(productName, namespace string, log *zap.SugaredLogger) (*CronjobWorkflowArgs, error) {
	resp := &CronjobWorkflowArgs{}
	opt := &commonrepo.ProductFindOptions{Name: productName, EnvName: namespace}
	product, err := commonrepo.NewProductColl().Find(opt)
	if err != nil {
		log.Errorf("Product.Find error: %v", err)
		return resp, e.ErrFindProduct.AddDesc(err.Error())
	}

	allModules, err := ListBuildDetail("", "", log)
	if err != nil {
		log.Errorf("BuildModule.List error: %v", err)
		return resp, e.ErrListBuildModule.AddDesc(err.Error())
	}

	targetMap, _ := getProductTargetMap(product)
	projectTargets := getProjectTargets(product.ProductName)
	targets := make([]*commonmodels.TargetArgs, 0)
	for _, container := range projectTargets {
		if _, ok := targetMap[container]; !ok {
			continue
		}
		containerArr := strings.Split(container, SplitSymbol)
		if len(containerArr) != 3 {
			continue
		}
		target := &commonmodels.TargetArgs{Name: containerArr[2], ServiceName: containerArr[1], Deploy: targetMap[container], Build: &commonmodels.BuildArgs{}, HasBuild: true}

		moBuild, _ := findModuleByTargetAndVersion(allModules, container)
		if moBuild == nil {
			moBuild = &commonmodels.Build{}
			target.HasBuild = false
		}

		target.Build.Repos = moBuild.SafeRepos()

		if moBuild.PreBuild != nil {
			EnsureBuildResp(moBuild)
			target.Envs = moBuild.PreBuild.Envs
		}

		if moBuild.JenkinsBuild != nil {
			jenkinsBuildParams := make([]*types.JenkinsBuildParam, 0)
			for _, jenkinsBuildParam := range moBuild.JenkinsBuild.JenkinsBuildParam {
				jenkinsBuildParams = append(jenkinsBuildParams, &types.JenkinsBuildParam{
					Name:         jenkinsBuildParam.Name,
					Value:        jenkinsBuildParam.Value,
					Type:         jenkinsBuildParam.Type,
					ChoiceOption: jenkinsBuildParam.ChoiceOption,
					AutoGenerate: jenkinsBuildParam.AutoGenerate,
				})
			}
			target.JenkinsBuildArgs = &commonmodels.JenkinsBuildArgs{
				JobName:            moBuild.JenkinsBuild.JobName,
				JenkinsBuildParams: jenkinsBuildParams,
			}
		}

		targets = append(targets, target)
	}
	resp.Target = targets
	return resp, nil
}

func getProductTargetMap(prod *commonmodels.Product) (map[string][]commonmodels.DeployEnv, map[string]string) {
	resp := make(map[string][]commonmodels.DeployEnv)
	imageNameM := make(map[string]string)
	if prod.Source == setting.SourceFromExternal {
		services, _ := commonrepo.NewServiceColl().ListExternalWorkloadsBy(prod.ProductName, prod.EnvName)

		currentServiceNames := sets.NewString()
		for _, service := range services {
			currentServiceNames.Insert(service.ServiceName)
		}

		servicesInExternalEnv, _ := commonrepo.NewServicesInExternalEnvColl().List(&commonrepo.ServicesInExternalEnvArgs{
			ProductName: prod.ProductName,
			EnvName:     prod.EnvName,
		})

		externalServiceNames := sets.NewString()
		for _, serviceInExternalEnv := range servicesInExternalEnv {
			if !currentServiceNames.Has(serviceInExternalEnv.ServiceName) {
				externalServiceNames.Insert(serviceInExternalEnv.ServiceName)
			}
		}

		if len(externalServiceNames) > 0 {
			newServices, _ := commonrepo.NewServiceColl().ListExternalWorkloadsBy(prod.ProductName, "", externalServiceNames.List()...)
			for _, service := range newServices {
				services = append(services, service)
			}
		}

		for _, service := range services {
			for _, container := range service.Containers {
				env := service.ServiceName + "/" + container.Name
				deployEnv := commonmodels.DeployEnv{Type: setting.K8SDeployType, Env: env}
				target := strings.Join([]string{service.ProductName, service.ServiceName, container.Name}, SplitSymbol)
				resp[target] = append(resp[target], deployEnv)

				imageNameM[target] = util.GetImageNameFromContainerInfo(container.ImageName, container.Name)
			}
		}
		return resp, imageNameM
	}
	for _, services := range prod.Services {
		for _, serviceObj := range services {
			switch serviceObj.Type {
			case setting.K8SDeployType:
				for _, container := range serviceObj.Containers {
					env := serviceObj.ServiceName + "/" + container.Name
					deployEnv := commonmodels.DeployEnv{Type: setting.K8SDeployType, Env: env}
					target := strings.Join([]string{serviceObj.ProductName, serviceObj.ServiceName, container.Name}, SplitSymbol)
					resp[target] = append(resp[target], deployEnv)

					imageNameM[target] = util.GetImageNameFromContainerInfo(container.ImageName, container.Name)
				}
			case setting.PMDeployType:
				deployEnv := commonmodels.DeployEnv{Type: setting.PMDeployType, Env: serviceObj.ServiceName}
				target := strings.Join([]string{serviceObj.ProductName, serviceObj.ServiceName, serviceObj.ServiceName}, SplitSymbol)
				resp[target] = append(resp[target], deployEnv)
			case setting.HelmDeployType:
				for _, container := range serviceObj.Containers {
					env := serviceObj.ServiceName + "/" + container.Name
					deployEnv := commonmodels.DeployEnv{Type: setting.HelmDeployType, Env: env}
					target := strings.Join([]string{serviceObj.ProductName, serviceObj.ServiceName, container.Name}, SplitSymbol)
					resp[target] = append(resp[target], deployEnv)

					imageNameM[target] = util.GetImageNameFromContainerInfo(container.ImageName, container.Name)
				}
			}
		}
	}
	return resp, imageNameM
}

func getHideServiceModules(workflow *commonmodels.Workflow) sets.String {
	hideServiceModules := sets.NewString()
	if workflow.BuildStage != nil && workflow.BuildStage.Enabled {
		for _, buildModule := range workflow.BuildStage.Modules {
			if buildModule.HideServiceModule {
				hideServiceModules.Insert(strings.Join([]string{buildModule.Target.ProductName, buildModule.Target.ServiceName, buildModule.Target.ServiceModule}, SplitSymbol))
			}
		}
	}

	if workflow.ArtifactStage != nil && workflow.ArtifactStage.Enabled {
		for _, artifactModule := range workflow.ArtifactStage.Modules {
			if artifactModule.HideServiceModule {
				hideServiceModules.Insert(strings.Join([]string{artifactModule.Target.ProductName, artifactModule.Target.ServiceName, artifactModule.Target.ServiceModule}, SplitSymbol))
			}
		}
	}

	return hideServiceModules
}

func getProjectTargets(productName string) []string {
	var targets []string
	productTmpl, err := template.NewProductColl().Find(productName)
	if err != nil {
		log.Errorf("[%s] ProductTmpl.Find error: %v", productName, err)
		return targets
	}
	services, err := commonrepo.NewServiceColl().ListMaxRevisionsForServices(productTmpl.AllServiceInfos(), "")
	if err != nil {
		log.Errorf("ServiceTmpl.ListMaxRevisions error: %v", err)
		return targets
	}

	for _, serviceTmpl := range services {
		switch serviceTmpl.Type {
		case setting.K8SDeployType, setting.HelmDeployType:
			for _, container := range serviceTmpl.Containers {
				targets = append(targets, strings.Join([]string{serviceTmpl.ProductName, serviceTmpl.ServiceName, container.Name}, SplitSymbol))
			}
		case setting.PMDeployType:
			targets = append(targets, strings.Join([]string{serviceTmpl.ProductName, serviceTmpl.ServiceName, serviceTmpl.ServiceName}, SplitSymbol))
		}
	}

	return targets
}

<<<<<<< HEAD
func findModuleByContainer(serviceModuleTarget string, buildStageModules []*commonmodels.BuildModule, allModules []*commonmodels.Build) *commonmodels.Build {
	// find build name
	var buildName string
	for _, buildStageModule := range buildStageModules {
		if buildStageModule.Target == nil {
			return nil
		}
		targetStr := fmt.Sprintf("%s%s%s%s%s", buildStageModule.Target.ProductName, SplitSymbol, buildStageModule.Target.ServiceName, SplitSymbol, buildStageModule.Target.ServiceModule)
		if serviceModuleTarget == targetStr {
			buildName = buildStageModule.Target.BuildName
			break
		}
	}
	if buildName != "" {
		for _, module := range allModules {
			if module.Name == buildName {
				return module
			}
		}
	}
	return nil
}

func findModuleByTargetAndVersion(allModules []*commonmodels.Build, serviceModuleTarget string) *commonmodels.Build {
=======
func findModuleByTargetAndVersion(allModules []*commonmodels.Build, serviceModuleTarget string) (*commonmodels.Build, *commonmodels.ServiceModuleTarget) {
>>>>>>> 651de8f4
	containerArr := strings.Split(serviceModuleTarget, SplitSymbol)
	if len(containerArr) != 3 {
		return nil, nil
	}

	opt := &commonrepo.ServiceFindOption{
		ServiceName:   containerArr[1],
		ProductName:   containerArr[0],
		ExcludeStatus: setting.ProductStatusDeleting,
	}
	serviceObj, _ := commonrepo.NewServiceColl().Find(opt)
	if serviceObj != nil && serviceObj.Visibility == setting.PublicService {
		containerArr[0] = serviceObj.ProductName
	}
	for _, mo := range allModules {
		for _, target := range mo.Targets {
			targetStr := fmt.Sprintf("%s%s%s%s%s", target.ProductName, SplitSymbol, target.ServiceName, SplitSymbol, target.ServiceModule)
			if targetStr == strings.Join(containerArr, SplitSymbol) {
				return mo, target
			}
		}
	}
	return nil, nil
}

func EnsureBuildResp(mb *commonmodels.Build) {
	if len(mb.Targets) == 0 {
		mb.Targets = make([]*commonmodels.ServiceModuleTarget, 0)
	}

	mb.Repos = mb.SafeRepos()

	if mb.PreBuild != nil {
		if len(mb.PreBuild.Installs) == 0 {
			mb.PreBuild.Installs = make([]*commonmodels.Item, 0)
		}

		if len(mb.PreBuild.Envs) == 0 {
			mb.PreBuild.Envs = make([]*commonmodels.KeyVal, 0)
		}

		// 隐藏用户设置的敏感信息
		for k := range mb.PreBuild.Envs {
			if mb.PreBuild.Envs[k].IsCredential {
				mb.PreBuild.Envs[k].Value = setting.MaskValue
			}
		}

		if len(mb.PreBuild.Parameters) == 0 {
			mb.PreBuild.Parameters = make([]*commonmodels.Parameter, 0)
		}
	}
}

func ListBuildDetail(name, targets string, log *zap.SugaredLogger) ([]*commonmodels.Build, error) {
	opt := &commonrepo.BuildListOption{
		Name: name,
	}

	if len(strings.TrimSpace(targets)) != 0 {
		opt.Targets = strings.Split(targets, ",")
	}

	resp, err := commonrepo.NewBuildColl().List(opt)
	if err != nil {
		log.Errorf("[Build.List] %s error: %v", name, err)
		return nil, e.ErrListBuildModule.AddErr(err)
	}

	return resp, nil
}

// PresetWorkflowArgs 返回工作流详细信息
func PresetWorkflowArgs(namespace, workflowName string, log *zap.SugaredLogger) (*commonmodels.WorkflowTaskArgs, error) {
	resp := &commonmodels.WorkflowTaskArgs{Namespace: namespace, WorkflowName: workflowName}
	workflow, err := commonrepo.NewWorkflowColl().Find(workflowName)
	if err != nil {
		log.Errorf("Workflow.Find error: %v", err)
		return resp, e.ErrFindWorkflow.AddDesc(err.Error())
	}
	if workflow.DistributeStage != nil {
		resp.DistributeEnabled = workflow.DistributeStage.Enabled
	}
	resp.ProductTmplName = workflow.ProductTmplName
	opt := &commonrepo.ProductFindOptions{Name: workflow.ProductTmplName, EnvName: namespace}
	product, err := commonrepo.NewProductColl().Find(opt)
	if err != nil {
		log.Errorf("Product.Find error: %v", err)
		return resp, e.ErrFindProduct.AddDesc(err.Error())
	}

	allModules, err := ListBuildDetail("", "", log)
	if err != nil {
		log.Errorf("BuildModule.List error: %v", err)
		return resp, e.ErrListBuildModule.AddDesc(err.Error())
	}

	allTestings, err := commonrepo.NewTestingColl().List(&commonrepo.ListTestOption{ProductName: "", TestType: ""})
	if err != nil {
		log.Errorf("TestingModule.List error: %v", err)
		return resp, e.ErrListTestModule.AddDesc(err.Error())
	}

	targetMap, imageNameM := getProductTargetMap(product)
	projectTargets := getProjectTargets(product.ProductName)
	hideServiceModules := getHideServiceModules(workflow)
	targets := make([]*commonmodels.TargetArgs, 0)
	if (workflow.BuildStage != nil && workflow.BuildStage.Enabled) || (workflow.ArtifactStage != nil && workflow.ArtifactStage.Enabled) {
		for _, container := range projectTargets {
			if hideServiceModules.Has(container) {
				continue
			}
			if _, ok := targetMap[container]; !ok {
				continue
			}

			containerArr := strings.Split(container, SplitSymbol)
			if len(containerArr) != 3 {
				continue
			}
			target := &commonmodels.TargetArgs{
				Name:        containerArr[2],
				ServiceName: containerArr[1],
				ProductName: containerArr[0],
				Deploy:      targetMap[container],
				ImageName:   imageNameM[container],
				Build:       &commonmodels.BuildArgs{},
				HasBuild:    true,
			}
<<<<<<< HEAD
			//moBuild := findModuleByTargetAndVersion(allModules, container)
			moBuild := findModuleByContainer(container, workflow.BuildStage.Modules, allModules)
=======
			moBuild, targetInfo := findModuleByTargetAndVersion(allModules, container)
>>>>>>> 651de8f4
			if moBuild == nil {
				moBuild = &commonmodels.Build{}
				target.HasBuild = false
			}

			if moBuild.TemplateID != "" {
				target.Build.Repos = targetInfo.Repos
			} else {
				target.Build.Repos = moBuild.SafeRepos()
			}

			if moBuild.PreBuild != nil {
				EnsureBuildResp(moBuild)
				target.Envs = moBuild.PreBuild.Envs
			}

			if moBuild.JenkinsBuild != nil {
				jenkinsBuildParams := make([]*types.JenkinsBuildParam, 0)
				for _, jenkinsBuildParam := range moBuild.JenkinsBuild.JenkinsBuildParam {
					jenkinsBuildParams = append(jenkinsBuildParams, &types.JenkinsBuildParam{
						Name:         jenkinsBuildParam.Name,
						Value:        jenkinsBuildParam.Value,
						Type:         jenkinsBuildParam.Type,
						ChoiceOption: jenkinsBuildParam.ChoiceOption,
						AutoGenerate: jenkinsBuildParam.AutoGenerate,
					})
				}
				target.JenkinsBuildArgs = &commonmodels.JenkinsBuildArgs{
					JobName:            moBuild.JenkinsBuild.JobName,
					JenkinsBuildParams: jenkinsBuildParams,
				}

			}

			targets = append(targets, target)
		}
	}

	resp.Target = targets
	testArgs := make([]*commonmodels.TestArgs, 0)
	testsMap := make(map[string]*commonmodels.Testing)
	if workflow.TestStage != nil && workflow.TestStage.Enabled {
		for _, testing := range allTestings {
			testsMap[testing.Name] = testing
		}
		for _, workflowTestArgs := range workflow.TestStage.Tests {
			if test, ok := testsMap[workflowTestArgs.Name]; ok {
				testArg := &commonmodels.TestArgs{Namespace: namespace}
				if len(test.Repos) == 0 {
					testArg.Builds = make([]*types.Repository, 0)
				} else {
					testArg.Builds = test.Repos
				}
				envKeyMap := make(map[string]string)
				testArg.Envs = workflowTestArgs.Envs
				for _, env := range workflowTestArgs.Envs {
					envKeyMap[env.Key] = env.Value
				}

				for _, moduleEnv := range test.PreTest.Envs {
					if _, ok := envKeyMap[moduleEnv.Key]; !ok {
						testArg.Envs = append(testArg.Envs, &commonmodels.KeyVal{
							Key:          moduleEnv.Key,
							Value:        moduleEnv.Value,
							IsCredential: moduleEnv.IsCredential,
							ChoiceOption: moduleEnv.ChoiceOption,
							Type:         moduleEnv.Type,
						})
					}
				}
				testArg.TestModuleName = workflowTestArgs.Name
				testArgs = append(testArgs, testArg)
			}
		}

		for _, testName := range workflow.TestStage.TestNames {
			if test, ok := testsMap[testName]; ok {
				EnsureTestingResp(test)
				testArg := &commonmodels.TestArgs{Namespace: namespace}
				if len(test.Repos) == 0 {
					testArg.Builds = make([]*types.Repository, 0)
				} else {
					testArg.Builds = test.Repos
				}

				if test.PreTest != nil {
					testArg.Envs = test.PreTest.Envs
				}

				testArg.TestModuleName = testName
				testArgs = append(testArgs, testArg)
			}
		}
	}
	resp.Tests = testArgs
	return resp, nil
}

func CreateWorkflowTask(args *commonmodels.WorkflowTaskArgs, taskCreator string, log *zap.SugaredLogger) (*CreateTaskResp, error) {
	if args == nil {
		return nil, fmt.Errorf("args should not be nil")
	}

	// RequestMode=openAPI means that external clients call the API, and some data needs to be obtained and added to args
	if args.RequestMode == setting.RequestModeOpenAPI {
		log.Info("CreateWorkflowTask from openAPI")
		resp, err := AddDataToArgsOrCreateReleaseImageTask(args, log)
		if err != nil {
			log.Errorf("AddDataToArgs error: %v", err)
			return nil, err
		}
		// create release image task
		if resp != nil {
			return resp, nil
		}
		taskCreator = setting.RequestModeOpenAPI
	}

	workflow, err := commonrepo.NewWorkflowColl().Find(args.WorkflowName)
	if err != nil {
		log.Errorf("Workflow.Find error: %v", err)
		return nil, e.ErrFindWorkflow.AddDesc(err.Error())
	}

	project, err := template.NewProductColl().Find(workflow.ProductTmplName)
	if err != nil {
		log.Errorf("project.Find error: %v", err)
		return nil, e.ErrFindWorkflow.AddDesc(err.Error())
	}
	// developer don't pass args.ProductTmplName
	if args.ProductTmplName == "" {
		args.ProductTmplName = workflow.ProductTmplName
	}
	args.IsParallel = workflow.IsParallel

	var env *commonmodels.Product
	if args.Namespace != "" {
		// 处理namespace，避免开头或者结尾出现多余的逗号
		dealWithNamespace(args)
		namespaces := strings.Split(args.Namespace, ",")
		//webhook触发的情况处理
		if len(namespaces) > 1 {
			getNotBusyEnv(args, log)
		}
		env, err = commonrepo.NewProductColl().Find(&commonrepo.ProductFindOptions{
			Name:    args.ProductTmplName,
			EnvName: args.Namespace,
		})

		if err != nil {
			log.Errorf("找不到 项目:[%s]的环境:[%s]", args.ProductTmplName, args.Namespace)
			return nil, e.ErrCreateTask.AddDesc(
				fmt.Sprintf("找不到 %s 的 %s 环境 ", args.ProductTmplName, args.Namespace),
			)
		}
	}

	// get global configPayload
	configPayload := commonservice.GetConfigPayload(args.CodehostID)
	if len(env.RegistryID) == 0 {
		reg, _, err := commonservice.FindDefaultRegistry(false, log)
		if err != nil {
			log.Errorf("get default registry error: %v", err)
			return nil, e.ErrGetCounter.AddDesc(err.Error())
		}
		env.RegistryID = reg.ID.Hex()
	}
	configPayload.RegistryID = env.RegistryID

	nextTaskID, err := generateNextTaskID(args.WorkflowName)
	if err != nil {
		return nil, err
	}
	// modify configPayload
	modifyConfigPayload(configPayload, args.IgnoreCache, args.ResetCache)

	distributeS3StoreURL, defaultS3StoreURL, err := getDefaultAndDestS3StoreURL(workflow, log)
	if err != nil {
		log.Errorf("getDefaultAndDestS3StoreUrl workflow name:[%s] err:%v", workflow.Name, err)
		return nil, e.ErrCreateTask.AddErr(err)
	}

	stages := make([]*commonmodels.Stage, 0)
	serviceInfos := make([]*taskmodels.ServiceInfo, 0)
	for _, target := range args.Target {
		var subTasks []map[string]interface{}
		var err error
		if target.JenkinsBuildArgs == nil {
			buildModuleArgs := &commonmodels.BuildModuleArgs{
				Target:      target.Name,
				ServiceName: target.ServiceName,
				//ProductName: target.ProductName,				// TODO productName may be nil in some situation, need to figure out reason
				ProductName: args.ProductTmplName,
				Variables:   target.Envs,
				Env:         env,
			}
			subTasks, err = BuildModuleToSubTasks(buildModuleArgs, log)
		} else {
			subTasks, err = JenkinsBuildModuleToSubTasks(&JenkinsBuildOption{
				Target:           target.Name,
				ServiceName:      target.ServiceName,
				ProductName:      args.ProductTmplName,
				JenkinsBuildArgs: target.JenkinsBuildArgs,
			}, log)
		}
		if err != nil {
			log.Errorf("buildModuleToSubTasks target:[%s] err:%v", target.Name, err)
			return nil, e.ErrCreateTask.AddErr(err)
		}

		if env != nil {
			// generate subtasks to deploy
			for _, deployEnv := range target.Deploy {
				if deployEnv.Type == setting.PMDeployType {
					continue
				}
				deployTask, err := deployEnvToSubTasks(deployEnv, env, project.Timeout)
				if err != nil {
					log.Errorf("deploy env to subtask error: %v", err)
					return nil, e.ErrCreateTask.AddErr(err)
				}

				if workflow.ResetImage {
					resetImageTask, err := resetImageTaskToSubTask(deployEnv, env)
					if err != nil {
						log.Errorf("resetImageTaskToSubTask deploy env:[%s] err:%v ", deployEnv.Env, err)
						return nil, e.ErrCreateTask.AddErr(err)
					}
					if resetImageTask != nil {
						resetImageTask["release_name"] = deployTask["release_name"]
						subTasks = append(subTasks, resetImageTask)
					}
				}

				subTasks = append(subTasks, deployTask)
			}
		}

		// 生成分发的subtask
		if workflow.DistributeStage != nil && workflow.DistributeStage.Enabled {
			var distributeTasks []map[string]interface{}
			var err error

			for _, distribute := range workflow.DistributeStage.Distributes {
				serviceModule := &commonmodels.ServiceModuleTarget{
					ProductName:   args.ProductTmplName,
					ServiceName:   target.ServiceName,
					ServiceModule: target.Name,
				}
				if distribute.Target != nil {
					serviceModule.ProductName = distribute.Target.ProductName
				}
				if reflect.DeepEqual(distribute.Target, serviceModule) {
					distributeTasks, err = formatDistributeSubtasks(
						serviceModule,
						workflow.DistributeStage.Releases,
						workflow.DistributeStage.ImageRepo,
						workflow.DistributeStage.JumpBoxHost,
						distributeS3StoreURL,
						distribute,
					)
					if err != nil {
						log.Errorf("distrbiute stages to subtasks error: %v", err)
						return nil, e.ErrCreateTask.AddErr(err)
					}
				}
			}
			subTasks = append(subTasks, distributeTasks...)
		}

		jiraInfo, _ := systemconfig.New().GetJiraInfo()
		if jiraInfo != nil {
			jiraTask, err := AddJiraSubTask("", target.Name, target.ServiceName, args.ProductTmplName, log)
			if err != nil {
				log.Errorf("add jira task error: %v", err)
				return nil, e.ErrCreateTask.AddErr(fmt.Errorf("add jira task error: %v", err))
			}
			subTasks = append(subTasks, jiraTask)
		}

		if workflow.SecurityStage != nil && workflow.SecurityStage.Enabled {
			securityTask, err := addSecurityToSubTasks()
			if err != nil {
				log.Errorf("add security task error: %v", err)
				return nil, e.ErrCreateTask.AddErr(err)
			}
			if _, err := commonservice.GetServiceTemplate(
				target.Name, setting.PMDeployType, args.ProductTmplName, setting.ProductStatusDeleting, 0, log,
			); err != nil {
				subTasks = append(subTasks, securityTask)
			}
		}

		// 填充subtask之间关联内容
		task := &taskmodels.Task{
			TaskID:        nextTaskID,
			PipelineName:  args.WorkflowName,
			TaskCreator:   taskCreator,
			ReqID:         args.ReqID,
			SubTasks:      subTasks,
			ServiceName:   target.Name,
			TaskArgs:      workFlowArgsToTaskArgs(target.Name, args),
			ConfigPayload: configPayload,
			ProductName:   args.ProductTmplName,
		}
		sort.Sort(ByTaskKind(task.SubTasks))

		if err := ensurePipelineTask(&taskmodels.TaskOpt{
			Task:           task,
			EnvName:        args.Namespace,
			ServiceName:    target.ServiceName,
			ServiceInfos:   &serviceInfos,
			IsWorkflowTask: true,
			ImageName:      target.ImageName,
		}, log); err != nil {
			log.Errorf("workflow_task ensurePipelineTask taskID:[%d] pipelineName:[%s] err:%v", task.ID, task.PipelineName, err)
			if err, ok := err.(*ContainerNotFound); ok {
				err := e.NewWithExtras(
					e.ErrCreateTaskFailed.AddErr(err),
					"container doesn't exists", map[string]interface{}{
						"productName":   err.ProductName,
						"envName":       err.EnvName,
						"serviceName":   err.ServiceName,
						"containerName": err.Container,
					})
				return nil, err
			}
			if _, ok := err.(*ImageIllegal); ok {
				return nil, e.ErrCreateTask.AddDesc("IMAGE is illegal")
			}
			return nil, e.ErrCreateTask.AddDesc(err.Error())
		}
		for _, stask := range task.SubTasks {
			AddSubtaskToStage(&stages, stask, target.Name+"_"+target.ServiceName)
		}
	}
	// add extension to stage
	if workflow.ExtensionStage != nil && workflow.ExtensionStage.Enabled {
		extensionTask, err := addExtensionToSubTasks(workflow.ExtensionStage, serviceInfos)
		if err != nil {
			log.Errorf("add extension task error: %s", err)
			return nil, e.ErrCreateTask.AddErr(err)
		}
		AddSubtaskToStage(&stages, extensionTask, string(config.TaskExtension))
	}

	testTask := &taskmodels.Task{
		TaskID:       nextTaskID,
		PipelineName: args.WorkflowName,
		ProductName:  args.ProductTmplName,
	}
	testTasks, err := testArgsToSubtask(args, testTask, log)
	if err != nil {
		log.Errorf("workflow_task testArgsToSubtask args:[%v] err:%v", args, err)
		return nil, e.ErrCreateTask.AddDesc(err.Error())
	}

	for _, testTask := range testTasks {
		FmtBuilds(testTask.JobCtx.Builds, log)
		testSubTask, err := testTask.ToSubTask()
		if err != nil {
			log.Errorf("workflow_task ToSubTask err:%v", err)
			return nil, e.ErrCreateTask.AddDesc(err.Error())
		}

		err = SetCandidateRegistry(configPayload, log)
		if err != nil {
			log.Errorf("workflow_task setCandidateRegistry configPayload:[%v] err:%v", configPayload, err)
			return nil, err
		}

		AddSubtaskToStage(&stages, testSubTask, testTask.TestModuleName)
	}

	sort.Sort(ByStageKind(stages))
	triggerBy := &commonmodels.TriggerBy{
		CodehostID:     args.CodehostID,
		RepoOwner:      args.RepoOwner,
		RepoName:       args.RepoName,
		Source:         args.Source,
		MergeRequestID: args.MergeRequestID,
		CommitID:       args.CommitID,
	}
	task := &taskmodels.Task{
		TaskID:           nextTaskID,
		Type:             config.WorkflowType,
		ProductName:      workflow.ProductTmplName,
		PipelineName:     args.WorkflowName,
		Description:      args.Description,
		TaskCreator:      taskCreator,
		ReqID:            args.ReqID,
		Status:           config.StatusCreated,
		Stages:           stages,
		WorkflowArgs:     args,
		ConfigPayload:    configPayload,
		StorageURI:       defaultS3StoreURL,
		ResetImage:       workflow.ResetImage,
		ResetImagePolicy: workflow.ResetImagePolicy,
		TriggerBy:        triggerBy,
	}

	if len(task.Stages) <= 0 {
		return nil, e.ErrCreateTask.AddDesc(e.PipelineSubTaskNotFoundErrMsg)
	}

	endpoint := fmt.Sprintf("%s-%s:9000", config.Namespace(), ClusterStorageEP)

	task.StorageEndpoint = endpoint

	if env != nil {
		task.Services = env.Services
		task.Render = env.Render
		task.ConfigPayload.DeployClusterID = env.ClusterID
	}

	if config.EnableGitCheck() {
		if err := createGitCheck(task, log); err != nil {
			log.Errorf("workflow createGitCheck task:[%v] err:%v", task, err)
		}
	}

	if err := CreateTask(task); err != nil {
		log.Errorf("workflow Create task:[%v] err:%v", task, err)
		return nil, e.ErrCreateTask
	}

	_ = scmnotify.NewService().UpdateWebhookComment(task, log)
	resp := &CreateTaskResp{
		ProjectName:  args.ProductTmplName,
		PipelineName: args.WorkflowName,
		TaskID:       nextTaskID,
	}
	return resp, nil
}

func generateNextTaskID(workflowName string) (int64, error) {
	nextTaskID, err := commonrepo.NewCounterColl().GetNextSeq(fmt.Sprintf(setting.WorkflowTaskFmt, workflowName))
	if err != nil {
		log.Errorf("Counter.GetNextSeq error: %s", err)
		return 0, e.ErrGetCounter.AddDesc(err.Error())
	}
	return nextTaskID, nil
}

func modifyConfigPayload(configPayload *commonmodels.ConfigPayload, ignoreCache, resetCache bool) {
	repos, err := commonservice.ListRegistryNamespaces("", true, log.SugaredLogger())
	if err == nil {
		configPayload.RepoConfigs = make(map[string]*commonmodels.RegistryNamespace)
		for _, repo := range repos {
			configPayload.RepoConfigs[repo.ID.Hex()] = repo
		}
	}

	configPayload.IgnoreCache = ignoreCache
	configPayload.ResetCache = resetCache

}

// add data to workflow args or create release image task
func AddDataToArgsOrCreateReleaseImageTask(args *commonmodels.WorkflowTaskArgs, log *zap.SugaredLogger) (*CreateTaskResp, error) {
	if len(args.Target) == 0 && len(args.ReleaseImages) == 0 {
		return nil, errors.New("target and release_images cannot be empty at the same time")
	}

	workflow, err := commonrepo.NewWorkflowColl().Find(args.WorkflowName)
	if err != nil {
		log.Errorf("[Workflow.Find] error: %s", err)
		return nil, e.ErrFindWorkflow.AddErr(err)
	}
	if len(args.Target) > 0 {
		builds, err := commonrepo.NewBuildColl().List(&commonrepo.BuildListOption{})
		if err != nil {
			log.Errorf("[Build.List] error: %s", err)
			return nil, e.ErrListBuildModule.AddErr(err)
		}
		args.ProductTmplName = workflow.ProductTmplName

		// Complete target information
		for _, target := range args.Target {
			target.HasBuild = true
			// OpenAPI mode, the name passed in is the service name
			serviceType, err := getValidServiceType(target.ServiceType)
			if err != nil {
				return nil, err
			}
			opt := &commonrepo.ServiceFindOption{
				ServiceName:   target.Name,
				ProductName:   workflow.ProductTmplName,
				Type:          serviceType,
				ExcludeStatus: setting.ProductStatusDeleting}
			serviceTmpl, err := commonrepo.NewServiceColl().Find(opt)
			if err != nil {
				log.Errorf("[ServiceTmpl.Find] error: %s", err)
				return nil, e.ErrGetService.AddErr(err)
			}

			// Complete the deploy information in the target
			deploys := make([]commonmodels.DeployEnv, 0)
			for _, container := range serviceTmpl.Containers {
				// If the service component in the service is built, put the service component into deploy
				for _, build := range builds {
					for _, moduleTarget := range build.Targets {
						serviceModuleTarget := &commonmodels.ServiceModuleTarget{
							ProductName:   serviceTmpl.ProductName,
							ServiceName:   serviceTmpl.ServiceName,
							ServiceModule: container.Name,
						}
						if reflect.DeepEqual(moduleTarget, serviceModuleTarget) {
							deployEnv := commonmodels.DeployEnv{Env: serviceTmpl.ServiceName + "/" + container.Name, Type: serviceTmpl.Type, ProductName: serviceTmpl.ProductName}
							deploys = append(deploys, deployEnv)
						}
					}
				}
			}
			target.Deploy = deploys

			// Complete the build information in the target
			for _, build := range builds {
				if len(build.Targets) == 0 {
					continue
				}
				// If the service component owned by the build contains any service component of the service, the match is considered successful
				match := false
				repos := build.Repos
				for _, container := range serviceTmpl.Containers {
					serviceModuleTarget := &commonmodels.ServiceModuleTarget{
						ProductName:   serviceTmpl.ProductName,
						ServiceName:   serviceTmpl.ServiceName,
						ServiceModule: container.Name,
					}
					for _, buildTarget := range build.Targets {
						if reflect.DeepEqual(buildTarget, serviceModuleTarget) {
							target.Name = container.Name
							target.ServiceName = serviceTmpl.ServiceName
							match = true
							repos = buildTarget.Repos
							break
						}
					}
				}
				if !match {
					continue
				}
				// If the service component is successfully matched, match the warehouse name from the built warehouse list and add the repo information
				if target.Build == nil {
					continue
				}

				for _, buildRepo := range repos {
					for _, targetRepo := range target.Build.Repos {
						if targetRepo.RepoName == buildRepo.RepoName {
							// openAPI only pass repoName, branch, pr
							targetRepo.Source = buildRepo.Source
							targetRepo.RepoOwner = buildRepo.RepoOwner
							targetRepo.RemoteName = buildRepo.RemoteName
							targetRepo.CodehostID = buildRepo.CodehostID
							targetRepo.CheckoutPath = buildRepo.CheckoutPath
						}
					}
				}
			}
		}
		// Complete test information
		if workflow.TestStage != nil && workflow.TestStage.Enabled {
			tests := make([]*commonmodels.TestArgs, 0)
			for _, testName := range workflow.TestStage.TestNames {
				moduleTest, err := commonrepo.NewTestingColl().Find(testName, "")
				if err != nil {
					log.Errorf("[Testing.Find] TestModuleName:%s, error:%s", testName, err)
					continue
				}
				test := &commonmodels.TestArgs{
					TestModuleName: testName,
					Namespace:      args.Namespace,
					Builds:         moduleTest.Repos,
				}
				tests = append(tests, test)
			}

			for _, testEntity := range workflow.TestStage.Tests {
				moduleTest, err := commonrepo.NewTestingColl().Find(testEntity.Name, "")
				if err != nil {
					log.Errorf("[Testing.Find] TestModuleName:%s, error:%s", testEntity.Name, err)
					continue
				}
				test := &commonmodels.TestArgs{
					TestModuleName: testEntity.Name,
					Namespace:      args.Namespace,
					Builds:         moduleTest.Repos,
				}
				tests = append(tests, test)
			}
			args.Tests = tests
		}

		return nil, nil
	}

	return createReleaseImageTask(workflow, args, log)
}

func buildRegistryMap() (map[string]*commonmodels.RegistryNamespace, error) {
	registries, err := commonservice.ListRegistryNamespaces("", true, log.SugaredLogger())
	if err != nil {
		return nil, fmt.Errorf("failed to query registries")
	}
	ret := make(map[string]*commonmodels.RegistryNamespace)
	for _, singleRegistry := range registries {
		fullUrl := fmt.Sprintf("%s/%s", singleRegistry.RegAddr, singleRegistry.Namespace)
		fullUrl = strings.TrimSuffix(fullUrl, "/")
		u, _ := url.Parse(fullUrl)
		if len(u.Scheme) > 0 {
			fullUrl = strings.TrimPrefix(fullUrl, fmt.Sprintf("%s://", u.Scheme))
		}
		ret[fullUrl] = singleRegistry
	}
	return ret, nil
}

func createReleaseImageTask(workflow *commonmodels.Workflow, args *commonmodels.WorkflowTaskArgs, log *zap.SugaredLogger) (*CreateTaskResp, error) {
	// Get global configPayload
	configPayload := commonservice.GetConfigPayload(0)
	args.ProductTmplName = workflow.ProductTmplName
	nextTaskID, err := generateNextTaskID(workflow.Name)
	if err != nil {
		return nil, err
	}
	// modify configPayload
	modifyConfigPayload(configPayload, false, false)

	registryMap, err := buildRegistryMap()
	if err != nil {
		log.Errorf("failed to build registry map, err: %s", err)
		// use default registry
		reg, _, err := commonservice.FindDefaultRegistry(true, log)
		if err != nil {
			log.Errorf("can't find default candidate registry, err: %s", err)
			return nil, e.ErrFindRegistry.AddDesc(err.Error())
		}
		configPayload.Registry.Addr = reg.RegAddr
		configPayload.Registry.AccessKey = reg.AccessKey
		configPayload.Registry.SecretKey = reg.SecretKey
		configPayload.Registry.Namespace = reg.Namespace
	} else {
		// extract registry from image
		for _, releaseImage := range args.ReleaseImages {
			registryUrl, err := commonservice.ExtractImageRegistry(releaseImage.Image)
			if err != nil {
				log.Errorf("failed to extract image registry, image:%s  err: %s", releaseImage.Image, err)
				continue
			}
			registryUrl = strings.TrimSuffix(registryUrl, "/")
			if reg, ok := registryMap[registryUrl]; ok {
				configPayload.Registry.Addr = reg.RegAddr
				configPayload.Registry.AccessKey = reg.AccessKey
				configPayload.Registry.SecretKey = reg.SecretKey
				configPayload.Registry.Namespace = reg.Namespace
				break
			}
		}
	}

	distributeS3StoreURL, defaultS3StoreURL, err := getDefaultAndDestS3StoreURL(workflow, log)
	if err != nil {
		log.Errorf("getDefaultAndDestS3StoreUrl workflow name:[%s] err:%s", workflow.Name, err)
		return nil, e.ErrCreateTask.AddErr(err)
	}

	stages := make([]*commonmodels.Stage, 0)
	// Generate distributed subtask
	if workflow.DistributeStage != nil && workflow.DistributeStage.Enabled {
		var (
			distributeTasks []map[string]interface{}
			err             error
			subTasks        = make([]map[string]interface{}, 0)
		)

		for _, imageInfo := range args.ReleaseImages {
			for _, distribute := range workflow.DistributeStage.Distributes {
				if distribute.Target == nil {
					continue
				}
				if distribute.Target.ServiceModule == imageInfo.ServiceModule && distribute.Target.ServiceName == imageInfo.ServiceName {
					distributeTasks, err = formatDistributeSubtasks(
						&commonmodels.ServiceModuleTarget{
							ProductName:   args.ProductTmplName,
							ServiceName:   imageInfo.ServiceName,
							ServiceModule: imageInfo.ServiceModule,
						},
						workflow.DistributeStage.Releases,
						workflow.DistributeStage.ImageRepo,
						workflow.DistributeStage.JumpBoxHost,
						distributeS3StoreURL,
						distribute,
					)
					if err != nil {
						log.Errorf("distrbiute stages to subtasks error: %s", err)
						return nil, e.ErrCreateTask.AddErr(err)
					}
				}
			}
			subTasks = append(subTasks, distributeTasks...)

			// Fill in the associated content between subtasks
			task := &taskmodels.Task{
				TaskID:        nextTaskID,
				PipelineName:  workflow.Name,
				TaskCreator:   setting.RequestModeOpenAPI,
				ReqID:         args.ReqID,
				SubTasks:      subTasks,
				ServiceName:   imageInfo.ServiceModule,
				ConfigPayload: configPayload,
				TaskArgs:      &commonmodels.TaskArgs{PipelineName: workflow.Name, TaskCreator: setting.RequestModeOpenAPI, Deploy: commonmodels.DeployArgs{Image: imageInfo.Image}},
				ProductName:   workflow.ProductTmplName,
			}
			sort.Sort(ByTaskKind(task.SubTasks))

			if err := ensurePipelineTask(&taskmodels.TaskOpt{
				Task: task,
			}, log); err != nil {
				log.Errorf("workflow_task ensurePipelineTask taskID:[%d] pipelineName:[%s] err:%s", task.ID, task.PipelineName, err)
				if err, ok := err.(*ContainerNotFound); ok {
					err := e.NewWithExtras(
						e.ErrCreateTaskFailed.AddErr(err),
						"container doesn't exists", map[string]interface{}{
							"productName":   err.ProductName,
							"envName":       err.EnvName,
							"serviceName":   err.ServiceName,
							"containerName": err.Container,
						})
					return nil, err
				}
				if _, ok := err.(*ImageIllegal); ok {
					return nil, e.ErrCreateTask.AddDesc("IMAGE is illegal")
				}
				return nil, e.ErrCreateTask.AddDesc(err.Error())
			}

			for _, stask := range task.SubTasks {
				AddSubtaskToStage(&stages, stask, imageInfo.ServiceModule)
			}
		}
	}

	sort.Sort(ByStageKind(stages))
	task := &taskmodels.Task{
		WorkflowArgs:  args,
		TaskID:        nextTaskID,
		Type:          config.WorkflowType,
		ProductName:   workflow.ProductTmplName,
		PipelineName:  workflow.Name,
		TaskCreator:   setting.RequestModeOpenAPI,
		ReqID:         args.ReqID,
		Status:        config.StatusCreated,
		Stages:        stages,
		ConfigPayload: configPayload,
		StorageURI:    defaultS3StoreURL,
	}

	if len(task.Stages) <= 0 {
		errMessage := fmt.Sprintf("%s or %s", e.PipelineSubTaskNotFoundErrMsg, "Invalid service module")
		return nil, e.ErrCreateTask.AddDesc(errMessage)
	}

	endpoint := fmt.Sprintf("%s-%s:9000", config.Namespace(), ClusterStorageEP)
	task.StorageEndpoint = endpoint

	if err := CreateTask(task); err != nil {
		log.Errorf("workflow Create task:[%v] err:%s", task, err)
		return nil, e.ErrCreateTask
	}

	resp := &CreateTaskResp{
		ProjectName:  workflow.ProductTmplName,
		PipelineName: workflow.Name,
		TaskID:       nextTaskID,
	}

	return resp, nil
}

// Only supports k8s and helm two service types currently
func getValidServiceType(serviceType string) (string, error) {
	switch serviceType {
	// Compatible when the service_type is equal to empty
	case setting.K8SDeployType, "":
		return setting.K8SDeployType, nil
	case setting.HelmDeployType:
		return setting.HelmDeployType, nil
	default:
		return "", fmt.Errorf("Unsupported service type")
	}
}

func dealWithNamespace(args *commonmodels.WorkflowTaskArgs) {
	args.Namespace = strings.TrimPrefix(args.Namespace, ",")
	args.Namespace = strings.TrimSuffix(args.Namespace, ",")
}

var mutex sync.Mutex

func getNotBusyEnv(args *commonmodels.WorkflowTaskArgs, log *zap.SugaredLogger) {
	namespaces := strings.Split(args.Namespace, ",")
	opt := new(commonrepo.ListQueueOption)
	queueTasks, err := commonrepo.NewQueueColl().List(opt)
	if err != nil {
		log.Errorf("getNotBusyEnv pipelineQueue.list err: %v", err)
		args.Namespace = namespaces[0]
		return
	}

	if len(queueTasks) == 0 {
		args.Namespace = namespaces[0]
		return
	}

	mutex.Lock()
	defer func() {
		mutex.Unlock()
	}()

	sameProductQueueTasks := make(map[string][]*commonmodels.Queue)
	for _, t := range queueTasks {
		if t.Status != config.StatusRunning && t.Status != config.StatusQueued && t.Status != config.StatusBlocked {
			continue
		}
		if t.ProductName != args.ProductTmplName {
			continue
		}
		sameProductQueueTasks[t.WorkflowArgs.Namespace] = append(sameProductQueueTasks[t.WorkflowArgs.Namespace], t)
	}

	for _, namespace := range namespaces {
		if _, isExist := sameProductQueueTasks[namespace]; !isExist {
			args.Namespace = namespace
			return
		}
	}

	// 找到当前队列中排队最少的那个环境
	envTaskMap := make(map[int][]string)
	for _, namespace := range namespaces {
		envQueueNum := len(sameProductQueueTasks[namespace])
		envTaskMap[envQueueNum] = append(envTaskMap[envQueueNum], namespace)
	}

	keys := make([]int, 0)
	for key := range envTaskMap {
		keys = append(keys, key)
	}
	sort.Ints(keys)
	minNamespaces := envTaskMap[keys[0]]
	args.Namespace = minNamespaces[0]
}

func getDefaultAndDestS3StoreURL(workflow *commonmodels.Workflow, log *zap.SugaredLogger) (destURL, defaultURL string, err error) {
	var distributeS3Store *commonmodels.S3Storage
	if workflow.DistributeStage != nil && workflow.DistributeStage.IsDistributeS3Enabled() && workflow.DistributeStage.S3StorageID != "" {
		distributeS3Store, err = GetS3Storage(workflow.DistributeStage.S3StorageID, log)
		if err != nil {
			msg := "failed to find s3 storage with id " + workflow.DistributeStage.S3StorageID
			log.Errorf(msg)
			err = e.ErrS3Storage.AddDesc(msg)
			return
		}
		defaultS3 := s3.S3{
			S3Storage: distributeS3Store,
		}

		destURL, err = defaultS3.GetEncryptedURL()
		if err != nil {
			return
		}
	}

	defaultS3, err := s3.FindDefaultS3()
	if err != nil {
		err = e.ErrFindDefaultS3Storage.AddDesc("default storage is required by distribute task")
		return
	}

	defaultURL, err = defaultS3.GetEncryptedURL()
	if err != nil {
		err = e.ErrS3Storage.AddErr(err)
		return
	}

	return
}

func GetS3Storage(id string, logger *zap.SugaredLogger) (*commonmodels.S3Storage, error) {
	store, err := commonrepo.NewS3StorageColl().Find(id)
	if err != nil {
		logger.Infof("can't find store by id %s", id)
		if err == mongo.ErrNoDocuments {
			err = e.ErrNotFound.AddDesc("not found")
		}

		return nil, err
	}

	return store, nil
}

func deployEnvToSubTasks(env commonmodels.DeployEnv, prodEnv *commonmodels.Product, timeout int) (map[string]interface{}, error) {
	var (
		resp       map[string]interface{}
		deployTask = taskmodels.Deploy{
			TaskType:    config.TaskDeploy,
			Enabled:     true,
			Namespace:   prodEnv.Namespace,
			ProductName: prodEnv.ProductName,
			EnvName:     prodEnv.EnvName,
			Timeout:     timeout,
			ClusterID:   prodEnv.ClusterID,
		}
	)

	envList := strings.Split(env.Env, "/")
	if len(envList) != 2 {
		err := fmt.Errorf("[%s]split target env error", env.Env)
		log.Error(err)
		return nil, err
	}
	deployTask.ServiceName = envList[0]
	deployTask.ContainerName = envList[1]
	if !strings.Contains(envList[1], "_") {
		deployTask.ContainerName = envList[1] + "_" + envList[0]
	}

	switch env.Type {
	case setting.K8SDeployType:
		deployTask.ServiceType = setting.K8SDeployType
		return deployTask.ToSubTask()
	case setting.HelmDeployType:
		deployTask.ServiceType = setting.HelmDeployType
		if pSvc, ok := prodEnv.GetServiceMap()[deployTask.ServiceName]; ok {
			deployTask.ServiceRevision = pSvc.Revision
		}
		revisionSvc, err := commonrepo.NewServiceColl().Find(&commonrepo.ServiceFindOption{
			ServiceName: deployTask.ServiceName,
			Revision:    deployTask.ServiceRevision,
			ProductName: prodEnv.ProductName,
		})
		if err != nil {
			return nil, fmt.Errorf("failed to find service: %s with revision: %d, err: %s", deployTask.ServiceName, deployTask.ServiceRevision, err)
		}
		deployTask.ReleaseName = util.GeneReleaseName(revisionSvc.GetReleaseNaming(), prodEnv.ProductName, prodEnv.Namespace, prodEnv.EnvName, deployTask.ServiceName)
		return deployTask.ToSubTask()
	}
	return resp, fmt.Errorf("env type not match")
}

func resetImageTaskToSubTask(env commonmodels.DeployEnv, prodEnv *commonmodels.Product) (map[string]interface{}, error) {
	switch env.Type {
	case setting.K8SDeployType:
		deployTask := taskmodels.Deploy{TaskType: config.TaskResetImage, Enabled: true}
		deployTask.Namespace = prodEnv.Namespace
		deployTask.ProductName = prodEnv.ProductName
		deployTask.SkipWaiting = true
		deployTask.EnvName = prodEnv.EnvName
		envList := strings.Split(env.Env, "/")
		if len(envList) != 2 {
			err := fmt.Errorf("[%s]split target env error", env.Env)
			log.Error(err)
			return nil, err
		}
		deployTask.ServiceName = envList[0]
		deployTask.ContainerName = envList[1]
		return deployTask.ToSubTask()
	case setting.HelmDeployType:
		deployTask := taskmodels.Deploy{TaskType: config.TaskResetImage, Enabled: true}
		deployTask.Namespace = prodEnv.Namespace
		deployTask.ProductName = prodEnv.ProductName
		deployTask.SkipWaiting = true
		deployTask.EnvName = prodEnv.EnvName
		envList := strings.Split(env.Env, "/")
		if len(envList) != 2 {
			err := fmt.Errorf("[%s]split target env error", env.Env)
			log.Error(err)
			return nil, err
		}
		deployTask.ServiceName = envList[0]
		deployTask.ContainerName = envList[1]
		deployTask.ServiceType = setting.HelmDeployType
		return deployTask.ToSubTask()
	default:
		return nil, nil
	}
}

func artifactToSubTasks(name, image string) (map[string]interface{}, error) {
	artifactTask := taskmodels.Artifact{TaskType: config.TaskArtifact, Enabled: true}
	artifactTask.Name = name
	artifactTask.Image = image
	return artifactTask.ToSubTask()
}

func formatDistributeSubtasks(serviceModule *commonmodels.ServiceModuleTarget, releaseImages []commonmodels.RepoImage, imageRepo, jumpboxHost, destStorageURL string, distribute *commonmodels.ProductDistribute) ([]map[string]interface{}, error) {
	var resp []map[string]interface{}
	productName := serviceModule.ProductName
	if distribute.ImageDistribute {
		t := taskmodels.ReleaseImage{
			TaskType:    config.TaskReleaseImage,
			Enabled:     true,
			ProductName: productName,
		}
		// get product Info for further use
		productInfo, err := template.NewProductColl().Find(productName)
		if err != nil {
			return nil, err
		}
		distributeInfo := make([]*taskmodels.DistributeInfo, 0)
		// now we add distributeInfo in
		for _, repoInfo := range releaseImages {
			envInfo, err := commonrepo.NewProductColl().Find(&commonrepo.ProductFindOptions{
				EnvName: repoInfo.DeployEnv,
				Name:    productName,
			})
			if err != nil {
				return nil, err
			}
			releaseName := ""
			if repoInfo.DeployEnabled {
				if productInfo.ProductFeature != nil && productInfo.ProductFeature.DeployType == setting.HelmDeployType {
					svcMap := envInfo.GetServiceMap()
					pSvc, ok := svcMap[serviceModule.ServiceName]
					if !ok {
						return nil, fmt.Errorf("can't find service: %s in product: %s:%s", serviceModule.ServiceName, productName, repoInfo.DeployEnv)
					}
					templateSvc, err := commonrepo.NewServiceColl().Find(&commonrepo.ServiceFindOption{
						ServiceName: serviceModule.ServiceName,
						Revision:    pSvc.Revision,
						Type:        setting.HelmDeployType,
						ProductName: productName,
					})
					if err != nil {
						return nil, err
					}
					releaseName = util.GeneReleaseName(templateSvc.GetReleaseNaming(), productName, envInfo.Namespace, repoInfo.DeployEnv, serviceModule.ServiceName)
				}
			}
			distributeInfo = append(distributeInfo, &taskmodels.DistributeInfo{
				DeployEnabled:     repoInfo.DeployEnabled,
				DeployEnv:         repoInfo.DeployEnv,
				DeployServiceType: productInfo.ProductFeature.DeployType,
				DeployClusterID:   envInfo.ClusterID,
				DeployNamespace:   envInfo.Namespace,
				ReleaseName:       releaseName,
				RepoID:            repoInfo.RepoID,
			})
		}
		t.DistributeInfo = distributeInfo
		t.Releases = releaseImages

		// convert to subtask
		subtask, err := t.ToSubTask()
		if err != nil {
			return resp, err
		}
		resp = append(resp, subtask)
	}
	if distribute.QstackDistribute && destStorageURL != "" {
		task := taskmodels.DistributeToS3{
			TaskType:       config.TaskDistributeToS3,
			Enabled:        true,
			DestStorageURL: destStorageURL,
			//SrcStorageUrl:  srcStorageUrl,
		}
		subtask, err := task.ToSubTask()
		if err != nil {
			return resp, err
		}
		resp = append(resp, subtask)
	}
	return resp, nil
}

func AddJiraSubTask(moduleName, target, serviceName, productName string, log *zap.SugaredLogger) (map[string]interface{}, error) {
	repos := make([]*types.Repository, 0)

	opt := &commonrepo.BuildListOption{
		Name:        moduleName,
		ServiceName: serviceName,
		ProductName: productName,
	}

	if len(target) > 0 {
		opt.Targets = []string{target}
	}

	modules, err := commonrepo.NewBuildColl().List(opt)
	if err != nil {
		return nil, e.ErrConvertSubTasks.AddErr(err)
	}
	jira := &taskmodels.Jira{
		TaskType: config.TaskJira,
		Enabled:  true,
	}
	for _, module := range modules {
		repos = append(repos, module.Repos...)
	}
	jira.Builds = repos
	return jira.ToSubTask()
}

func addSecurityToSubTasks() (map[string]interface{}, error) {
	securityTask := taskmodels.Security{TaskType: config.TaskSecurity, Enabled: true}
	return securityTask.ToSubTask()
}

func addExtensionToSubTasks(stage *commonmodels.ExtensionStage, serviceInfos []*taskmodels.ServiceInfo) (map[string]interface{}, error) {
	extensionTask := taskmodels.Extension{
		TaskType:     config.TaskExtension,
		Enabled:      true,
		URL:          stage.URL,
		Path:         stage.Path,
		Headers:      stage.Headers,
		IsCallback:   stage.IsCallback,
		Timeout:      stage.Timeout,
		ServiceInfos: serviceInfos,
	}
	return extensionTask.ToSubTask()
}

func workFlowArgsToTaskArgs(target string, workflowArgs *commonmodels.WorkflowTaskArgs) *commonmodels.TaskArgs {
	resp := &commonmodels.TaskArgs{PipelineName: workflowArgs.WorkflowName, TaskCreator: workflowArgs.WorkflowTaskCreator}
	for _, build := range workflowArgs.Target {
		if build.Name == target {
			if build.Build != nil {
				resp.Builds = build.Build.Repos
			}
		}
	}
	return resp
}

// TODO 和validation中转化testsubtask合并为一个方法
func testArgsToSubtask(args *commonmodels.WorkflowTaskArgs, pt *taskmodels.Task, log *zap.SugaredLogger) ([]*taskmodels.Testing, error) {
	var resp []*taskmodels.Testing
	var servicesArray []string
	var services string

	// 创建任务的测试参数为脱敏数据，需要转换为实际数据
	for _, test := range args.Tests {
		existed, err := commonrepo.NewTestingColl().Find(test.TestModuleName, args.ProductTmplName)
		if err == nil && existed.PreTest != nil {
			commonservice.EnsureSecretEnvs(existed.PreTest.Envs, test.Envs)
		}
	}

	for _, service := range args.Target {
		servicesArray = append(servicesArray, service.ServiceName)
	}
	services = strings.Join(servicesArray, ",")

	testArgs := args.Tests
	testCreator := args.WorkflowTaskCreator

	registries, err := commonservice.ListRegistryNamespaces("", true, log)
	if err != nil {
		log.Errorf("ListRegistryNamespaces err:%v", err)
	}

	for _, testArg := range testArgs {
		//if _, ok := legalTests[testArg.TestModuleName]; !ok {
		//	// filter illegal test names
		//	continue
		//}
		testModule, err := GetRaw(testArg.TestModuleName, "", log)
		if err != nil {
			log.Errorf("[%s]get TestingModule error: %v", testArg.TestModuleName, err)
			return resp, err
		}
		for _, repo := range testModule.Repos {
			repoInfo, err := systemconfig.New().GetCodeHost(repo.CodehostID)
			if err != nil {
				log.Errorf("Failed to get proxy settings for codehost ID: %d, the error is: %s", repo.CodehostID, err)
				return nil, err
			}
			repo.EnableProxy = repoInfo.EnableProxy
		}

		testTask := &taskmodels.Testing{
			TaskType: config.TaskTestingV2,
			Enabled:  true,
			TestName: "test",
			Timeout:  testModule.Timeout,
		}
		testTask.TestModuleName = testModule.Name
		testTask.JobCtx.TestType = testModule.TestType
		testTask.JobCtx.Builds = testModule.Repos
		testTask.JobCtx.BuildSteps = append(testTask.JobCtx.BuildSteps, &taskmodels.BuildStep{BuildType: "shell", Scripts: testModule.Scripts})

		testTask.JobCtx.ArtifactPaths = testModule.ArtifactPaths
		testTask.JobCtx.TestThreshold = testModule.Threshold
		testTask.JobCtx.Caches = testModule.Caches
		testTask.JobCtx.TestResultPath = testModule.TestResultPath
		testTask.JobCtx.TestReportPath = testModule.TestReportPath

		clusterInfo, err := commonrepo.NewK8SClusterColl().Get(testModule.PreTest.ClusterID)
		if err != nil {
			return nil, err
		}
		testTask.Cache = clusterInfo.Cache

		// If the cluster is not configured with a cache medium, the cache cannot be used, so don't enable cache explicitly.
		if testTask.Cache.MediumType == "" {
			testTask.CacheEnable = false
		} else {
			testTask.CacheEnable = testModule.CacheEnable
			testTask.CacheDirType = testModule.CacheDirType
			testTask.CacheUserDir = testModule.CacheUserDir
		}

		if testTask.Registries == nil {
			testTask.Registries = registries
		}

		if testModule.PreTest != nil {
			testTask.InstallItems = testModule.PreTest.Installs
			testTask.JobCtx.CleanWorkspace = testModule.PreTest.CleanWorkspace
			testTask.JobCtx.EnableProxy = testModule.PreTest.EnableProxy
			testTask.Namespace = testModule.PreTest.Namespace
			testTask.ClusterID = testModule.PreTest.ClusterID

			envs := testModule.PreTest.Envs[:]

			for _, env := range envs {
				for _, overwrite := range testArg.Envs {
					if overwrite.Key == env.Key {
						env.Value = overwrite.Value
						env.IsCredential = overwrite.IsCredential
						break
					}
				}
			}
			envs = append(envs, &commonmodels.KeyVal{Key: "TEST_URL", Value: GetLink(pt, configbase.SystemAddress(), config.WorkflowType)})
			envs = append(envs, &commonmodels.KeyVal{Key: "SERVICES", Value: services})
			envs = append(envs, &commonmodels.KeyVal{Key: "WORKSPACE", Value: "/workspace"})

			testTask.JobCtx.EnvVars = envs
			testTask.ImageID = testModule.PreTest.ImageID
			testTask.BuildOS = testModule.PreTest.BuildOS
			testTask.ImageFrom = testModule.PreTest.ImageFrom
			testTask.ClusterID = testModule.PreTest.ClusterID
			testTask.Namespace = testModule.PreTest.Namespace
			// 自定义基础镜像的镜像名称可能会被更新，需要使用ID获取最新的镜像名称
			if testModule.PreTest.ImageID != "" {
				basicImage, err := commonrepo.NewBasicImageColl().Find(testModule.PreTest.ImageID)
				if err != nil {
					log.Errorf("BasicImage.Find failed, id:%s, err:%v", testModule.PreTest.ImageID, err)
				} else {
					testTask.BuildOS = basicImage.Value
				}
			}
			testTask.ResReq = testModule.PreTest.ResReq
			testTask.ResReqSpec = testModule.PreTest.ResReqSpec
		}
		// 设置 build 安装脚本
		testTask.InstallCtx, err = buildInstallCtx(testTask.InstallItems)
		if err != nil {
			log.Errorf("buildInstallCtx error: %v", err)
			return resp, err
		}

		// Iterate test jobctx builds, and replace it if params specified from taskmodels.
		// 外部触发的pipeline
		if testCreator == setting.WebhookTaskCreator || testCreator == setting.CronTaskCreator {
			_ = SetTriggerBuilds(testTask.JobCtx.Builds, testArg.Builds, log)
		} else {
			_ = setManunalBuilds(testTask.JobCtx.Builds, testArg.Builds, log)
		}

		resp = append(resp, testTask)
	}

	return resp, nil
}

func CreateArtifactWorkflowTask(args *commonmodels.WorkflowTaskArgs, taskCreator string, log *zap.SugaredLogger) (*CreateTaskResp, error) {
	if args == nil {
		return nil, fmt.Errorf("args should not be nil")
	}
	productTempl, err := template.NewProductColl().Find(args.ProductTmplName)
	if err != nil {
		log.Errorf("productTempl.Find error: %v", err)
		return nil, e.ErrFindWorkflow.AddDesc(err.Error())
	}

	workflow, err := commonrepo.NewWorkflowColl().Find(args.WorkflowName)
	if err != nil {
		log.Errorf("Workflow.Find error: %v", err)
		return nil, e.ErrFindWorkflow.AddDesc(err.Error())
	}

	var env *commonmodels.Product
	if args.Namespace != "" {
		// 查找要部署的环境
		env, err = commonrepo.NewProductColl().Find(&commonrepo.ProductFindOptions{
			Name:    args.ProductTmplName,
			EnvName: args.Namespace,
		})

		if err != nil {
			log.Errorf("找不到 项目:[%s]的环境:[%s]", args.ProductTmplName, args.Namespace)
			return nil, e.ErrCreateTask.AddDesc(
				fmt.Sprintf("找不到 %s 的 %s 环境 ", args.ProductTmplName, args.Namespace),
			)
		}
	}

	nextTaskID, err := commonrepo.NewCounterColl().GetNextSeq(fmt.Sprintf(setting.WorkflowTaskFmt, args.WorkflowName))
	if err != nil {
		log.Errorf("Counter.GetNextSeq error: %v", err)
		return nil, e.ErrGetCounter.AddDesc(err.Error())
	}

	// 获取全局configpayload
	configPayload := commonservice.GetConfigPayload(args.CodehostID)
	repos, err := commonservice.ListRegistryNamespaces("", true, log)
	if err == nil {
		configPayload.RepoConfigs = make(map[string]*commonmodels.RegistryNamespace)
		for _, repo := range repos {
			configPayload.RepoConfigs[repo.ID.Hex()] = repo
		}
	}

	configPayload.IgnoreCache = args.IgnoreCache
	configPayload.ResetCache = args.ResetCache

	distributeS3StoreURL, defaultS3StoreURL, err := getDefaultAndDestS3StoreURL(workflow, log)
	if err != nil {
		log.Errorf("getDefaultAndDestS3StoreUrl workflow name:[%s] err:%v", workflow.Name, err)
		return nil, err
	}

	stages := make([]*commonmodels.Stage, 0)
	for _, artifact := range args.Artifact {
		subTasks := make([]map[string]interface{}, 0)
		// image artifact deploy
		if artifact.Image != "" {
			artifactSubtask, err := artifactToSubTasks(artifact.Name, artifact.Image)
			if err != nil {
				log.Errorf("artifactToSubTasks artifact.Name:[%s] err:%v", artifact.Name, err)
				return nil, e.ErrCreateTask.AddErr(err)
			}
			subTasks = append(subTasks, artifactSubtask)
			if env != nil {
				// 生成部署的subtask
				for _, deployEnv := range artifact.Deploy {
					deployTask, err := deployEnvToSubTasks(deployEnv, env, productTempl.Timeout)
					if err != nil {
						log.Errorf("deploy env to subtask error: %v", err)
						return nil, err
					}

					if workflow.ResetImage {
						resetImageTask, err := resetImageTaskToSubTask(deployEnv, env)
						if err != nil {
							log.Errorf("resetImageTaskToSubTask deploy env:[%s] err:%v ", deployEnv.Env, err)
							return nil, err
						}
						if resetImageTask != nil {
							resetImageTask["release_name"] = deployTask["release_name"]
							subTasks = append(subTasks, resetImageTask)
						}
					}
					subTasks = append(subTasks, deployTask)
				}
			}
		} else if artifact.FileName != "" {
			buildModuleArgs := &commonmodels.BuildModuleArgs{
				Target:       artifact.Name,
				ServiceName:  artifact.ServiceName,
				ProductName:  args.ProductTmplName,
				Env:          env,
				URL:          artifact.URL,
				WorkflowName: artifact.WorkflowName,
				TaskID:       artifact.TaskID,
				FileName:     artifact.FileName,
				TaskType:     string(config.TaskArtifactDeploy),
			}
			buildSubtasks, err := BuildModuleToSubTasks(buildModuleArgs, log)
			if err != nil {
				log.Errorf("buildModuleToSubTasks target:[%s] err:%s", artifact.Name, err)
				return nil, e.ErrCreateTask.AddErr(err)
			}
			subTasks = append(subTasks, buildSubtasks...)
		}

		// 生成分发的subtask
		if workflow.DistributeStage != nil && workflow.DistributeStage.Enabled {
			var distributeTasks []map[string]interface{}
			var err error

			for _, distribute := range workflow.DistributeStage.Distributes {
				serviceModule := &commonmodels.ServiceModuleTarget{
					ProductName:   args.ProductTmplName,
					ServiceName:   artifact.ServiceName,
					ServiceModule: artifact.Name,
				}
				if distribute.Target != nil {
					serviceModule.ProductName = distribute.Target.ProductName
				}
				if reflect.DeepEqual(distribute.Target, serviceModule) {
					distributeTasks, err = formatDistributeSubtasks(
						serviceModule,
						workflow.DistributeStage.Releases,
						workflow.DistributeStage.ImageRepo,
						workflow.DistributeStage.JumpBoxHost,
						distributeS3StoreURL,
						distribute,
					)
					if err != nil {
						log.Errorf("distrbiute stages to subtasks error: %v", err)
						return nil, err
					}
				}
			}
			subTasks = append(subTasks, distributeTasks...)
		}

		if workflow.SecurityStage != nil && workflow.SecurityStage.Enabled {
			securityTask, err := addSecurityToSubTasks()
			if err != nil {
				log.Errorf("add security task error: %v", err)
				return nil, err
			}
			if _, err := commonservice.GetServiceTemplate(
				artifact.Name, setting.PMDeployType, args.ProductTmplName, setting.ProductStatusDeleting, 0, log,
			); err != nil {
				subTasks = append(subTasks, securityTask)
			}
		}

		// 填充subtask之间关联内容
		task := &taskmodels.Task{
			ProductName:   args.ProductTmplName,
			PipelineName:  args.WorkflowName,
			TaskID:        nextTaskID,
			TaskCreator:   taskCreator,
			ReqID:         args.ReqID,
			SubTasks:      subTasks,
			ServiceName:   artifact.Name,
			ConfigPayload: configPayload,
			TaskArgs:      workFlowArgsToTaskArgs(artifact.Name, args),
			WorkflowArgs:  args,
		}
		sort.Sort(ByTaskKind(task.SubTasks))

		if err := ensurePipelineTask(&taskmodels.TaskOpt{
			Task:           task,
			EnvName:        args.Namespace,
			IsWorkflowTask: true,
		}, log); err != nil {
			log.Errorf("workflow_task ensurePipelineTask task:[%v] err:%v", task, err)
			if err, ok := err.(*ContainerNotFound); ok {
				err := e.NewWithExtras(
					e.ErrCreateTaskFailed,
					"container doesn't exists", map[string]interface{}{
						"productName":   err.ProductName,
						"envName":       err.EnvName,
						"serviceName":   err.ServiceName,
						"containerName": err.Container,
					})
				return nil, err
			}

			return nil, e.ErrCreateTask.AddDesc(err.Error())
		}

		for _, stask := range task.SubTasks {
			AddSubtaskToStage(&stages, stask, artifact.Name+"_"+artifact.ServiceName)
		}
	}

	testTask := &taskmodels.Task{
		TaskID:       nextTaskID,
		PipelineName: args.WorkflowName,
		ProductName:  args.ProductTmplName,
	}
	testTasks, err := testArgsToSubtask(args, testTask, log)
	if err != nil {
		log.Errorf("workflow_task testArgsToSubtask args:[%v] err:%v", args, err)
		return nil, e.ErrCreateTask.AddDesc(err.Error())
	}

	for _, testTask := range testTasks {
		FmtBuilds(testTask.JobCtx.Builds, log)
		testSubTask, err := testTask.ToSubTask()
		if err != nil {
			log.Errorf("workflow_task ToSubTask err:%v", err)
			return nil, e.ErrCreateTask.AddDesc(err.Error())
		}

		err = SetCandidateRegistry(configPayload, log)
		if err != nil {
			log.Errorf("workflow_task setCandidateRegistry configPayload:[%v] err:%v", configPayload, err)
			return nil, err
		}

		AddSubtaskToStage(&stages, testSubTask, testTask.TestModuleName)
	}

	sort.Sort(ByStageKind(stages))
	triggerBy := &commonmodels.TriggerBy{
		Source:         args.Source,
		MergeRequestID: args.MergeRequestID,
		CommitID:       args.CommitID,
	}
	task := &taskmodels.Task{
		TaskID:           nextTaskID,
		Type:             config.WorkflowType,
		ProductName:      workflow.ProductTmplName,
		PipelineName:     args.WorkflowName,
		Description:      args.Description,
		TaskCreator:      taskCreator,
		ReqID:            args.ReqID,
		Status:           config.StatusCreated,
		Stages:           stages,
		WorkflowArgs:     args,
		ConfigPayload:    configPayload,
		StorageURI:       defaultS3StoreURL,
		ResetImage:       workflow.ResetImage,
		ResetImagePolicy: workflow.ResetImagePolicy,
		TriggerBy:        triggerBy,
	}

	if len(task.Stages) <= 0 {
		return nil, e.ErrCreateTask.AddDesc(e.PipelineSubTaskNotFoundErrMsg)
	}

	if env != nil {
		task.Services = env.Services
		task.Render = env.Render
		task.ConfigPayload.DeployClusterID = env.ClusterID
	}

	if config.EnableGitCheck() {
		if err := createGitCheck(task, log); err != nil {
			log.Errorf("workflow createGitCheck task:[%v] err:%v", task, err)
		}
	}

	if err := CreateTask(task); err != nil {
		log.Errorf("workflow Create task:[%v] err:%v", task, err)
		return nil, e.ErrCreateTask
	}

	_ = scmnotify.NewService().UpdateWebhookComment(task, log)
	resp := &CreateTaskResp{
		ProjectName:  workflow.ProductTmplName,
		PipelineName: args.WorkflowName,
		TaskID:       nextTaskID,
	}
	return resp, nil
}

// fillBuildDetail fill the contents for builds created from build templates
func fillBuildDetail(moduleBuild *commonmodels.Build, serviceName, serviceModule string) error {
	if moduleBuild.TemplateID == "" {
		return nil
	}
	buildTemplate, err := commonrepo.NewBuildTemplateColl().Find(&commonrepo.BuildTemplateQueryOption{
		ID: moduleBuild.TemplateID,
	})
	if err != nil {
		return fmt.Errorf("failed to find build template with id: %s, err: %s", moduleBuild.TemplateID, err)
	}

	moduleBuild.Timeout = buildTemplate.Timeout
	moduleBuild.PreBuild = buildTemplate.PreBuild
	moduleBuild.JenkinsBuild = buildTemplate.JenkinsBuild
	moduleBuild.Scripts = buildTemplate.Scripts
	moduleBuild.PostBuild = buildTemplate.PostBuild
	moduleBuild.SSHs = buildTemplate.SSHs
	moduleBuild.PMDeployScripts = buildTemplate.PMDeployScripts
	moduleBuild.CacheEnable = buildTemplate.CacheEnable
	moduleBuild.CacheDirType = buildTemplate.CacheDirType
	moduleBuild.CacheUserDir = buildTemplate.CacheUserDir
	moduleBuild.AdvancedSettingsModified = buildTemplate.AdvancedSettingsModified

	// repos are configured by service modules
	for _, serviceConfig := range moduleBuild.Targets {
		if serviceConfig.ServiceName == serviceName && serviceConfig.ServiceModule == serviceModule {
			moduleBuild.Repos = serviceConfig.Repos
			break
		}
	}
	return nil
}

func BuildModuleToSubTasks(args *commonmodels.BuildModuleArgs, log *zap.SugaredLogger) ([]map[string]interface{}, error) {
	var (
		subTasks    = make([]map[string]interface{}, 0)
		serviceTmpl *commonmodels.Service
	)
	opt := &commonrepo.BuildListOption{
		Name:        args.BuildName,
		ServiceName: args.ServiceName,
		ProductName: args.ProductName,
	}

	if len(args.Target) > 0 {
		opt.Targets = []string{args.Target}
	}

	if args.Env != nil {
		serviceTmpl, _ = commonservice.GetServiceTemplate(
			args.Target, setting.PMDeployType, args.ProductName, setting.ProductStatusDeleting, 0, log,
		)
	}

	modules, err := commonrepo.NewBuildColl().List(opt)
	if err != nil {
		return nil, e.ErrConvertSubTasks.AddErr(err)
	}
	// The service may be a shared service
	if len(modules) == 0 {
		opt.ProductName = ""
		modules, err = commonrepo.NewBuildColl().List(opt)
		if err != nil {
			return nil, e.ErrConvertSubTasks.AddErr(err)
		}
	}

	registries, err := commonservice.ListRegistryNamespaces("", true, log)
	if err != nil {
		return nil, e.ErrConvertSubTasks.AddErr(err)
	}

	for _, module := range modules {
		err = fillBuildDetail(module, args.ServiceName, args.Target)
		if err != nil {
			return nil, e.ErrConvertSubTasks.AddErr(err)
		}
		build := &taskmodels.Build{
			TaskType:     config.TaskBuild,
			Enabled:      true,
			InstallItems: module.PreBuild.Installs,
			ServiceName:  args.Target,
			Service:      args.ServiceName,
			JobCtx:       taskmodels.JobCtx{},
			ImageID:      module.PreBuild.ImageID,
			BuildOS:      module.PreBuild.BuildOS,
			ImageFrom:    module.PreBuild.ImageFrom,
			ResReq:       module.PreBuild.ResReq,
			ResReqSpec:   module.PreBuild.ResReqSpec,
			Timeout:      module.Timeout,
			Registries:   registries,
			ProductName:  args.ProductName,
			Namespace:    module.PreBuild.Namespace,
			ClusterID:    module.PreBuild.ClusterID,
		}

		// In some old build configurations, the `pre_build.cluster_id` field is empty indicating that's a local cluster.
		// We do a protection here to avoid query failure.
		// Resaving the build configuration after v1.8.0 will automatically populate this field.
		if module.PreBuild.ClusterID == "" {
			module.PreBuild.ClusterID = setting.LocalClusterID
		}

		clusterInfo, err := commonrepo.NewK8SClusterColl().Get(module.PreBuild.ClusterID)
		if err != nil {
			return nil, e.ErrConvertSubTasks.AddErr(err)
		}
		build.Cache = clusterInfo.Cache

		// If the cluster is not configured with a cache medium, the cache cannot be used, so don't enable cache explicitly.
		if build.Cache.MediumType == "" {
			build.CacheEnable = false
		} else {
			build.CacheEnable = module.CacheEnable
			build.CacheDirType = module.CacheDirType
			build.CacheUserDir = module.CacheUserDir
		}

		if args.TaskType != "" {
			build.TaskType = config.TaskArtifactDeploy
		}

		// 自定义基础镜像的镜像名称可能会被更新，需要使用ID获取最新的镜像名称
		if module.PreBuild.ImageID != "" {
			basicImage, err := commonrepo.NewBasicImageColl().Find(module.PreBuild.ImageID)
			if err != nil {
				log.Errorf("BasicImage.Find failed, id:%s, err:%v", module.PreBuild.ImageID, err)
			} else {
				build.BuildOS = basicImage.Value
			}
		}

		if build.ImageFrom == "" {
			build.ImageFrom = commonmodels.ImageFromKoderover
		}

		envHostInfos := make(map[string]*commonmodels.PrivateKey)
		if serviceTmpl != nil {
			build.ServiceType = setting.PMDeployType
			envHost := make(map[string][]string)
			envHostNames := make(map[string][]string)

			for _, envConfig := range serviceTmpl.EnvConfigs {
				privateKeys, err := commonrepo.NewPrivateKeyColl().ListHostIPByArgs(&commonrepo.ListHostIPArgs{IDs: envConfig.HostIDs})
				if err != nil {
					log.Errorf("ListNameByArgs ids err:%s", err)
					continue
				}
				ips := sets.NewString()
				names := sets.NewString()
				ips, names = extractHost(privateKeys, ips, names, envHostInfos)
				privateKeys, err = commonrepo.NewPrivateKeyColl().ListHostIPByArgs(&commonrepo.ListHostIPArgs{Labels: envConfig.Labels})
				if err != nil {
					log.Errorf("ListNameByArgs labels err:%s", err)
					continue
				}
				ips, names = extractHost(privateKeys, ips, names, envHostInfos)
				envHost[envConfig.EnvName] = ips.List()
				envHostNames[envConfig.EnvName] = names.List()
			}
			build.EnvHostInfo = envHost
			build.EnvHostNames = envHostNames
		}

		if args.Env != nil {
			build.EnvName = args.Env.EnvName
		}

		if build.InstallItems == nil {
			build.InstallItems = make([]*commonmodels.Item, 0)
		}

		build.JobCtx.Builds = module.SafeRepos()
		for _, repo := range build.JobCtx.Builds {
			repoInfo, err := systemconfig.New().GetCodeHost(repo.CodehostID)
			if err != nil {
				log.Errorf("Failed to get proxy settings for codehost ID: %d, the error is: %s", repo.CodehostID, err)
				return nil, err
			}
			repo.EnableProxy = repoInfo.EnableProxy
		}

		build.JobCtx.BuildSteps = []*taskmodels.BuildStep{}
		if module.Scripts != "" {
			build.JobCtx.BuildSteps = append(build.JobCtx.BuildSteps, &taskmodels.BuildStep{BuildType: "shell", Scripts: module.Scripts})
		}

		if module.PMDeployScripts != "" && build.ServiceType == setting.PMDeployType {
			build.JobCtx.PMDeployScripts = module.PMDeployScripts
		}

		if len(module.SSHs) > 0 && build.ServiceType == setting.PMDeployType {
			privateKeys := make([]*taskmodels.SSH, 0)
			for _, sshID := range module.SSHs {
				//私钥信息可能被更新，而构建中存储的信息是旧的，需要根据id获取最新的私钥信息
				latestKeyInfo, err := commonrepo.NewPrivateKeyColl().Find(commonrepo.FindPrivateKeyOption{ID: sshID})
				if err != nil || latestKeyInfo == nil {
					log.Errorf("PrivateKey.Find failed, id:%s, err:%s", sshID, err)
					continue
				}
				ssh := new(taskmodels.SSH)
				ssh.Name = latestKeyInfo.Name
				ssh.UserName = latestKeyInfo.UserName
				ssh.IP = latestKeyInfo.IP
				ssh.Port = latestKeyInfo.Port
				if ssh.Port == 0 {
					ssh.Port = setting.PMHostDefaultPort
				}
				ssh.PrivateKey = latestKeyInfo.PrivateKey

				privateKeys = append(privateKeys, ssh)
				delete(envHostInfos, sshID)
			}
			build.JobCtx.SSHs = privateKeys
		}
		// Sync from the configuration in the environment
		for _, privateKey := range envHostInfos {
			build.JobCtx.SSHs = append(build.JobCtx.SSHs, &taskmodels.SSH{
				Name:       privateKey.Name,
				UserName:   privateKey.UserName,
				IP:         privateKey.IP,
				Port:       privateKey.Port,
				PrivateKey: privateKey.PrivateKey,
			})
		}

		build.JobCtx.EnvVars = module.PreBuild.Envs

		if len(module.PreBuild.Envs) == 0 {
			build.JobCtx.EnvVars = make([]*commonmodels.KeyVal, 0)
		}

		if len(args.Variables) > 0 {
			for _, envVar := range build.JobCtx.EnvVars {
				for _, overwrite := range args.Variables {
					if overwrite.Key == envVar.Key && overwrite.Value != setting.MaskValue {
						envVar.Value = overwrite.Value
						envVar.IsCredential = overwrite.IsCredential
						break
					}
				}
			}
		}

		build.JobCtx.UploadPkg = module.PreBuild.UploadPkg
		build.JobCtx.CleanWorkspace = module.PreBuild.CleanWorkspace
		build.JobCtx.EnableProxy = module.PreBuild.EnableProxy

		if module.PostBuild != nil && module.PostBuild.DockerBuild != nil {
			dockerTemplateContent := ""
			if module.PostBuild.DockerBuild.TemplateID != "" {
				if dockerfileDetail, err := templ.GetDockerfileTemplateDetail(module.PostBuild.DockerBuild.TemplateID, log); err == nil {
					dockerTemplateContent = dockerfileDetail.Content
				}
			}
			build.JobCtx.DockerBuildCtx = &taskmodels.DockerBuildCtx{
				Source:                module.PostBuild.DockerBuild.Source,
				WorkDir:               module.PostBuild.DockerBuild.WorkDir,
				DockerFile:            module.PostBuild.DockerBuild.DockerFile,
				BuildArgs:             module.PostBuild.DockerBuild.BuildArgs,
				DockerTemplateContent: dockerTemplateContent,
			}
		}

		if module.PostBuild != nil && module.PostBuild.FileArchive != nil {
			build.JobCtx.FileArchiveCtx = &taskmodels.FileArchiveCtx{
				FileLocation: module.PostBuild.FileArchive.FileLocation,
			}
		}

		if module.PostBuild != nil && module.PostBuild.Scripts != "" {
			build.JobCtx.PostScripts = module.PostBuild.Scripts
		}

		if module.PostBuild != nil && module.PostBuild.ObjectStorageUpload != nil {
			build.JobCtx.UploadEnabled = module.PostBuild.ObjectStorageUpload.Enabled
			if module.PostBuild.ObjectStorageUpload.Enabled {
				storageInfo, err := commonrepo.NewS3StorageColl().Find(module.PostBuild.ObjectStorageUpload.ObjectStorageID)
				if err != nil {
					log.Errorf("Failed to get basic storage info for uploading, the error is %s", err)
					return nil, err
				}
				build.JobCtx.UploadStorageInfo = &types.ObjectStorageInfo{
					Endpoint: storageInfo.Endpoint,
					AK:       storageInfo.Ak,
					SK:       storageInfo.Sk,
					Bucket:   storageInfo.Bucket,
					Insecure: storageInfo.Insecure,
					Provider: storageInfo.Provider,
				}
				build.JobCtx.UploadInfo = module.PostBuild.ObjectStorageUpload.UploadDetail
			}
		}

		build.JobCtx.Caches = module.Caches

		if args.FileName != "" {
			build.ArtifactInfo = &taskmodels.ArtifactInfo{
				URL:          args.URL,
				WorkflowName: args.WorkflowName,
				TaskID:       args.TaskID,
				FileName:     args.FileName,
			}
		}

		bst, err := build.ToSubTask()
		if err != nil {
			return subTasks, e.ErrConvertSubTasks.AddErr(err)
		}
		subTasks = append(subTasks, bst)
	}

	return subTasks, nil
}

func extractHost(privateKeys []*commonmodels.PrivateKey, ips, names sets.String, envHostInfos map[string]*commonmodels.PrivateKey) (sets.String, sets.String) {
	for _, privateKey := range privateKeys {
		ips.Insert(privateKey.IP)
		names.Insert(privateKey.Name)
		envHostInfos[privateKey.ID.Hex()] = privateKey
	}
	return ips, names
}

func getServiceNaming(projectName, envName, serviceName string) (string, error) {
	productInfo, err := commonrepo.NewProductColl().Find(&commonrepo.ProductFindOptions{
		Name:    projectName,
		EnvName: envName,
	})
	if err != nil {
		return "", err
	}
	if productInfo.Source != setting.SourceFromHelm {
		return "", nil
	}
	svcMap := productInfo.GetServiceMap()
	pSvc, ok := svcMap[serviceName]
	if !ok {
		return "", fmt.Errorf("can't find service: %s in product: %s:%s", serviceName, projectName, envName)
	}
	templateSvc, err := commonrepo.NewServiceColl().Find(&commonrepo.ServiceFindOption{
		ServiceName: serviceName,
		Revision:    pSvc.Revision,
		Type:        setting.HelmDeployType,
		ProductName: projectName,
	})
	if err != nil {
		return "", nil
	}
	return util.GeneReleaseName(templateSvc.GetReleaseNaming(), projectName, productInfo.Namespace, envName, serviceName), nil
}

func ensurePipelineTask(taskOpt *taskmodels.TaskOpt, log *zap.SugaredLogger) error {
	var (
		buildEnvs []*commonmodels.KeyVal
	)

	// 验证 Subtask payload
	err := validateSubTaskSetting(taskOpt.Task.PipelineName, taskOpt.Task.SubTasks)
	if err != nil {
		log.Errorf("Validate subtask setting failed: %+v", err)
		return err
	}

	//设置执行任务时参数
	for i, subTask := range taskOpt.Task.SubTasks {

		pre, err := base.ToPreview(subTask)
		if err != nil {
			return errors.New(e.InterfaceToTaskErrMsg)
		}

		switch pre.TaskType {

		case config.TaskBuild, config.TaskArtifactDeploy, config.TaskBuildV3:
			t, err := base.ToBuildTask(subTask)
			fmtBuildsTask(t, log)
			if err != nil {
				log.Error(err)
				return err
			}

			if t.Enabled {
				//for _, arg := range pt.TaskArgs.BuildArgs {
				//	for _, k := range t.JobCtx.EnvVars {
				//		if arg.Key == k.Key {
				//			if !(arg.Value == env.MaskValue && arg.IsCredential) {
				//				k.Value = arg.Value
				//			}
				//
				//			break
				//		}
				//	}
				//}
				// 设置Pipeline对应的服务名称
				if t.ServiceName != "" {
					taskOpt.Task.ServiceName = t.ServiceName
				}

				// 设置 build 安装脚本
				t.InstallCtx, err = buildInstallCtx(t.InstallItems)
				if err != nil {
					log.Error(err)
					return err
				}

				// 外部触发的pipeline
				if taskOpt.Task.TaskCreator == setting.WebhookTaskCreator || taskOpt.Task.TaskCreator == setting.CronTaskCreator {
					SetTriggerBuilds(t.JobCtx.Builds, taskOpt.Task.TaskArgs.Builds, log)
				} else {
					setManunalBuilds(t.JobCtx.Builds, taskOpt.Task.TaskArgs.Builds, log)
				}

				opt := &commonrepo.ProductFindOptions{EnvName: taskOpt.EnvName, Name: taskOpt.Task.ProductName}
				exitedProd, err := commonrepo.NewProductColl().Find(opt)
				if err != nil {
					log.Errorf("can't find product by envName:%s error msg: %s", taskOpt.EnvName, err)
					return e.ErrFindRegistry.AddDesc(err.Error())
				}

				// 生成默认镜像tag后缀
				//pt.TaskArgs.Deploy.Tag = releaseCandidate(t, pt.TaskID, pt.ProductName, pt.EnvName, "image")

				// 设置镜像名称
				// 编译任务使用 t.JobCtx.Image
				// 注意: 其他任务从 pt.TaskArgs.Deploy.Image 获取, 必须要有编译任务
				var reg *commonmodels.RegistryNamespace
				if len(exitedProd.RegistryID) > 0 {
					reg, _, err = commonservice.FindRegistryById(exitedProd.RegistryID, true, log)
					if err != nil {
						log.Errorf("service.EnsureRegistrySecret: failed to find registry: %s error msg:%s",
							exitedProd.RegistryID, err)
						return e.ErrFindRegistry.AddDesc(err.Error())
					}
				} else {
					reg, _, err = commonservice.FindDefaultRegistry(true, log)
					if err != nil {
						log.Errorf("can't find default candidate registry: %s", err)
						return e.ErrFindRegistry.AddDesc(err.Error())
					}
				}
				t.JobCtx.Image = GetImage(reg, releaseCandidate(t, taskOpt.Task.TaskID, taskOpt.Task.ProductName, taskOpt.EnvName, taskOpt.ImageName, "image"))
				taskOpt.Task.TaskArgs.Deploy.Image = t.JobCtx.Image

				if taskOpt.ServiceName != "" {
					*taskOpt.ServiceInfos = append(*taskOpt.ServiceInfos, &taskmodels.ServiceInfo{
						ServiceName:   taskOpt.ServiceName,
						ServiceModule: t.ServiceName,
						Image:         t.JobCtx.Image,
					})
				}

				if taskOpt.Task.ConfigPayload != nil {
					taskOpt.Task.ConfigPayload.Registry.Addr = reg.RegAddr
					taskOpt.Task.ConfigPayload.Registry.AccessKey = reg.AccessKey
					taskOpt.Task.ConfigPayload.Registry.SecretKey = reg.SecretKey
					taskOpt.Task.ConfigPayload.Registry.Namespace = reg.Namespace
				}

				// 二进制文件名称
				// 编译任务使用 t.JobCtx.PackageFile
				// 注意: 其他任务从 pt.TaskArgs.Deploy.PackageFile 获取, 必须要有编译任务
				t.JobCtx.PackageFile = GetPackageFile(releaseCandidate(t, taskOpt.Task.TaskID, taskOpt.Task.ProductName, taskOpt.EnvName, taskOpt.ImageName, "tar"))
				taskOpt.Task.TaskArgs.Deploy.PackageFile = t.JobCtx.PackageFile

				// 注入编译模块中用户定义环境变量
				// 注意: 需要在pt.TaskArgs.Deploy设置完之后再设置环境变量
				t.JobCtx.EnvVars = append(t.JobCtx.EnvVars, prepareTaskEnvs(taskOpt.Task, log)...)
				// 如果其他模块需要使用编译模块的环境变量进行渲染，需要设置buildEnvs
				buildEnvs = t.JobCtx.EnvVars

				if t.JobCtx.DockerBuildCtx != nil {
					t.JobCtx.DockerBuildCtx.ImageName = t.JobCtx.Image
				}

				if t.JobCtx.FileArchiveCtx != nil {
					//t.JobCtx.FileArchiveCtx.FileName = t.ServiceName
					t.JobCtx.FileArchiveCtx.FileName = t.JobCtx.PackageFile
				}

				// TODO: generic
				//if t.JobCtx.StorageUri == "" && pt.Type == pipe.SingleType {
				//	if store, err := s.GetDefaultS3Storage(log); err != nil {
				//		return e.ErrFindDefaultS3Storage.AddDesc("default s3 storage is required by package building")
				//	} else {
				//		if t.JobCtx.StorageUri, err = store.GetEncryptedUrl(types.S3STORAGE_AES_KEY); err != nil {
				//			log.Errorf("failed encrypt storage uri %v", err)
				//			return err
				//		}
				//	}
				//}
				registryRepo := reg.RegAddr + "/" + reg.Namespace
				if reg.RegProvider == config.RegistryTypeAWS {
					registryRepo = reg.RegAddr
				}

				t.DockerBuildStatus = &taskmodels.DockerBuildStatus{
					ImageName:    t.JobCtx.Image,
					RegistryRepo: registryRepo,
				}

				t.UTStatus = &task.UTStatus{}
				t.StaticCheckStatus = &task.StaticCheckStatus{}
				t.BuildStatus = &task.BuildStatus{}
				if taskOpt.IsWorkflowTask {
					t.ServiceName = t.ServiceName + "_" + t.Service
				}
				taskOpt.Task.SubTasks[i], err = t.ToSubTask()

				if err != nil {
					return err
				}
			}
		case config.TaskJenkinsBuild:
			t, err := base.ToJenkinsBuildTask(subTask)
			if err != nil {
				log.Error(err)
				return err
			}
			if t.Enabled {
				// 分析镜像名称
				image := ""
				for i, jenkinsBuildParams := range t.JenkinsBuildArgs.JenkinsBuildParams {
					if jenkinsBuildParams.Name != "IMAGE" {
						continue
					}

					if jenkinsBuildParams.AutoGenerate {
						opt := &commonrepo.ProductFindOptions{EnvName: taskOpt.EnvName, Name: taskOpt.Task.ProductName}
						exitedProd, err := commonrepo.NewProductColl().Find(opt)
						if err != nil {
							log.Errorf("can't find product by envName:%s error msg: %s", taskOpt.EnvName, err)
							return e.ErrFindRegistry.AddDesc(err.Error())
						}

						var reg *commonmodels.RegistryNamespace
						if len(exitedProd.RegistryID) > 0 {
							reg, _, err = commonservice.FindRegistryById(exitedProd.RegistryID, true, log)
							if err != nil {
								log.Errorf("service.EnsureRegistrySecret: failed to find registry: %s error msg:%s",
									exitedProd.RegistryID, err)
								return e.ErrFindRegistry.AddDesc(err.Error())
							}
						} else {
							reg, _, err = commonservice.FindDefaultRegistry(true, log)
							if err != nil {
								log.Errorf("can't find default candidate registry: %s", err)
								return e.ErrFindRegistry.AddDesc(err.Error())
							}
						}
						project, err := templaterepo.NewProductColl().Find(taskOpt.Task.ProductName)
						if err != nil {
							log.Errorf("find project err:%s", err)
							return err
						}

						if project.CustomImageRule != nil && project.CustomImageRule.JenkinsRule != "" {
							va := commonservice.Variable{
								SERVICE:    t.ServiceName,
								TIMESTAMP:  time.Now().Format("20060102150405"),
								IMAGE_NAME: taskOpt.ImageName,
								PROJECT:    taskOpt.Task.ProductName,
								ENV_NAME:   taskOpt.EnvName,
								TASK_ID:    strconv.FormatInt(taskOpt.Task.TaskID, 10),
							}
							tm, err := gotempl.New("jenkins").Parse(project.CustomImageRule.JenkinsRule)
							if err != nil {
								log.Errorf("Parse template err:%s", err)
								return err
							}
							var replaceRuleVariable = gotempl.Must(tm, err)
							payload := bytes.NewBufferString("")
							err = replaceRuleVariable.Execute(payload, va)
							if err != nil {
								log.Errorf("Execute template err:%s", err)
								return err
							}
							image = GetImage(reg, payload.String())
						} else {
							image = GetImage(reg, fmt.Sprintf("%s:%s", taskOpt.ImageName, time.Now().Format("20060102150405")))
						}

						t.JenkinsBuildArgs.JenkinsBuildParams[i].Value = image
						break
					} else if value, ok := jenkinsBuildParams.Value.(string); ok {
						image = value
						break
					}
				}
				if image == "" || !strings.Contains(image, ":") {
					return &ImageIllegal{}
				}

				taskOpt.Task.TaskArgs.Deploy.Image = image
				t.Image = image
				if taskOpt.IsWorkflowTask {
					t.ServiceName = t.ServiceName + "_" + t.Service
				}
				taskOpt.Task.SubTasks[i], err = t.ToSubTask()
				if err != nil {
					return err
				}
			}
		case config.TaskArtifact:
			t, err := base.ToArtifactTask(subTask)
			if err != nil {
				log.Error(err)
				return err
			}
			if t.Enabled {
				if taskOpt.Task.TaskArgs == nil {
					taskOpt.Task.TaskArgs = &commonmodels.TaskArgs{PipelineName: taskOpt.Task.WorkflowArgs.WorkflowName, TaskCreator: taskOpt.Task.WorkflowArgs.WorkflowTaskCreator}
				}
				registry := taskOpt.Task.ConfigPayload.RepoConfigs[taskOpt.Task.WorkflowArgs.RegistryID]
				if registry.RegProvider == config.RegistryTypeAWS {
					t.Image = fmt.Sprintf("%s/%s", util.TrimURLScheme(registry.RegAddr), t.Image)
				} else {
					t.Image = fmt.Sprintf("%s/%s/%s", util.TrimURLScheme(registry.RegAddr), registry.Namespace, t.Image)
				}
				taskOpt.Task.TaskArgs.Deploy.Image = t.Image
				t.RegistryID = taskOpt.Task.WorkflowArgs.RegistryID

				taskOpt.Task.SubTasks[i], err = t.ToSubTask()
				if err != nil {
					return err
				}
			}
		case config.TaskDockerBuild:
			t, err := base.ToDockerBuildTask(subTask)
			if err != nil {
				log.Error(err)
				return err
			}
			if t.Enabled {
				t.Image = taskOpt.Task.TaskArgs.Deploy.Image

				// 使用环境变量KEY渲染 docker build的各个参数
				for _, env := range buildEnvs {
					if !env.IsCredential {
						t.DockerFile = strings.Replace(t.DockerFile, fmt.Sprintf("$%s", env.Key), env.Value, -1)
						t.WorkDir = strings.Replace(t.WorkDir, fmt.Sprintf("$%s", env.Key), env.Value, -1)
						t.BuildArgs = strings.Replace(t.BuildArgs, fmt.Sprintf("$%s", env.Key), env.Value, -1)
					}
				}

				err = SetCandidateRegistry(taskOpt.Task.ConfigPayload, log)
				if err != nil {
					return err
				}

				taskOpt.Task.SubTasks[i], err = t.ToSubTask()
				if err != nil {
					return err
				}
			}

		case config.TaskTestingV2:
			t, err := base.ToTestingTask(subTask)
			if err != nil {
				log.Error(err)
				return err
			}

			if t.Enabled {
				FmtBuilds(t.JobCtx.Builds, log)
				// 获取 pipeline keystores 信息
				envs := make([]*commonmodels.KeyVal, 0)

				// Iterate test jobctx builds, and replace it if params specified from task.
				// 外部触发的pipeline
				if taskOpt.Task.TaskCreator == setting.WebhookTaskCreator || taskOpt.Task.TaskCreator == setting.CronTaskCreator {
					SetTriggerBuilds(t.JobCtx.Builds, taskOpt.Task.TaskArgs.Test.Builds, log)
				} else {
					setManunalBuilds(t.JobCtx.Builds, taskOpt.Task.TaskArgs.Test.Builds, log)
				}

				err = SetCandidateRegistry(taskOpt.Task.ConfigPayload, log)
				if err != nil {
					return err
				}

				//use log path
				if taskOpt.Task.ServiceName == "" {
					taskOpt.Task.ServiceName = t.TestName
				}

				// 设置敏感信息
				t.JobCtx.EnvVars = append(t.JobCtx.EnvVars, envs...)

				taskOpt.Task.SubTasks[i], err = t.ToSubTask()
				if err != nil {
					return err
				}
			}
		case config.TaskResetImage:
			t, err := base.ToDeployTask(subTask)
			if err != nil {
				log.Error(err)
				return err
			}

			if t.Enabled {
				t.SetNamespace(taskOpt.Task.TaskArgs.Deploy.Namespace)
				image, err := getImageInfoFromWorkload(t.EnvName, t.ProductName, t.ServiceName, t.ContainerName)
				if err != nil {
					log.Error(err)
					return err
				}

				t.SetImage(image)

				taskOpt.Task.SubTasks[i], err = t.ToSubTask()
				if err != nil {
					return err
				}
			}

		case config.TaskDeploy:
			t, err := base.ToDeployTask(subTask)
			if err != nil {
				log.Error(err)
				return err
			}

			if t.Enabled {
				// 从创建任务payload设置容器部署
				t.SetImage(taskOpt.Task.TaskArgs.Deploy.Image)
				t.SetNamespace(taskOpt.Task.TaskArgs.Deploy.Namespace)

				containerName := t.ContainerName
				if taskOpt.IsWorkflowTask {
					containerName = strings.TrimSuffix(containerName, "_"+t.ServiceName)
				}

				// Task creator can be webhook trigger or cronjob trigger or validated user
				// Validated user includes both that user is granted write permission or user is the owner of this product
				if taskOpt.Task.TaskCreator == setting.WebhookTaskCreator ||
					taskOpt.Task.TaskCreator == setting.CronTaskCreator ||
					IsProductAuthed(taskOpt.Task.TaskCreator, t.Namespace, taskOpt.Task.ProductName, config.ProductWritePermission, log) {
					log.Infof("Validating permission passed. product:%s, owner:%s, task executed by: %s", taskOpt.Task.ProductName, t.Namespace, taskOpt.Task.TaskCreator)
				} else {
					log.Errorf("permission denied. product:%s, owner:%s, task executed by: %s", taskOpt.Task.ProductName, t.Namespace, taskOpt.Task.TaskCreator)
					return errors.New(e.ProductAccessDeniedErrMsg)
				}

				taskOpt.Task.SubTasks[i], err = t.ToSubTask()
				if err != nil {
					return err
				}
			}

		case config.TaskDistributeToS3:
			task, err := base.ToDistributeToS3Task(subTask)
			if err != nil {
				log.Error(err)
				return err
			}
			if task.Enabled {
				task.SetPackageFile(taskOpt.Task.TaskArgs.Deploy.PackageFile)

				if taskOpt.Task.TeamName == "" {
					task.ProductName = taskOpt.Task.ProductName
				} else {
					task.ProductName = taskOpt.Task.TeamName
				}

				task.ServiceName = taskOpt.Task.ServiceName

				if task.DestStorageURL == "" {
					var storage *commonmodels.S3Storage
					// 在pipeline中配置了对象存储
					if task.S3StorageID != "" {
						if storage, err = commonrepo.NewS3StorageColl().Find(task.S3StorageID); err != nil {
							return e.ErrFindS3Storage.AddDesc(fmt.Sprintf("id:%s, %v", task.S3StorageID, err))
						}
					} else if storage, err = GetS3RelStorage(log); err != nil { // adapt for qbox
						return e.ErrFindS3Storage
					}

					defaultS3 := s3.S3{
						S3Storage: storage,
					}

					task.DestStorageURL, err = defaultS3.GetEncryptedURL()
					if err != nil {
						return err
					}
				}
				taskOpt.Task.SubTasks[i], err = task.ToSubTask()
				if err != nil {
					return err
				}
			}

		case config.TaskReleaseImage:
			t, err := base.ToReleaseImageTask(subTask)
			if err != nil {
				log.Error(err)
				return err
			}

			if t.Enabled {
				// 从创建任务payload设置线上镜像分发任务
				t.SetImage(taskOpt.Task.TaskArgs.Deploy.Image)
				// 兼容老的任务配置
				if len(t.Releases) == 0 {
					found := false
					for id, v := range taskOpt.Task.ConfigPayload.RepoConfigs {
						if v.Namespace == t.ImageRepo {
							t.Releases = append(t.Releases, commonmodels.RepoImage{RepoID: id})
							found = true
						}
					}

					if !found {
						return fmt.Errorf("没有找到命名空间是 [%s] 的镜像仓库", t.ImageRepo)
					}
				}

				var repos []commonmodels.RepoImage
				for _, repoImage := range t.Releases {
					if v, ok := taskOpt.Task.ConfigPayload.RepoConfigs[repoImage.RepoID]; ok {
						repoImage.Name = util.ReplaceRepo(taskOpt.Task.TaskArgs.Deploy.Image, v.RegAddr, v.Namespace)
						repoImage.Host = util.TrimURLScheme(v.RegAddr)
						repoImage.Namespace = v.Namespace
						repos = append(repos, repoImage)
					}
				}

				var distributes []*taskmodels.DistributeInfo
				for _, distribute := range t.DistributeInfo {
					d := &taskmodels.DistributeInfo{
						DeployEnabled:       distribute.DeployEnabled,
						DeployEnv:           distribute.DeployEnv,
						DeployNamespace:     distribute.DeployNamespace,
						DeployContainerName: taskOpt.Task.ServiceName, // This is a match for target.Name
						DeployServiceName:   taskOpt.ServiceName,      // this is a match for target.ServiceName
						DeployServiceType:   distribute.DeployServiceType,
						DeployClusterID:     distribute.DeployClusterID,
						RepoID:              distribute.RepoID,
					}
					if distribute.DeployEnabled {
						releaseNaming, err := getServiceNaming(taskOpt.Task.ProductName, distribute.DeployEnv, taskOpt.ServiceName)
						if err != nil {
							return fmt.Errorf("failed to find release naming for service: %s, err: %s", taskOpt.ServiceName, err)
						}
						d.ReleaseName = releaseNaming
					}
					if v, ok := taskOpt.Task.ConfigPayload.RepoConfigs[distribute.RepoID]; ok {
						d.Image = util.ReplaceRepo(taskOpt.Task.TaskArgs.Deploy.Image, v.RegAddr, v.Namespace)
					}
					distributes = append(distributes, d)
				}

				t.Releases = repos
				t.DistributeInfo = distributes
				if len(t.Releases) == 0 {
					t.Enabled = false
				} else {
					t.ImageRelease = t.Releases[0].Name
				}

				if len(t.DistributeInfo) == 0 {
					t.Enabled = false
				}

				taskOpt.Task.SubTasks[i], err = t.ToSubTask()
				if err != nil {
					log.Errorf("release task to subtask error: %s", err)
					return err
				}
			}

		case config.TaskJira:
			t, err := base.ToJiraTask(subTask)
			if err != nil {
				log.Error(err)
				return err
			}
			FmtBuilds(t.Builds, log)
			if t.Enabled {
				// 外部触发的pipeline
				if taskOpt.Task.TaskCreator == setting.WebhookTaskCreator || taskOpt.Task.TaskCreator == setting.CronTaskCreator {
					SetTriggerBuilds(t.Builds, taskOpt.Task.TaskArgs.Builds, log)
				} else {
					setManunalBuilds(t.Builds, taskOpt.Task.TaskArgs.Builds, log)
				}

				taskOpt.Task.SubTasks[i], err = t.ToSubTask()
				if err != nil {
					return err
				}
			}
		case config.TaskSecurity:
			t, err := base.ToSecurityTask(subTask)
			if err != nil {
				log.Error(err)
				return err
			}

			if t.Enabled {
				t.SetImageName(taskOpt.Task.TaskArgs.Deploy.Image)
				taskOpt.Task.SubTasks[i], err = t.ToSubTask()
				if err != nil {
					return err
				}
			}
		case config.TaskDistribute, config.TaskArtifactPackage:
		// do nothing
		case config.TaskTrigger:
			t, err := base.ToTriggerTask(subTask)
			if err != nil {
				log.Error(err)
				return err
			}

			if t.Enabled {
				taskOpt.Task.SubTasks[i], err = t.ToSubTask()
				if err != nil {
					return err
				}
			}
		default:
			return e.NewErrInvalidTaskType(string(pre.TaskType))
		}
	}

	return nil
}

func AddSubtaskToStage(stages *[]*commonmodels.Stage, subTask map[string]interface{}, target string) {
	subTaskPre, err := base.ToPreview(subTask)
	if err != nil {
		log.Errorf("subtask to preview error: %v", err)
		return
	}
	if subTaskPre.TaskType == "" {
		log.Error("empty subtask task type")
		return
	}
	stageFound := false

	for _, stage := range *stages {
		if stage.TaskType == subTaskPre.TaskType {
			// deploy task 同一个组件可能有多个部署目标
			if subTaskPre.TaskType == config.TaskDeploy || subTaskPre.TaskType == config.TaskResetImage {
				if _, ok := stage.SubTasks[target]; ok {
					stage.SubTasks[target+"_"+nextTargetID(stage.SubTasks, target)] = subTask
				} else {
					stage.SubTasks[target] = subTask
				}
			} else {
				stage.SubTasks[target] = subTask
			}
			stageFound = true
			break
		}
	}

	if !stageFound {
		stage := &commonmodels.Stage{
			TaskType:    subTaskPre.TaskType,
			SubTasks:    map[string]map[string]interface{}{target: subTask},
			RunParallel: true,
		}

		if subTaskPre.TaskType == config.TaskResetImage {
			stage.AfterAll = true
		}
		// 除了测试模块，其他的都可以并行跑
		//if subTaskPre.TaskType == task.TaskTestingV2 {
		//	stage.RunParallel = false
		//}
		*stages = append(*stages, stage)
	}
}

func nextTargetID(subTasks map[string]map[string]interface{}, target string) string {
	count := 0
	for k := range subTasks {
		if regexp.MustCompile(`^\Q` + target + `\E(_\d+)?$`).MatchString(k) {
			count++
		}
	}

	return strconv.Itoa(count)
}<|MERGE_RESOLUTION|>--- conflicted
+++ resolved
@@ -249,13 +249,12 @@
 	return targets
 }
 
-<<<<<<< HEAD
-func findModuleByContainer(serviceModuleTarget string, buildStageModules []*commonmodels.BuildModule, allModules []*commonmodels.Build) *commonmodels.Build {
+func findModuleByContainer(serviceModuleTarget string, buildStageModules []*commonmodels.BuildModule, allModules []*commonmodels.Build) (*commonmodels.Build, *commonmodels.ServiceModuleTarget) {
 	// find build name
 	var buildName string
 	for _, buildStageModule := range buildStageModules {
 		if buildStageModule.Target == nil {
-			return nil
+			return nil, nil
 		}
 		targetStr := fmt.Sprintf("%s%s%s%s%s", buildStageModule.Target.ProductName, SplitSymbol, buildStageModule.Target.ServiceName, SplitSymbol, buildStageModule.Target.ServiceModule)
 		if serviceModuleTarget == targetStr {
@@ -266,17 +265,19 @@
 	if buildName != "" {
 		for _, module := range allModules {
 			if module.Name == buildName {
-				return module
-			}
-		}
-	}
-	return nil
-}
-
-func findModuleByTargetAndVersion(allModules []*commonmodels.Build, serviceModuleTarget string) *commonmodels.Build {
-=======
+				for _, target := range module.Targets {
+					targetStr := fmt.Sprintf("%s%s%s%s%s", target.ProductName, SplitSymbol, target.ServiceName, SplitSymbol, target.ServiceModule)
+					if targetStr == serviceModuleTarget {
+						return module, target
+					}
+				}
+			}
+		}
+	}
+	return nil, nil
+}
+
 func findModuleByTargetAndVersion(allModules []*commonmodels.Build, serviceModuleTarget string) (*commonmodels.Build, *commonmodels.ServiceModuleTarget) {
->>>>>>> 651de8f4
 	containerArr := strings.Split(serviceModuleTarget, SplitSymbol)
 	if len(containerArr) != 3 {
 		return nil, nil
@@ -406,12 +407,9 @@
 				Build:       &commonmodels.BuildArgs{},
 				HasBuild:    true,
 			}
-<<<<<<< HEAD
-			//moBuild := findModuleByTargetAndVersion(allModules, container)
-			moBuild := findModuleByContainer(container, workflow.BuildStage.Modules, allModules)
-=======
-			moBuild, targetInfo := findModuleByTargetAndVersion(allModules, container)
->>>>>>> 651de8f4
+
+			moBuild, targetInfo := findModuleByContainer(container, workflow.BuildStage.Modules, allModules)
+			//moBuild, targetInfo := findModuleByTargetAndVersion(allModules, container)
 			if moBuild == nil {
 				moBuild = &commonmodels.Build{}
 				target.HasBuild = false

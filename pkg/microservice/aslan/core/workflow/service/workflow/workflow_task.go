/*
Copyright 2021 The KodeRover Authors.

Licensed under the Apache License, Version 2.0 (the "License");
you may not use this file except in compliance with the License.
You may obtain a copy of the License at

    http://www.apache.org/licenses/LICENSE-2.0

Unless required by applicable law or agreed to in writing, software
distributed under the License is distributed on an "AS IS" BASIS,
WITHOUT WARRANTIES OR CONDITIONS OF ANY KIND, either express or implied.
See the License for the specific language governing permissions and
limitations under the License.
*/

package workflow

import (
	"errors"
	"fmt"
	"reflect"
	"regexp"
	"sort"
	"strconv"
	"strings"
	"sync"

	"go.mongodb.org/mongo-driver/mongo"
	"go.uber.org/zap"
	"k8s.io/apimachinery/pkg/util/sets"

	configbase "github.com/koderover/zadig/pkg/config"
	"github.com/koderover/zadig/pkg/microservice/aslan/config"
	commonmodels "github.com/koderover/zadig/pkg/microservice/aslan/core/common/repository/models"
	"github.com/koderover/zadig/pkg/microservice/aslan/core/common/repository/models/task"
	commonrepo "github.com/koderover/zadig/pkg/microservice/aslan/core/common/repository/mongodb"
	"github.com/koderover/zadig/pkg/microservice/aslan/core/common/repository/mongodb/template"
	commonservice "github.com/koderover/zadig/pkg/microservice/aslan/core/common/service"
	"github.com/koderover/zadig/pkg/microservice/aslan/core/common/service/base"
	"github.com/koderover/zadig/pkg/microservice/aslan/core/common/service/s3"
	"github.com/koderover/zadig/pkg/microservice/aslan/core/common/service/scmnotify"
	"github.com/koderover/zadig/pkg/setting"
	"github.com/koderover/zadig/pkg/shared/client/systemconfig"
	e "github.com/koderover/zadig/pkg/tool/errors"
	"github.com/koderover/zadig/pkg/tool/log"
	"github.com/koderover/zadig/pkg/types"
	"github.com/koderover/zadig/pkg/util"
)

const (
	ClusterStorageEP = "nfs-server"
)

type CronjobWorkflowArgs struct {
	Target []*commonmodels.TargetArgs `bson:"targets"                      json:"targets"`
}

// GetWorkflowArgs 返回工作流详细信息
func GetWorkflowArgs(productName, namespace string, log *zap.SugaredLogger) (*CronjobWorkflowArgs, error) {
	resp := &CronjobWorkflowArgs{}
	opt := &commonrepo.ProductFindOptions{Name: productName, EnvName: namespace}
	product, err := commonrepo.NewProductColl().Find(opt)
	if err != nil {
		log.Errorf("Product.Find error: %v", err)
		return resp, e.ErrFindProduct.AddDesc(err.Error())
	}

	allModules, err := ListBuildDetail("", "", log)
	if err != nil {
		log.Errorf("BuildModule.List error: %v", err)
		return resp, e.ErrListBuildModule.AddDesc(err.Error())
	}

	targetMap := getProductTargetMap(product)
	projectTargets := getProjectTargets(product.ProductName)
	targets := make([]*commonmodels.TargetArgs, 0)
	for _, container := range projectTargets {
		if _, ok := targetMap[container]; !ok {
			continue
		}
		containerArr := strings.Split(container, SplitSymbol)
		if len(containerArr) != 3 {
			continue
		}
		target := &commonmodels.TargetArgs{Name: containerArr[2], ServiceName: containerArr[1], Deploy: targetMap[container], Build: &commonmodels.BuildArgs{}, HasBuild: true}

		moBuild := findModuleByTargetAndVersion(allModules, container)
		if moBuild == nil {
			moBuild = &commonmodels.Build{}
			target.HasBuild = false
		}

		if len(moBuild.Repos) == 0 {
			target.Build.Repos = make([]*types.Repository, 0)
		} else {
			target.Build.Repos = moBuild.Repos
		}

		if moBuild.PreBuild != nil {
			EnsureBuildResp(moBuild)
			target.Envs = moBuild.PreBuild.Envs
		}

		if moBuild.JenkinsBuild != nil {
			jenkinsBuildParams := make([]*commonmodels.JenkinsBuildParam, 0)
			for _, jenkinsBuildParam := range moBuild.JenkinsBuild.JenkinsBuildParam {
				jenkinsBuildParams = append(jenkinsBuildParams, &commonmodels.JenkinsBuildParam{
					Name:  jenkinsBuildParam.Name,
					Value: jenkinsBuildParam.Value,
				})
			}
			target.JenkinsBuildArgs = &commonmodels.JenkinsBuildArgs{
				JobName:            moBuild.JenkinsBuild.JobName,
				JenkinsBuildParams: jenkinsBuildParams,
			}
		}

		targets = append(targets, target)
	}
	resp.Target = targets
	return resp, nil
}

func getProductTargetMap(prod *commonmodels.Product) map[string][]commonmodels.DeployEnv {
	resp := make(map[string][]commonmodels.DeployEnv)
	if prod.Source == setting.SourceFromExternal {
		services, _ := commonrepo.NewServiceColl().ListExternalWorkloadsBy(prod.ProductName, prod.EnvName)

		currentServiceNames := sets.NewString()
		for _, service := range services {
			currentServiceNames.Insert(service.ServiceName)
		}

		servicesInExternalEnv, _ := commonrepo.NewServicesInExternalEnvColl().List(&commonrepo.ServicesInExternalEnvArgs{
			ProductName: prod.ProductName,
			EnvName:     prod.EnvName,
		})

		externalServiceNames := sets.NewString()
		for _, serviceInExternalEnv := range servicesInExternalEnv {
			if !currentServiceNames.Has(serviceInExternalEnv.ServiceName) {
				externalServiceNames.Insert(serviceInExternalEnv.ServiceName)
			}
		}

		if len(externalServiceNames) > 0 {
			newServices, _ := commonrepo.NewServiceColl().ListExternalWorkloadsBy(prod.ProductName, "", externalServiceNames.List()...)
			for _, service := range newServices {
				services = append(services, service)
			}
		}

		for _, service := range services {
			for _, container := range service.Containers {
				env := service.ServiceName + "/" + container.Name
				deployEnv := commonmodels.DeployEnv{Type: setting.K8SDeployType, Env: env}
				target := strings.Join([]string{service.ProductName, service.ServiceName, container.Name}, SplitSymbol)
				resp[target] = append(resp[target], deployEnv)
			}
		}
		return resp
	}
	for _, services := range prod.Services {
		for _, serviceObj := range services {
			switch serviceObj.Type {
			case setting.K8SDeployType:
				for _, container := range serviceObj.Containers {
					env := serviceObj.ServiceName + "/" + container.Name
					deployEnv := commonmodels.DeployEnv{Type: setting.K8SDeployType, Env: env}
					target := strings.Join([]string{serviceObj.ProductName, serviceObj.ServiceName, container.Name}, SplitSymbol)
					resp[target] = append(resp[target], deployEnv)
				}
			case setting.PMDeployType:
				deployEnv := commonmodels.DeployEnv{Type: setting.PMDeployType, Env: serviceObj.ServiceName}
				target := strings.Join([]string{serviceObj.ProductName, serviceObj.ServiceName, serviceObj.ServiceName}, SplitSymbol)
				resp[target] = append(resp[target], deployEnv)
			case setting.HelmDeployType:
				for _, container := range serviceObj.Containers {
					env := serviceObj.ServiceName + "/" + container.Name
					deployEnv := commonmodels.DeployEnv{Type: setting.HelmDeployType, Env: env}
					target := strings.Join([]string{serviceObj.ProductName, serviceObj.ServiceName, container.Name}, SplitSymbol)
					resp[target] = append(resp[target], deployEnv)
				}
			}
		}
	}
	return resp
}

func getProjectTargets(productName string) []string {
	var targets []string
	productTmpl, err := template.NewProductColl().Find(productName)
	if err != nil {
		log.Errorf("[%s] ProductTmpl.Find error: %v", productName, err)
		return targets
	}
	services, err := commonrepo.NewServiceColl().ListMaxRevisionsForServices(productTmpl.AllServiceInfos(), "")
	if err != nil {
		log.Errorf("ServiceTmpl.ListMaxRevisions error: %v", err)
		return targets
	}

	for _, serviceTmpl := range services {
		switch serviceTmpl.Type {
		case setting.K8SDeployType, setting.HelmDeployType:
			for _, container := range serviceTmpl.Containers {
				targets = append(targets, strings.Join([]string{serviceTmpl.ProductName, serviceTmpl.ServiceName, container.Name}, SplitSymbol))
			}
		case setting.PMDeployType:
			targets = append(targets, strings.Join([]string{serviceTmpl.ProductName, serviceTmpl.ServiceName, serviceTmpl.ServiceName}, SplitSymbol))
		}
	}

	return targets
}

func findModuleByTargetAndVersion(allModules []*commonmodels.Build, serviceModuleTarget string) *commonmodels.Build {
	containerArr := strings.Split(serviceModuleTarget, SplitSymbol)
	if len(containerArr) != 3 {
		return nil
	}

	opt := &commonrepo.ServiceFindOption{
		ServiceName:   containerArr[1],
		ProductName:   containerArr[0],
		ExcludeStatus: setting.ProductStatusDeleting,
	}
	serviceObj, _ := commonrepo.NewServiceColl().Find(opt)
	if serviceObj != nil && serviceObj.Visibility == setting.PublicService {
		containerArr[0] = serviceObj.ProductName
	}
	for _, mo := range allModules {
		for _, target := range mo.Targets {
			targetStr := fmt.Sprintf("%s%s%s%s%s", target.ProductName, SplitSymbol, target.ServiceName, SplitSymbol, target.ServiceModule)
			if targetStr == strings.Join(containerArr, SplitSymbol) {
				return mo
			}
		}
	}
	return nil
}

func EnsureBuildResp(mb *commonmodels.Build) {
	if len(mb.Targets) == 0 {
		mb.Targets = make([]*commonmodels.ServiceModuleTarget, 0)
	}

	if len(mb.Repos) == 0 {
		mb.Repos = make([]*types.Repository, 0)
	}

	if mb.PreBuild != nil {
		if len(mb.PreBuild.Installs) == 0 {
			mb.PreBuild.Installs = make([]*commonmodels.Item, 0)
		}

		if len(mb.PreBuild.Envs) == 0 {
			mb.PreBuild.Envs = make([]*commonmodels.KeyVal, 0)
		}

		// 隐藏用户设置的敏感信息
		for k := range mb.PreBuild.Envs {
			if mb.PreBuild.Envs[k].IsCredential {
				mb.PreBuild.Envs[k].Value = setting.MaskValue
			}
		}

		if len(mb.PreBuild.Parameters) == 0 {
			mb.PreBuild.Parameters = make([]*commonmodels.Parameter, 0)
		}
	}
}

func ListBuildDetail(name, targets string, log *zap.SugaredLogger) ([]*commonmodels.Build, error) {
	opt := &commonrepo.BuildListOption{
		Name: name,
	}

	if len(strings.TrimSpace(targets)) != 0 {
		opt.Targets = strings.Split(targets, ",")
	}

	resp, err := commonrepo.NewBuildColl().List(opt)
	if err != nil {
		log.Errorf("[Build.List] %s error: %v", name, err)
		return nil, e.ErrListBuildModule.AddErr(err)
	}

	return resp, nil
}

// PresetWorkflowArgs 返回工作流详细信息
func PresetWorkflowArgs(namespace, workflowName string, log *zap.SugaredLogger) (*commonmodels.WorkflowTaskArgs, error) {
	resp := &commonmodels.WorkflowTaskArgs{Namespace: namespace, WorkflowName: workflowName}
	workflow, err := commonrepo.NewWorkflowColl().Find(workflowName)
	if err != nil {
		log.Errorf("Workflow.Find error: %v", err)
		return resp, e.ErrFindWorkflow.AddDesc(err.Error())
	}
	if workflow.DistributeStage != nil {
		resp.DistributeEnabled = workflow.DistributeStage.Enabled
	}
	resp.ProductTmplName = workflow.ProductTmplName
	opt := &commonrepo.ProductFindOptions{Name: workflow.ProductTmplName, EnvName: namespace}
	product, err := commonrepo.NewProductColl().Find(opt)
	if err != nil {
		log.Errorf("Product.Find error: %v", err)
		return resp, e.ErrFindProduct.AddDesc(err.Error())
	}

	allModules, err := ListBuildDetail("", "", log)
	if err != nil {
		log.Errorf("BuildModule.List error: %v", err)
		return resp, e.ErrListBuildModule.AddDesc(err.Error())
	}

	allTestings, err := commonrepo.NewTestingColl().List(&commonrepo.ListTestOption{ProductName: "", TestType: ""})
	if err != nil {
		log.Errorf("TestingModule.List error: %v", err)
		return resp, e.ErrListTestModule.AddDesc(err.Error())
	}

	targetMap := getProductTargetMap(product)
	projectTargets := getProjectTargets(product.ProductName)
	targets := make([]*commonmodels.TargetArgs, 0)
	if (workflow.BuildStage != nil && workflow.BuildStage.Enabled) || (workflow.ArtifactStage != nil && workflow.ArtifactStage.Enabled) {
		for _, container := range projectTargets {
			if _, ok := targetMap[container]; !ok {
				continue
			}

			containerArr := strings.Split(container, SplitSymbol)
			if len(containerArr) != 3 {
				continue
			}
			target := &commonmodels.TargetArgs{
				Name:        containerArr[2],
				ServiceName: containerArr[1],
				ProductName: containerArr[0],
				Deploy:      targetMap[container],
				Build:       &commonmodels.BuildArgs{},
				HasBuild:    true,
			}
			moBuild := findModuleByTargetAndVersion(allModules, container)
			if moBuild == nil {
				moBuild = &commonmodels.Build{}
				target.HasBuild = false
			}

			if len(moBuild.Repos) == 0 {
				target.Build.Repos = make([]*types.Repository, 0)
			} else {
				target.Build.Repos = moBuild.Repos
			}

			if moBuild.PreBuild != nil {
				EnsureBuildResp(moBuild)
				target.Envs = moBuild.PreBuild.Envs
			}

			if moBuild.JenkinsBuild != nil {
				jenkinsBuildParams := make([]*commonmodels.JenkinsBuildParam, 0)
				for _, jenkinsBuildParam := range moBuild.JenkinsBuild.JenkinsBuildParam {
					jenkinsBuildParams = append(jenkinsBuildParams, &commonmodels.JenkinsBuildParam{
						Name:  jenkinsBuildParam.Name,
						Value: jenkinsBuildParam.Value,
					})
				}
				target.JenkinsBuildArgs = &commonmodels.JenkinsBuildArgs{
					JobName:            moBuild.JenkinsBuild.JobName,
					JenkinsBuildParams: jenkinsBuildParams,
				}

			}

			targets = append(targets, target)
		}
	}

	resp.Target = targets
	testArgs := make([]*commonmodels.TestArgs, 0)
	testsMap := make(map[string]*commonmodels.Testing)
	if workflow.TestStage != nil && workflow.TestStage.Enabled {
		for _, testing := range allTestings {
			testsMap[testing.Name] = testing
		}
		for _, workflowTestArgs := range workflow.TestStage.Tests {
			if test, ok := testsMap[workflowTestArgs.Name]; ok {
				testArg := &commonmodels.TestArgs{Namespace: namespace}
				if len(test.Repos) == 0 {
					testArg.Builds = make([]*types.Repository, 0)
				} else {
					testArg.Builds = test.Repos
				}
				envKeyMap := make(map[string]string)
				testArg.Envs = workflowTestArgs.Envs
				for _, env := range workflowTestArgs.Envs {
					envKeyMap[env.Key] = env.Value
				}

				for _, moduleEnv := range test.PreTest.Envs {
					if _, ok := envKeyMap[moduleEnv.Key]; !ok {
						testArg.Envs = append(testArg.Envs, &commonmodels.KeyVal{
							Key:          moduleEnv.Key,
							Value:        moduleEnv.Value,
							IsCredential: moduleEnv.IsCredential,
						})
					}
				}
				testArg.TestModuleName = workflowTestArgs.Name
				testArgs = append(testArgs, testArg)
			}
		}

		for _, testName := range workflow.TestStage.TestNames {
			if test, ok := testsMap[testName]; ok {
				EnsureTestingResp(test)
				testArg := &commonmodels.TestArgs{Namespace: namespace}
				if len(test.Repos) == 0 {
					testArg.Builds = make([]*types.Repository, 0)
				} else {
					testArg.Builds = test.Repos
				}

				if test.PreTest != nil {
					testArg.Envs = test.PreTest.Envs
				}

				testArg.TestModuleName = testName
				testArgs = append(testArgs, testArg)
			}
		}
	}
	resp.Tests = testArgs
	return resp, nil
}

func CreateWorkflowTask(args *commonmodels.WorkflowTaskArgs, taskCreator string, log *zap.SugaredLogger) (*CreateTaskResp, error) {
	if args == nil {
		return nil, fmt.Errorf("args should not be nil")
	}

	// RequestMode=openAPI表示外部客户调用API，部分数据需要获取并补充到args中
	if args.RequestMode == "openAPI" {
		log.Info("CreateWorkflowTask from openAPI")
		err := AddDataToArgs(args, log)
		if err != nil {
			log.Errorf("AddDataToArgs error: %v", err)
			return nil, err
		}
	}

	productTempl, err := template.NewProductColl().Find(args.ProductTmplName)
	if err != nil {
		log.Errorf("productTempl.Find error: %v", err)
		return nil, e.ErrFindWorkflow.AddDesc(err.Error())
	}

	workflow, err := commonrepo.NewWorkflowColl().Find(args.WorkflowName)
	if err != nil {
		log.Errorf("Workflow.Find error: %v", err)
		return nil, e.ErrFindWorkflow.AddDesc(err.Error())
	}
	args.IsParallel = workflow.IsParallel

	var env *commonmodels.Product
	if args.Namespace != "" {
		// 处理namespace，避免开头或者结尾出现多余的逗号
		dealWithNamespace(args)
		namespaces := strings.Split(args.Namespace, ",")
		//webhook触发的情况处理
		if len(namespaces) > 1 {
			getNotBusyEnv(args, log)
		}
		env, err = commonrepo.NewProductColl().Find(&commonrepo.ProductFindOptions{
			Name:    args.ProductTmplName,
			EnvName: args.Namespace,
		})

		if err != nil {
			log.Errorf("找不到 项目:[%s]的环境:[%s]", args.ProductTmplName, args.Namespace)
			return nil, e.ErrCreateTask.AddDesc(
				fmt.Sprintf("找不到 %s 的 %s 环境 ", args.ProductTmplName, args.Namespace),
			)
		}
	}

	nextTaskID, err := commonrepo.NewCounterColl().GetNextSeq(fmt.Sprintf(setting.WorkflowTaskFmt, args.WorkflowName))
	if err != nil {
		log.Errorf("Counter.GetNextSeq error: %v", err)
		return nil, e.ErrGetCounter.AddDesc(err.Error())
	}

	// 获取全局configpayload
	configPayload := commonservice.GetConfigPayload(args.CodehostID)
	if len(env.RegistryID) == 0 {
		op := &commonrepo.FindRegOps{
			IsDefault: true,
		}
		reg, err := commonrepo.NewRegistryNamespaceColl().Find(op)
		if err != nil {
			log.Errorf("get default registry error: %v", err)
			return nil, e.ErrGetCounter.AddDesc(err.Error())
		}
		env.RegistryID = reg.ID.Hex()
	}
	configPayload.RegistryID = env.RegistryID
	repos, err := commonrepo.NewRegistryNamespaceColl().FindAll(&commonrepo.FindRegOps{})
	if err == nil {
		configPayload.RepoConfigs = make(map[string]*commonmodels.RegistryNamespace)
		for _, repo := range repos {
			// if the registry is SWR, we need to modify ak/sk according to the rule
			if repo.RegProvider == config.SWRProvider {
				ak := fmt.Sprintf("%s@%s", repo.Region, repo.AccessKey)
				sk := util.ComputeHmacSha256(repo.AccessKey, repo.SecretKey)
				repo.AccessKey = ak
				repo.SecretKey = sk
			}
			configPayload.RepoConfigs[repo.ID.Hex()] = repo
		}
	}

	configPayload.IgnoreCache = args.IgnoreCache
	configPayload.ResetCache = args.ResetCache

	distributeS3StoreURL, defaultS3StoreURL, err := getDefaultAndDestS3StoreURL(workflow, log)
	if err != nil {
		log.Errorf("getDefaultAndDestS3StoreUrl workflow name:[%s] err:%v", workflow.Name, err)
		return nil, e.ErrCreateTask.AddErr(err)
	}

	stages := make([]*commonmodels.Stage, 0)
	for _, target := range args.Target {
		var subTasks []map[string]interface{}
		var err error
		if target.JenkinsBuildArgs == nil {
			buildModuleArgs := &commonmodels.BuildModuleArgs{
				Target:      target.Name,
				ServiceName: target.ServiceName,
				ProductName: target.ProductName,
				Variables:   target.Envs,
				Env:         env,
			}
			subTasks, err = BuildModuleToSubTasks(buildModuleArgs, log)
		} else {
			subTasks, err = JenkinsBuildModuleToSubTasks(&JenkinsBuildOption{
				Target:           target.Name,
				ServiceName:      target.ServiceName,
				ProductName:      args.ProductTmplName,
				JenkinsBuildArgs: target.JenkinsBuildArgs,
			}, log)
		}
		if err != nil {
			log.Errorf("buildModuleToSubTasks target:[%s] err:%v", target.Name, err)
			return nil, e.ErrCreateTask.AddErr(err)
		}

		if env != nil {
			// 生成部署的subtask
			for _, deployEnv := range target.Deploy {
				if deployEnv.Type == setting.PMDeployType {
					continue
				}
				deployTask, err := deployEnvToSubTasks(deployEnv, env, productTempl.Timeout)
				if err != nil {
					log.Errorf("deploy env to subtask error: %v", err)
					return nil, e.ErrCreateTask.AddErr(err)
				}

				if workflow.ResetImage {
					resetImageTask, err := resetImageTaskToSubTask(deployEnv, env)
					if err != nil {
						log.Errorf("resetImageTaskToSubTask deploy env:[%s] err:%v ", deployEnv.Env, err)
						return nil, e.ErrCreateTask.AddErr(err)
					}
					if resetImageTask != nil {
						subTasks = append(subTasks, resetImageTask)
					}
				}

				subTasks = append(subTasks, deployTask)
			}
		}

		// 生成分发的subtask
		if workflow.DistributeStage != nil && workflow.DistributeStage.Enabled {
			var distributeTasks []map[string]interface{}
			var err error

			for _, distribute := range workflow.DistributeStage.Distributes {
				serviceModule := &commonmodels.ServiceModuleTarget{
					ProductName:   args.ProductTmplName,
					ServiceName:   target.ServiceName,
					ServiceModule: target.Name,
				}
				if distribute.Target != nil {
					serviceModule.ProductName = distribute.Target.ProductName
				}
				if reflect.DeepEqual(distribute.Target, serviceModule) {
					distributeTasks, err = formatDistributeSubtasks(
						workflow.DistributeStage.Releases,
						workflow.DistributeStage.ImageRepo,
						workflow.DistributeStage.JumpBoxHost,
						distributeS3StoreURL,
						distribute,
					)
					if err != nil {
						log.Errorf("distrbiute stages to subtasks error: %v", err)
						return nil, e.ErrCreateTask.AddErr(err)
					}
				}
			}
			subTasks = append(subTasks, distributeTasks...)
		}

		jiraInfo, _ := systemconfig.New().GetJiraInfo()
		if jiraInfo != nil {
			jiraTask, err := AddJiraSubTask("", target.Name, target.ServiceName, args.ProductTmplName, log)
			if err != nil {
				log.Errorf("add jira task error: %v", err)
				return nil, e.ErrCreateTask.AddErr(fmt.Errorf("add jira task error: %v", err))
			}
			subTasks = append(subTasks, jiraTask)
		}

		if workflow.SecurityStage != nil && workflow.SecurityStage.Enabled {
			securityTask, err := addSecurityToSubTasks()
			if err != nil {
				log.Errorf("add security task error: %v", err)
				return nil, e.ErrCreateTask.AddErr(err)
			}
			if _, err := commonservice.GetServiceTemplate(
				target.Name, setting.PMDeployType, args.ProductTmplName, setting.ProductStatusDeleting, 0, log,
			); err != nil {
				subTasks = append(subTasks, securityTask)
			}
		}

		// 填充subtask之间关联内容
		task := &task.Task{
			TaskID:        nextTaskID,
			PipelineName:  args.WorkflowName,
			TaskCreator:   taskCreator,
			ReqID:         args.ReqID,
			SubTasks:      subTasks,
			ServiceName:   target.Name,
			TaskArgs:      workFlowArgsToTaskArgs(target.Name, args),
			ConfigPayload: configPayload,
			ProductName:   args.ProductTmplName,
		}
		sort.Sort(ByTaskKind(task.SubTasks))

		if err := ensurePipelineTask(task, args.Namespace, log); err != nil {
			log.Errorf("workflow_task ensurePipelineTask taskID:[%d] pipelineName:[%s] err:%v", task.ID, task.PipelineName, err)
			if err, ok := err.(*ContainerNotFound); ok {
				err := e.NewWithExtras(
					e.ErrCreateTaskFailed.AddErr(err),
					"container doesn't exists", map[string]interface{}{
						"productName":   err.ProductName,
						"envName":       err.EnvName,
						"serviceName":   err.ServiceName,
						"containerName": err.Container,
					})
				return nil, err
			}
			if _, ok := err.(*ImageIllegal); ok {
				return nil, e.ErrCreateTask.AddDesc("IMAGE is illegal")
			}
			return nil, e.ErrCreateTask.AddDesc(err.Error())
		}

		for _, stask := range task.SubTasks {
			AddSubtaskToStage(&stages, stask, target.Name)
		}
	}

	testTask := &task.Task{
		TaskID:       nextTaskID,
		PipelineName: args.WorkflowName,
		ProductName:  args.ProductTmplName,
	}
	testTasks, err := testArgsToSubtask(args, testTask, log)
	if err != nil {
		log.Errorf("workflow_task testArgsToSubtask args:[%v] err:%v", args, err)
		return nil, e.ErrCreateTask.AddDesc(err.Error())
	}

	for _, testTask := range testTasks {
		FmtBuilds(testTask.JobCtx.Builds, log)
		testSubTask, err := testTask.ToSubTask()
		if err != nil {
			log.Errorf("workflow_task ToSubTask err:%v", err)
			return nil, e.ErrCreateTask.AddDesc(err.Error())
		}

		err = SetCandidateRegistry(configPayload, log)
		if err != nil {
			log.Errorf("workflow_task setCandidateRegistry configPayload:[%v] err:%v", configPayload, err)
			return nil, err
		}

		AddSubtaskToStage(&stages, testSubTask, testTask.TestModuleName)
	}

	sort.Sort(ByStageKind(stages))
	triggerBy := &commonmodels.TriggerBy{
		CodehostID:     args.CodehostID,
		RepoOwner:      args.RepoOwner,
		RepoName:       args.RepoName,
		Source:         args.Source,
		MergeRequestID: args.MergeRequestID,
		CommitID:       args.CommitID,
	}
	task := &task.Task{
		TaskID:        nextTaskID,
		Type:          config.WorkflowType,
		ProductName:   workflow.ProductTmplName,
		PipelineName:  args.WorkflowName,
		Description:   args.Description,
		TaskCreator:   taskCreator,
		ReqID:         args.ReqID,
		Status:        config.StatusCreated,
		Stages:        stages,
		WorkflowArgs:  args,
		ConfigPayload: configPayload,
		StorageURI:    defaultS3StoreURL,
		ResetImage:    workflow.ResetImage,
		TriggerBy:     triggerBy,
	}

	if len(task.Stages) <= 0 {
		return nil, e.ErrCreateTask.AddDesc(e.PipelineSubTaskNotFoundErrMsg)
	}

	endpoint := fmt.Sprintf("%s-%s:9000", config.Namespace(), ClusterStorageEP)

	task.StorageEndpoint = endpoint

	if env != nil {
		task.Services = env.Services
		task.Render = env.Render
		task.ConfigPayload.DeployClusterID = env.ClusterID
	}

	if config.EnableGitCheck() {
		if err := createGitCheck(task, log); err != nil {
			log.Errorf("workflow createGitCheck task:[%v] err:%v", task, err)
		}
	}

	if err := CreateTask(task); err != nil {
		log.Errorf("workflow Create task:[%v] err:%v", task, err)
		return nil, e.ErrCreateTask
	}

	_ = scmnotify.NewService().UpdateWebhookComment(task, log)
	resp := &CreateTaskResp{PipelineName: args.WorkflowName, TaskID: nextTaskID}
	return resp, nil
}

func AddDataToArgs(args *commonmodels.WorkflowTaskArgs, log *zap.SugaredLogger) error {
	if args.Target == nil || len(args.Target) == 0 {
		return errors.New("target cannot be empty")
	}

	builds, err := commonrepo.NewBuildColl().List(&commonrepo.BuildListOption{})
	if err != nil {
		log.Errorf("[Build.List] error: %v", err)
		return e.ErrListBuildModule.AddErr(err)
	}

	workflow, err := commonrepo.NewWorkflowColl().Find(args.WorkflowName)
	if err != nil {
		log.Errorf("[Workflow.Find] error: %v", err)
		return e.ErrFindWorkflow.AddErr(err)
	}

	args.ProductTmplName = workflow.ProductTmplName

	// 补全target信息
	for _, target := range args.Target {
		target.HasBuild = true
		// openAPI模式，传入的name是服务名称
		// 只支持k8s服务
		opt := &commonrepo.ServiceFindOption{
			ServiceName:   target.Name,
			ProductName:   workflow.ProductTmplName,
			Type:          setting.K8SDeployType,
			ExcludeStatus: setting.ProductStatusDeleting}
		serviceTmpl, err := commonrepo.NewServiceColl().Find(opt)
		if err != nil {
			log.Errorf("[ServiceTmpl.Find] error: %v", err)
			return e.ErrGetService.AddErr(err)
		}

		// 补全target中的deploy信息
		deploys := make([]commonmodels.DeployEnv, 0)
		for _, container := range serviceTmpl.Containers {
			// 如果服务中的服务组件存在构建，将该服务组件放进deploy
			for _, build := range builds {
				for _, moduleTarget := range build.Targets {
					serviceModuleTarget := &commonmodels.ServiceModuleTarget{
						ProductName:   serviceTmpl.ProductName,
						ServiceName:   serviceTmpl.ServiceName,
						ServiceModule: container.Name,
					}
					if reflect.DeepEqual(moduleTarget, serviceModuleTarget) {
						deployEnv := commonmodels.DeployEnv{Env: serviceTmpl.ServiceName + "/" + container.Name, Type: serviceTmpl.Type, ProductName: serviceTmpl.ProductName}
						deploys = append(deploys, deployEnv)
					}
				}
			}
		}
		target.Deploy = deploys

		// 补全target中的build信息
		for _, build := range builds {
			if len(build.Targets) == 0 {
				continue
			}
			// 如果该构建拥有的服务组件 包含 该服务的任一服务组件，则认为匹配成功
			match := false
			for _, container := range serviceTmpl.Containers {
				serviceModuleTarget := &commonmodels.ServiceModuleTarget{
					ProductName:   serviceTmpl.ProductName,
					ServiceName:   serviceTmpl.ServiceName,
					ServiceModule: container.Name,
				}
				for _, buildTarget := range build.Targets {
					if reflect.DeepEqual(buildTarget, serviceModuleTarget) {
						target.Name = container.Name
						match = true
						break
					}
				}
			}
			if !match {
				continue
			}
			// 服务组件匹配成功，则从该构建的仓库列表 匹配仓库名称，并添加repo信息
			if target.Build == nil {
				continue
			}
			for _, buildRepo := range build.Repos {
				for _, targetRepo := range target.Build.Repos {
					if targetRepo.RepoName == buildRepo.RepoName {
						// openAPI仅上传了repoName、branch、pr
						targetRepo.Source = buildRepo.Source
						targetRepo.RepoOwner = buildRepo.RepoOwner
						targetRepo.RemoteName = buildRepo.RemoteName
						targetRepo.CodehostID = buildRepo.CodehostID
						targetRepo.CheckoutPath = buildRepo.CheckoutPath
					}
				}
			}
		}
	}
	// 补全test信息
	if workflow.TestStage != nil && workflow.TestStage.Enabled {
		tests := make([]*commonmodels.TestArgs, 0)
		for _, testName := range workflow.TestStage.TestNames {
			moduleTest, err := commonrepo.NewTestingColl().Find(testName, "")
			if err != nil {
				log.Errorf("[Testing.Find] TestModuleName:%s, error:%v", testName, err)
				continue
			}
			test := &commonmodels.TestArgs{
				TestModuleName: testName,
				Namespace:      args.Namespace,
				Builds:         moduleTest.Repos,
			}
			tests = append(tests, test)
		}

		for _, testEntity := range workflow.TestStage.Tests {
			moduleTest, err := commonrepo.NewTestingColl().Find(testEntity.Name, "")
			if err != nil {
				log.Errorf("[Testing.Find] TestModuleName:%s, error:%v", testEntity.Name, err)
				continue
			}
			test := &commonmodels.TestArgs{
				TestModuleName: testEntity.Name,
				Namespace:      args.Namespace,
				Builds:         moduleTest.Repos,
			}
			tests = append(tests, test)
		}
		args.Tests = tests
	}

	return nil
}

func dealWithNamespace(args *commonmodels.WorkflowTaskArgs) {
	args.Namespace = strings.TrimPrefix(args.Namespace, ",")
	args.Namespace = strings.TrimSuffix(args.Namespace, ",")
}

var mutex sync.Mutex

func getNotBusyEnv(args *commonmodels.WorkflowTaskArgs, log *zap.SugaredLogger) {
	namespaces := strings.Split(args.Namespace, ",")
	opt := new(commonrepo.ListQueueOption)
	queueTasks, err := commonrepo.NewQueueColl().List(opt)
	if err != nil {
		log.Errorf("getNotBusyEnv pipelineQueue.list err: %v", err)
		args.Namespace = namespaces[0]
		return
	}

	if len(queueTasks) == 0 {
		args.Namespace = namespaces[0]
		return
	}

	mutex.Lock()
	defer func() {
		mutex.Unlock()
	}()

	sameProductQueueTasks := make(map[string][]*commonmodels.Queue)
	for _, t := range queueTasks {
		if t.Status != config.StatusRunning && t.Status != config.StatusQueued && t.Status != config.StatusBlocked {
			continue
		}
		if t.ProductName != args.ProductTmplName {
			continue
		}
		sameProductQueueTasks[t.WorkflowArgs.Namespace] = append(sameProductQueueTasks[t.WorkflowArgs.Namespace], t)
	}

	for _, namespace := range namespaces {
		if _, isExist := sameProductQueueTasks[namespace]; !isExist {
			args.Namespace = namespace
			return
		}
	}

	// 找到当前队列中排队最少的那个环境
	envTaskMap := make(map[int][]string)
	for _, namespace := range namespaces {
		envQueueNum := len(sameProductQueueTasks[namespace])
		envTaskMap[envQueueNum] = append(envTaskMap[envQueueNum], namespace)
	}

	keys := make([]int, 0)
	for key := range envTaskMap {
		keys = append(keys, key)
	}
	sort.Ints(keys)
	minNamespaces := envTaskMap[keys[0]]
	args.Namespace = minNamespaces[0]
}

func getDefaultAndDestS3StoreURL(workflow *commonmodels.Workflow, log *zap.SugaredLogger) (destURL, defaultURL string, err error) {
	var distributeS3Store *commonmodels.S3Storage
	if workflow.DistributeStage != nil && workflow.DistributeStage.IsDistributeS3Enabled() && workflow.DistributeStage.S3StorageID != "" {
		distributeS3Store, err = GetS3Storage(workflow.DistributeStage.S3StorageID, log)
		if err != nil {
			msg := "failed to find s3 storage with id " + workflow.DistributeStage.S3StorageID
			log.Errorf(msg)
			err = e.ErrS3Storage.AddDesc(msg)
			return
		}
		defaultS3 := s3.S3{
			S3Storage: distributeS3Store,
		}

		destURL, err = defaultS3.GetEncryptedURL()
		if err != nil {
			return
		}
	}

	defaultS3, err := s3.FindDefaultS3()
	if err != nil {
		err = e.ErrFindDefaultS3Storage.AddDesc("default storage is required by distribute task")
		return
	}

	defaultURL, err = defaultS3.GetEncryptedURL()
	if err != nil {
		err = e.ErrS3Storage.AddErr(err)
		return
	}

	return
}

func GetS3Storage(id string, logger *zap.SugaredLogger) (*commonmodels.S3Storage, error) {
	store, err := commonrepo.NewS3StorageColl().Find(id)
	if err != nil {
		logger.Infof("can't find store by id %s", id)
		if err == mongo.ErrNoDocuments {
			err = e.ErrNotFound.AddDesc("not found")
		}

		return nil, err
	}

	return store, nil
}

func deployEnvToSubTasks(env commonmodels.DeployEnv, prodEnv *commonmodels.Product, timeout int) (map[string]interface{}, error) {
	var (
		resp       map[string]interface{}
		deployTask = task.Deploy{
			TaskType:    config.TaskDeploy,
			Enabled:     true,
			Namespace:   prodEnv.Namespace,
			ProductName: prodEnv.ProductName,
			EnvName:     prodEnv.EnvName,
			Timeout:     timeout,
			ClusterID:   prodEnv.ClusterID,
		}
	)

	envList := strings.Split(env.Env, "/")
	if len(envList) != 2 {
		err := fmt.Errorf("[%s]split target env error", env.Env)
		log.Error(err)
		return nil, err
	}
	deployTask.ServiceName = envList[0]
	deployTask.ContainerName = envList[1]

	switch env.Type {
	case setting.K8SDeployType:
		deployTask.ServiceType = setting.K8SDeployType
		return deployTask.ToSubTask()
	case setting.HelmDeployType:
		deployTask.ServiceType = setting.HelmDeployType
		for _, services := range prodEnv.Services {
			for _, service := range services {
				if service.ServiceName == deployTask.ServiceName {
					deployTask.ServiceRevision = service.Revision
					return deployTask.ToSubTask()
				}
			}
		}
		return deployTask.ToSubTask()
	}
	return resp, fmt.Errorf("env type not match")
}

func resetImageTaskToSubTask(env commonmodels.DeployEnv, prodEnv *commonmodels.Product) (map[string]interface{}, error) {
	switch env.Type {
	case setting.K8SDeployType:
		deployTask := task.Deploy{TaskType: config.TaskResetImage, Enabled: true}
		deployTask.Namespace = prodEnv.Namespace
		deployTask.ProductName = prodEnv.ProductName
		deployTask.SkipWaiting = true
		deployTask.EnvName = prodEnv.EnvName
		envList := strings.Split(env.Env, "/")
		if len(envList) != 2 {
			err := fmt.Errorf("[%s]split target env error", env.Env)
			log.Error(err)
			return nil, err
		}
		deployTask.ServiceName = envList[0]
		deployTask.ContainerName = envList[1]
		return deployTask.ToSubTask()
	case setting.HelmDeployType:
		deployTask := task.Deploy{TaskType: config.TaskResetImage, Enabled: true}
		deployTask.Namespace = prodEnv.Namespace
		deployTask.ProductName = prodEnv.ProductName
		deployTask.SkipWaiting = true
		deployTask.EnvName = prodEnv.EnvName
		envList := strings.Split(env.Env, "/")
		if len(envList) != 2 {
			err := fmt.Errorf("[%s]split target env error", env.Env)
			log.Error(err)
			return nil, err
		}
		deployTask.ServiceName = envList[0]
		deployTask.ContainerName = envList[1]
		deployTask.ServiceType = setting.HelmDeployType
		return deployTask.ToSubTask()
	default:
		return nil, nil
	}
}

func artifactToSubTasks(name, image string) (map[string]interface{}, error) {
	artifactTask := task.Artifact{TaskType: config.TaskArtifact, Enabled: true}
	artifactTask.Name = name
	artifactTask.Image = image

	return artifactTask.ToSubTask()
}

func formatDistributeSubtasks(releaseImages []commonmodels.RepoImage, imageRepo, jumpboxHost, destStorageURL string, distribute *commonmodels.ProductDistribute) ([]map[string]interface{}, error) {
	var resp []map[string]interface{}

	if distribute.ImageDistribute {
		t := task.ReleaseImage{
			TaskType:  config.TaskReleaseImage,
			Enabled:   true,
			ImageRepo: imageRepo,
			Releases:  releaseImages,
		}
		subtask, err := t.ToSubTask()
		if err != nil {
			return resp, err
		}
		resp = append(resp, subtask)
	}
	if distribute.QstackDistribute && destStorageURL != "" {
		task := task.DistributeToS3{
			TaskType:       config.TaskDistributeToS3,
			Enabled:        true,
			DestStorageURL: destStorageURL,
			//SrcStorageUrl:  srcStorageUrl,
		}
		subtask, err := task.ToSubTask()
		if err != nil {
			return resp, err
		}
		resp = append(resp, subtask)
	}
	return resp, nil
}

func AddJiraSubTask(moduleName, target, serviceName, productName string, log *zap.SugaredLogger) (map[string]interface{}, error) {
	repos := make([]*types.Repository, 0)

	opt := &commonrepo.BuildListOption{
		Name:        moduleName,
		ServiceName: serviceName,
		ProductName: productName,
	}

	if len(target) > 0 {
		opt.Targets = []string{target}
	}

	modules, err := commonrepo.NewBuildColl().List(opt)
	if err != nil {
		return nil, e.ErrConvertSubTasks.AddErr(err)
	}
	jira := &task.Jira{
		TaskType: config.TaskJira,
		Enabled:  true,
	}
	for _, module := range modules {
		repos = append(repos, module.Repos...)
	}
	jira.Builds = repos
	return jira.ToSubTask()
}

func addSecurityToSubTasks() (map[string]interface{}, error) {
	securityTask := task.Security{TaskType: config.TaskSecurity, Enabled: true}
	return securityTask.ToSubTask()
}

func workFlowArgsToTaskArgs(target string, workflowArgs *commonmodels.WorkflowTaskArgs) *commonmodels.TaskArgs {
	resp := &commonmodels.TaskArgs{PipelineName: workflowArgs.WorkflowName, TaskCreator: workflowArgs.WorkflowTaskCreator}
	for _, build := range workflowArgs.Target {
		if build.Name == target {
			if build.Build != nil {
				resp.Builds = build.Build.Repos
			}
		}
	}
	return resp
}

// TODO 和validation中转化testsubtask合并为一个方法
func testArgsToSubtask(args *commonmodels.WorkflowTaskArgs, pt *task.Task, log *zap.SugaredLogger) ([]*task.Testing, error) {
	var resp []*task.Testing
	var servicesArray []string
	var services string

	// 创建任务的测试参数为脱敏数据，需要转换为实际数据
	for _, test := range args.Tests {
		existed, err := commonrepo.NewTestingColl().Find(test.TestModuleName, args.ProductTmplName)
		if err == nil && existed.PreTest != nil {
			commonservice.EnsureSecretEnvs(existed.PreTest.Envs, test.Envs)
		}
	}

	for _, service := range args.Target {
		servicesArray = append(servicesArray, service.ServiceName)
	}
	services = strings.Join(servicesArray, ",")

	testArgs := args.Tests
	testCreator := args.WorkflowTaskCreator

	registries, err := commonservice.ListRegistryNamespaces(log)
	if err != nil {
		log.Errorf("ListRegistryNamespaces err:%v", err)
	}

	for _, testArg := range testArgs {
		//if _, ok := legalTests[testArg.TestModuleName]; !ok {
		//	// filter illegal test names
		//	continue
		//}
		testModule, err := GetRaw(testArg.TestModuleName, "", log)
		if err != nil {
			log.Errorf("[%s]get TestingModule error: %v", testArg.TestModuleName, err)
			return resp, err
		}

		testTask := &task.Testing{
			TaskType: config.TaskTestingV2,
			Enabled:  true,
			TestName: "test",
			Timeout:  testModule.Timeout,
		}
		testTask.TestModuleName = testModule.Name
		testTask.JobCtx.TestType = testModule.TestType
		testTask.JobCtx.Builds = testModule.Repos
		testTask.JobCtx.BuildSteps = append(testTask.JobCtx.BuildSteps, &task.BuildStep{BuildType: "shell", Scripts: testModule.Scripts})

		testTask.JobCtx.ArtifactPaths = testModule.ArtifactPaths
		testTask.JobCtx.TestThreshold = testModule.Threshold
		testTask.JobCtx.Caches = testModule.Caches
		testTask.JobCtx.TestResultPath = testModule.TestResultPath
		testTask.JobCtx.TestReportPath = testModule.TestReportPath

		if testTask.Registries == nil {
			testTask.Registries = registries
		}

		if testModule.PreTest != nil {
			testTask.InstallItems = testModule.PreTest.Installs
			testTask.JobCtx.CleanWorkspace = testModule.PreTest.CleanWorkspace
			testTask.JobCtx.EnableProxy = testModule.PreTest.EnableProxy
			testTask.Namespace = testModule.PreTest.Namespace
			testTask.ClusterID = testModule.PreTest.ClusterID

			envs := testModule.PreTest.Envs[:]

			for _, env := range envs {
				for _, overwrite := range testArg.Envs {
					if overwrite.Key == env.Key {
						env.Value = overwrite.Value
						env.IsCredential = overwrite.IsCredential
						break
					}
				}
			}
			envs = append(envs, &commonmodels.KeyVal{Key: "TEST_URL", Value: GetLink(pt, configbase.SystemAddress(), config.WorkflowType)})
			envs = append(envs, &commonmodels.KeyVal{Key: "SERVICES", Value: services})

			testTask.JobCtx.EnvVars = envs
			testTask.ImageID = testModule.PreTest.ImageID
			testTask.BuildOS = testModule.PreTest.BuildOS
			testTask.ImageFrom = testModule.PreTest.ImageFrom
			testTask.ClusterID = testModule.PreTest.ClusterID
			testTask.Namespace = testModule.PreTest.Namespace
			// 自定义基础镜像的镜像名称可能会被更新，需要使用ID获取最新的镜像名称
			if testModule.PreTest.ImageID != "" {
				basicImage, err := commonrepo.NewBasicImageColl().Find(testModule.PreTest.ImageID)
				if err != nil {
					log.Errorf("BasicImage.Find failed, id:%s, err:%v", testModule.PreTest.ImageID, err)
				} else {
					testTask.BuildOS = basicImage.Value
				}
			}
			testTask.ResReq = testModule.PreTest.ResReq
			testTask.ResReqSpec = testModule.PreTest.ResReqSpec
		}
		// 设置 build 安装脚本
		testTask.InstallCtx, err = buildInstallCtx(testTask.InstallItems)
		if err != nil {
			log.Errorf("buildInstallCtx error: %v", err)
			return resp, err
		}

		// Iterate test jobctx builds, and replace it if params specified from task.
		// 外部触发的pipeline
		if testCreator == setting.WebhookTaskCreator || testCreator == setting.CronTaskCreator {
			_ = SetTriggerBuilds(testTask.JobCtx.Builds, testArg.Builds, log)
		} else {
			_ = setManunalBuilds(testTask.JobCtx.Builds, testArg.Builds, log)
		}

		resp = append(resp, testTask)
	}

	return resp, nil
}

func CreateArtifactWorkflowTask(args *commonmodels.WorkflowTaskArgs, taskCreator string, log *zap.SugaredLogger) (*CreateTaskResp, error) {
	if args == nil {
		return nil, fmt.Errorf("args should not be nil")
	}
	productTempl, err := template.NewProductColl().Find(args.ProductTmplName)
	if err != nil {
		log.Errorf("productTempl.Find error: %v", err)
		return nil, e.ErrFindWorkflow.AddDesc(err.Error())
	}

	workflow, err := commonrepo.NewWorkflowColl().Find(args.WorkflowName)
	if err != nil {
		log.Errorf("Workflow.Find error: %v", err)
		return nil, e.ErrFindWorkflow.AddDesc(err.Error())
	}

	var env *commonmodels.Product
	if args.Namespace != "" {
		// 查找要部署的环境
		env, err = commonrepo.NewProductColl().Find(&commonrepo.ProductFindOptions{
			Name:    args.ProductTmplName,
			EnvName: args.Namespace,
		})

		if err != nil {
			log.Errorf("找不到 项目:[%s]的环境:[%s]", args.ProductTmplName, args.Namespace)
			return nil, e.ErrCreateTask.AddDesc(
				fmt.Sprintf("找不到 %s 的 %s 环境 ", args.ProductTmplName, args.Namespace),
			)
		}
	}

	nextTaskID, err := commonrepo.NewCounterColl().GetNextSeq(fmt.Sprintf(setting.WorkflowTaskFmt, args.WorkflowName))
	if err != nil {
		log.Errorf("Counter.GetNextSeq error: %v", err)
		return nil, e.ErrGetCounter.AddDesc(err.Error())
	}

	// 获取全局configpayload
	configPayload := commonservice.GetConfigPayload(args.CodehostID)
	repos, err := commonrepo.NewRegistryNamespaceColl().FindAll(&commonrepo.FindRegOps{})
	if err == nil {
		configPayload.RepoConfigs = make(map[string]*commonmodels.RegistryNamespace)
		for _, repo := range repos {
			configPayload.RepoConfigs[repo.ID.Hex()] = repo
		}
	}

	configPayload.IgnoreCache = args.IgnoreCache
	configPayload.ResetCache = args.ResetCache

	distributeS3StoreURL, defaultS3StoreURL, err := getDefaultAndDestS3StoreURL(workflow, log)
	if err != nil {
		log.Errorf("getDefaultAndDestS3StoreUrl workflow name:[%s] err:%v", workflow.Name, err)
		return nil, err
	}

	stages := make([]*commonmodels.Stage, 0)
	for _, artifact := range args.Artifact {
		subTasks := make([]map[string]interface{}, 0)
		// image artifact deploy
		if artifact.Image != "" {
			artifactSubtask, err := artifactToSubTasks(artifact.Name, artifact.Image)
			if err != nil {
				log.Errorf("artifactToSubTasks artifact.Name:[%s] err:%v", artifact.Name, err)
				return nil, e.ErrCreateTask.AddErr(err)
			}
			subTasks = append(subTasks, artifactSubtask)
			if env != nil {
				// 生成部署的subtask
				for _, deployEnv := range artifact.Deploy {
					deployTask, err := deployEnvToSubTasks(deployEnv, env, productTempl.Timeout)
					if err != nil {
						log.Errorf("deploy env to subtask error: %v", err)
						return nil, err
					}

					if workflow.ResetImage {
						resetImageTask, err := resetImageTaskToSubTask(deployEnv, env)
						if err != nil {
							log.Errorf("resetImageTaskToSubTask deploy env:[%s] err:%v ", deployEnv.Env, err)
							return nil, err
						}
						if resetImageTask != nil {
							subTasks = append(subTasks, resetImageTask)
						}
					}
					subTasks = append(subTasks, deployTask)
				}
			}
		} else if artifact.FileName != "" {
			buildModuleArgs := &commonmodels.BuildModuleArgs{
				Target:       artifact.Name,
				ServiceName:  artifact.ServiceName,
				ProductName:  args.ProductTmplName,
				Env:          env,
				URL:          artifact.URL,
				WorkflowName: artifact.WorkflowName,
				TaskID:       artifact.TaskID,
				FileName:     artifact.FileName,
				TaskType:     string(config.TaskArtifactDeploy),
			}
			buildSubtasks, err := BuildModuleToSubTasks(buildModuleArgs, log)
			if err != nil {
				log.Errorf("buildModuleToSubTasks target:[%s] err:%s", artifact.Name, err)
				return nil, e.ErrCreateTask.AddErr(err)
			}
			subTasks = append(subTasks, buildSubtasks...)
		}

		// 生成分发的subtask
		if workflow.DistributeStage != nil && workflow.DistributeStage.Enabled {
			var distributeTasks []map[string]interface{}
			var err error

			for _, distribute := range workflow.DistributeStage.Distributes {
				serviceModule := &commonmodels.ServiceModuleTarget{
					ProductName:   args.ProductTmplName,
					ServiceName:   artifact.ServiceName,
					ServiceModule: artifact.Name,
				}
				if distribute.Target != nil {
					serviceModule.ProductName = distribute.Target.ProductName
				}
				if reflect.DeepEqual(distribute.Target, serviceModule) {
					distributeTasks, err = formatDistributeSubtasks(
						workflow.DistributeStage.Releases,
						workflow.DistributeStage.ImageRepo,
						workflow.DistributeStage.JumpBoxHost,
						distributeS3StoreURL,
						distribute,
					)
					if err != nil {
						log.Errorf("distrbiute stages to subtasks error: %v", err)
						return nil, err
					}
				}
			}
			subTasks = append(subTasks, distributeTasks...)
		}

		if workflow.SecurityStage != nil && workflow.SecurityStage.Enabled {
			securityTask, err := addSecurityToSubTasks()
			if err != nil {
				log.Errorf("add security task error: %v", err)
				return nil, err
			}
			if _, err := commonservice.GetServiceTemplate(
				artifact.Name, setting.PMDeployType, args.ProductTmplName, setting.ProductStatusDeleting, 0, log,
			); err != nil {
				subTasks = append(subTasks, securityTask)
			}
		}

		// 填充subtask之间关联内容
		task := &task.Task{
			ProductName:   args.ProductTmplName,
			PipelineName:  args.WorkflowName,
			TaskID:        nextTaskID,
			TaskCreator:   taskCreator,
			ReqID:         args.ReqID,
			SubTasks:      subTasks,
			ServiceName:   artifact.Name,
			ConfigPayload: configPayload,
			TaskArgs:      workFlowArgsToTaskArgs(artifact.Name, args),
			WorkflowArgs:  args,
		}
		sort.Sort(ByTaskKind(task.SubTasks))

		if err := ensurePipelineTask(task, args.Namespace, log); err != nil {
			log.Errorf("workflow_task ensurePipelineTask task:[%v] err:%v", task, err)
			if err, ok := err.(*ContainerNotFound); ok {
				err := e.NewWithExtras(
					e.ErrCreateTaskFailed,
					"container doesn't exists", map[string]interface{}{
						"productName":   err.ProductName,
						"envName":       err.EnvName,
						"serviceName":   err.ServiceName,
						"containerName": err.Container,
					})
				return nil, err
			}

			return nil, e.ErrCreateTask.AddDesc(err.Error())
		}

		for _, stask := range task.SubTasks {
			AddSubtaskToStage(&stages, stask, artifact.Name)
		}
	}

	testTask := &task.Task{
		TaskID:       nextTaskID,
		PipelineName: args.WorkflowName,
		ProductName:  args.ProductTmplName,
	}
	testTasks, err := testArgsToSubtask(args, testTask, log)
	if err != nil {
		log.Errorf("workflow_task testArgsToSubtask args:[%v] err:%v", args, err)
		return nil, e.ErrCreateTask.AddDesc(err.Error())
	}

	for _, testTask := range testTasks {
		FmtBuilds(testTask.JobCtx.Builds, log)
		testSubTask, err := testTask.ToSubTask()
		if err != nil {
			log.Errorf("workflow_task ToSubTask err:%v", err)
			return nil, e.ErrCreateTask.AddDesc(err.Error())
		}

		err = SetCandidateRegistry(configPayload, log)
		if err != nil {
			log.Errorf("workflow_task setCandidateRegistry configPayload:[%v] err:%v", configPayload, err)
			return nil, err
		}

		AddSubtaskToStage(&stages, testSubTask, testTask.TestModuleName)
	}

	sort.Sort(ByStageKind(stages))
	triggerBy := &commonmodels.TriggerBy{
		Source:         args.Source,
		MergeRequestID: args.MergeRequestID,
		CommitID:       args.CommitID,
	}
	task := &task.Task{
		TaskID:        nextTaskID,
		Type:          config.WorkflowType,
		ProductName:   workflow.ProductTmplName,
		PipelineName:  args.WorkflowName,
		Description:   args.Description,
		TaskCreator:   taskCreator,
		ReqID:         args.ReqID,
		Status:        config.StatusCreated,
		Stages:        stages,
		WorkflowArgs:  args,
		ConfigPayload: configPayload,
		StorageURI:    defaultS3StoreURL,
		ResetImage:    workflow.ResetImage,
		TriggerBy:     triggerBy,
	}

	if len(task.Stages) <= 0 {
		return nil, e.ErrCreateTask.AddDesc(e.PipelineSubTaskNotFoundErrMsg)
	}

	if env != nil {
		task.Services = env.Services
		task.Render = env.Render
		task.ConfigPayload.DeployClusterID = env.ClusterID
	}

	if config.EnableGitCheck() {
		if err := createGitCheck(task, log); err != nil {
			log.Errorf("workflow createGitCheck task:[%v] err:%v", task, err)
		}
	}

	if err := CreateTask(task); err != nil {
		log.Errorf("workflow Create task:[%v] err:%v", task, err)
		return nil, e.ErrCreateTask
	}

	_ = scmnotify.NewService().UpdateWebhookComment(task, log)
	resp := &CreateTaskResp{PipelineName: args.WorkflowName, TaskID: nextTaskID}
	return resp, nil
}

func BuildModuleToSubTasks(args *commonmodels.BuildModuleArgs, log *zap.SugaredLogger) ([]map[string]interface{}, error) {
	var (
		subTasks    = make([]map[string]interface{}, 0)
		serviceTmpl *commonmodels.Service
	)

	opt := &commonrepo.BuildListOption{
		Name:        args.BuildName,
		ServiceName: args.ServiceName,
		ProductName: args.ProductName,
	}

	if len(args.Target) > 0 {
		opt.Targets = []string{args.Target}
	}

	if args.Env != nil {
		serviceTmpl, _ = commonservice.GetServiceTemplate(
			args.Target, setting.PMDeployType, args.ProductName, setting.ProductStatusDeleting, 0, log,
		)
	}

	modules, err := commonrepo.NewBuildColl().List(opt)
	if err != nil {
		return nil, e.ErrConvertSubTasks.AddErr(err)
	}

	registries, err := commonservice.ListRegistryNamespaces(log)
	if err != nil {
		return nil, e.ErrConvertSubTasks.AddErr(err)
	}

	for _, module := range modules {
		build := &task.Build{
			TaskType:     config.TaskBuild,
			Enabled:      true,
			InstallItems: module.PreBuild.Installs,
			ServiceName:  args.Target,
			Service:      args.ServiceName,
			JobCtx:       task.JobCtx{},
			ImageID:      module.PreBuild.ImageID,
			BuildOS:      module.PreBuild.BuildOS,
			ImageFrom:    module.PreBuild.ImageFrom,
			ResReq:       module.PreBuild.ResReq,
			ResReqSpec:   module.PreBuild.ResReqSpec,
			Timeout:      module.Timeout,
			Registries:   registries,
			ProductName:  args.ProductName,
			Namespace:    module.PreBuild.Namespace,
			ClusterID:    module.PreBuild.ClusterID,
		}

		if args.TaskType != "" {
			build.TaskType = config.TaskArtifactDeploy
		}

		// 自定义基础镜像的镜像名称可能会被更新，需要使用ID获取最新的镜像名称
		if module.PreBuild.ImageID != "" {
			basicImage, err := commonrepo.NewBasicImageColl().Find(module.PreBuild.ImageID)
			if err != nil {
				log.Errorf("BasicImage.Find failed, id:%s, err:%v", module.PreBuild.ImageID, err)
			} else {
				build.BuildOS = basicImage.Value
			}
		}

		if build.ImageFrom == "" {
			build.ImageFrom = commonmodels.ImageFromKoderover
		}

		if serviceTmpl != nil {
			build.Namespace = args.Env.Namespace
			build.ServiceType = setting.PMDeployType
			envHost := make(map[string][]string)
			for _, envConfig := range serviceTmpl.EnvConfigs {
				privateKeys, err := commonrepo.NewPrivateKeyColl().ListHostIPByArgs(&commonrepo.ListHostIPArgs{IDs: envConfig.HostIDs})
				if err != nil {
					log.Errorf("ListNameByArgs ids err:%s", err)
					continue
				}
				ips := sets.NewString()
				ips = extractHostIPs(privateKeys, ips)
				privateKeys, err = commonrepo.NewPrivateKeyColl().ListHostIPByArgs(&commonrepo.ListHostIPArgs{Labels: envConfig.Labels})
				if err != nil {
					log.Errorf("ListNameByArgs labels err:%s", err)
					continue
				}
				ips = extractHostIPs(privateKeys, ips)
				envHost[envConfig.EnvName] = ips.List()
			}
			build.EnvHostInfo = envHost
		}

		if args.Env != nil {
			build.EnvName = args.Env.EnvName
		}

		if build.InstallItems == nil {
			build.InstallItems = make([]*commonmodels.Item, 0)
		}

		build.JobCtx.Builds = module.Repos
		if len(build.JobCtx.Builds) == 0 {
			build.JobCtx.Builds = make([]*types.Repository, 0)
		}

		build.JobCtx.BuildSteps = []*task.BuildStep{}
		if module.Scripts != "" {
			build.JobCtx.BuildSteps = append(build.JobCtx.BuildSteps, &task.BuildStep{BuildType: "shell", Scripts: module.Scripts})
		}

		if module.PMDeployScripts != "" && build.ServiceType == setting.PMDeployType {
			build.JobCtx.PMDeployScripts = module.PMDeployScripts
		}

		if len(module.SSHs) > 0 && build.ServiceType == setting.PMDeployType {
			privateKeys := make([]*task.SSH, 0)
			for _, sshID := range module.SSHs {
				//私钥信息可能被更新，而构建中存储的信息是旧的，需要根据id获取最新的私钥信息
				latestKeyInfo, err := commonrepo.NewPrivateKeyColl().Find(commonrepo.FindPrivateKeyOption{ID: sshID})
				if err != nil || latestKeyInfo == nil {
					log.Errorf("PrivateKey.Find failed, id:%s, err:%v", sshID, err)
					continue
				}
				ssh := new(task.SSH)
				ssh.Name = latestKeyInfo.Name
				ssh.UserName = latestKeyInfo.UserName
				ssh.IP = latestKeyInfo.IP
				ssh.PrivateKey = latestKeyInfo.PrivateKey

				privateKeys = append(privateKeys, ssh)
			}
			build.JobCtx.SSHs = privateKeys
		}

		build.JobCtx.EnvVars = module.PreBuild.Envs

		if len(module.PreBuild.Envs) == 0 {
			build.JobCtx.EnvVars = make([]*commonmodels.KeyVal, 0)
		}

		if len(args.Variables) > 0 {
			for _, envVar := range build.JobCtx.EnvVars {
				for _, overwrite := range args.Variables {
					if overwrite.Key == envVar.Key && overwrite.Value != setting.MaskValue {
						envVar.Value = overwrite.Value
						envVar.IsCredential = overwrite.IsCredential
						break
					}
				}
			}
		}

		build.JobCtx.UploadPkg = module.PreBuild.UploadPkg
		build.JobCtx.CleanWorkspace = module.PreBuild.CleanWorkspace
		build.JobCtx.EnableProxy = module.PreBuild.EnableProxy

		if module.PostBuild != nil && module.PostBuild.DockerBuild != nil {
			build.JobCtx.DockerBuildCtx = &task.DockerBuildCtx{
				Source:     module.PostBuild.DockerBuild.Source,
				TemplateID: module.PostBuild.DockerBuild.TemplateID,
				WorkDir:    module.PostBuild.DockerBuild.WorkDir,
				DockerFile: module.PostBuild.DockerBuild.DockerFile,
				BuildArgs:  module.PostBuild.DockerBuild.BuildArgs,
			}
		}

		if module.PostBuild != nil && module.PostBuild.FileArchive != nil {
			build.JobCtx.FileArchiveCtx = &task.FileArchiveCtx{
				FileLocation: module.PostBuild.FileArchive.FileLocation,
			}
		}

		if module.PostBuild != nil && module.PostBuild.Scripts != "" {
			build.JobCtx.PostScripts = module.PostBuild.Scripts
		}

		build.JobCtx.Caches = module.Caches

		if args.FileName != "" {
			build.ArtifactInfo = &task.ArtifactInfo{
				URL:          args.URL,
				WorkflowName: args.WorkflowName,
				TaskID:       args.TaskID,
				FileName:     args.FileName,
			}
		}

		bst, err := build.ToSubTask()
		if err != nil {
			return subTasks, e.ErrConvertSubTasks.AddErr(err)
		}
		subTasks = append(subTasks, bst)
	}

	return subTasks, nil
}

func extractHostIPs(privateKeys []*commonmodels.PrivateKey, ips sets.String) sets.String {
	for _, privateKey := range privateKeys {
		ips.Insert(privateKey.IP)
	}
	return ips
}

func ensurePipelineTask(pt *task.Task, envName string, log *zap.SugaredLogger) error {
	var (
		buildEnvs []*commonmodels.KeyVal
	)

	// 验证 Subtask payload
	err := validateSubTaskSetting(pt.PipelineName, pt.SubTasks)
	if err != nil {
		log.Errorf("Validate subtask setting failed: %+v", err)
		return err
	}

	//设置执行任务时参数
	for i, subTask := range pt.SubTasks {

		pre, err := base.ToPreview(subTask)
		if err != nil {
			return errors.New(e.InterfaceToTaskErrMsg)
		}

		switch pre.TaskType {

		case config.TaskBuild, config.TaskArtifactDeploy, config.TaskBuildV3:
			t, err := base.ToBuildTask(subTask)
			fmtBuildsTask(t, log)
			if err != nil {
				log.Error(err)
				return err
			}

			if t.Enabled {
				//for _, arg := range pt.TaskArgs.BuildArgs {
				//	for _, k := range t.JobCtx.EnvVars {
				//		if arg.Key == k.Key {
				//			if !(arg.Value == env.MaskValue && arg.IsCredential) {
				//				k.Value = arg.Value
				//			}
				//
				//			break
				//		}
				//	}
				//}
				// 设置Pipeline对应的服务名称
				if t.ServiceName != "" {
					pt.ServiceName = t.ServiceName
				}

				// 设置 build 安装脚本
				t.InstallCtx, err = buildInstallCtx(t.InstallItems)
				if err != nil {
					log.Error(err)
					return err
				}

				// 外部触发的pipeline
				if pt.TaskCreator == setting.WebhookTaskCreator || pt.TaskCreator == setting.CronTaskCreator {
					SetTriggerBuilds(t.JobCtx.Builds, pt.TaskArgs.Builds, log)
				} else {
					setManunalBuilds(t.JobCtx.Builds, pt.TaskArgs.Builds, log)
				}

				opt := &commonrepo.ProductFindOptions{Name: pt.ProductName}
				exitedProd, err := commonrepo.NewProductColl().Find(opt)
				if err != nil {
					log.Errorf("can't find product by name:%s error msg: %v", pt.ProductName, err)
					return e.ErrFindRegistry.AddDesc(err.Error())
				}

				// 生成默认镜像tag后缀
				//pt.TaskArgs.Deploy.Tag = releaseCandidate(t, pt.TaskID, pt.ProductName, pt.EnvName, "image")

				// 设置镜像名称
				// 编译任务使用 t.JobCtx.Image
				// 注意: 其他任务从 pt.TaskArgs.Deploy.Image 获取, 必须要有编译任务
				var reg *commonmodels.RegistryNamespace
				if len(exitedProd.RegistryID) > 0 {
					reg, err = commonservice.FindRegistryById(exitedProd.RegistryID, log)
					if err != nil {
						log.Errorf("service.EnsureRegistrySecret: failed to find registry: %s error msg:%v",
							exitedProd.RegistryID, err)
						return e.ErrFindRegistry.AddDesc(err.Error())
					}
				} else {
					reg, err = commonservice.FindDefaultRegistry(log)
					if err != nil {
						log.Errorf("can't find default candidate registry: %v", err)
						return e.ErrFindRegistry.AddDesc(err.Error())
					}
				}

				t.JobCtx.Image = GetImage(reg, releaseCandidate(t, pt.TaskID, pt.ProductName, envName, "image"))
				pt.TaskArgs.Deploy.Image = t.JobCtx.Image

				if pt.ConfigPayload != nil {
					pt.ConfigPayload.Registry.Addr = reg.RegAddr
					pt.ConfigPayload.Registry.AccessKey = reg.AccessKey
					pt.ConfigPayload.Registry.SecretKey = reg.SecretKey
					pt.ConfigPayload.Registry.Namespace = reg.Namespace
				}

				// 二进制文件名称
				// 编译任务使用 t.JobCtx.PackageFile
				// 注意: 其他任务从 pt.TaskArgs.Deploy.PackageFile 获取, 必须要有编译任务
				t.JobCtx.PackageFile = GetPackageFile(releaseCandidate(t, pt.TaskID, pt.ProductName, envName, "tar"))
				pt.TaskArgs.Deploy.PackageFile = t.JobCtx.PackageFile

				// 注入编译模块中用户定义环境变量
				// 注意: 需要在pt.TaskArgs.Deploy设置完之后再设置环境变量
				t.JobCtx.EnvVars = append(t.JobCtx.EnvVars, prepareTaskEnvs(pt, log)...)
				// 如果其他模块需要使用编译模块的环境变量进行渲染，需要设置buildEnvs
				buildEnvs = t.JobCtx.EnvVars

				if t.JobCtx.DockerBuildCtx != nil {
					t.JobCtx.DockerBuildCtx.ImageName = t.JobCtx.Image
				}

				if t.JobCtx.FileArchiveCtx != nil {
					//t.JobCtx.FileArchiveCtx.FileName = t.ServiceName
					t.JobCtx.FileArchiveCtx.FileName = t.JobCtx.PackageFile
				}

				// TODO: generic
				//if t.JobCtx.StorageUri == "" && pt.Type == pipe.SingleType {
				//	if store, err := s.GetDefaultS3Storage(log); err != nil {
				//		return e.ErrFindDefaultS3Storage.AddDesc("default s3 storage is required by package building")
				//	} else {
				//		if t.JobCtx.StorageUri, err = store.GetEncryptedUrl(types.S3STORAGE_AES_KEY); err != nil {
				//			log.Errorf("failed encrypt storage uri %v", err)
				//			return err
				//		}
				//	}
				//}

				t.DockerBuildStatus = &task.DockerBuildStatus{
					ImageName:    t.JobCtx.Image,
					RegistryRepo: reg.RegAddr + "/" + reg.Namespace,
				}
				t.UTStatus = &task.UTStatus{}
				t.StaticCheckStatus = &task.StaticCheckStatus{}
				t.BuildStatus = &task.BuildStatus{}

				pt.SubTasks[i], err = t.ToSubTask()

				if err != nil {
					return err
				}
			}
		case config.TaskJenkinsBuild:
			t, err := base.ToJenkinsBuildTask(subTask)
			if err != nil {
				log.Error(err)
				return err
			}
			if t.Enabled {
				// 分析镜像名称
				image := ""
				for _, jenkinsBuildParams := range t.JenkinsBuildArgs.JenkinsBuildParams {
					if jenkinsBuildParams.Name != "IMAGE" {
						continue
					}
					if value, ok := jenkinsBuildParams.Value.(string); ok {
						image = value
						break
					}
				}

				if image == "" || !strings.Contains(image, ":") {
					return &ImageIllegal{}
				}

				pt.TaskArgs.Deploy.Image = image
				t.Image = image
				pt.SubTasks[i], err = t.ToSubTask()
				if err != nil {
					return err
				}
			}
		case config.TaskArtifact:
			t, err := base.ToArtifactTask(subTask)
			if err != nil {
				log.Error(err)
				return err
			}
			if t.Enabled {
				if pt.TaskArgs == nil {
					pt.TaskArgs = &commonmodels.TaskArgs{PipelineName: pt.WorkflowArgs.WorkflowName, TaskCreator: pt.WorkflowArgs.WorkflowTaskCreator}
				}
				registry := pt.ConfigPayload.RepoConfigs[pt.WorkflowArgs.RegistryID]
				t.Image = fmt.Sprintf("%s/%s/%s", util.GetURLHostName(registry.RegAddr), registry.Namespace, t.Image)
				pt.TaskArgs.Deploy.Image = t.Image
				t.RegistryID = pt.WorkflowArgs.RegistryID

				pt.SubTasks[i], err = t.ToSubTask()
				if err != nil {
					return err
				}
			}
		case config.TaskDockerBuild:
			t, err := base.ToDockerBuildTask(subTask)
			if err != nil {
				log.Error(err)
				return err
			}
			if t.Enabled {
				t.Image = pt.TaskArgs.Deploy.Image

				// 使用环境变量KEY渲染 docker build的各个参数
				for _, env := range buildEnvs {
					if !env.IsCredential {
						t.DockerFile = strings.Replace(t.DockerFile, fmt.Sprintf("$%s", env.Key), env.Value, -1)
						t.WorkDir = strings.Replace(t.WorkDir, fmt.Sprintf("$%s", env.Key), env.Value, -1)
						t.BuildArgs = strings.Replace(t.BuildArgs, fmt.Sprintf("$%s", env.Key), env.Value, -1)
					}
				}

				err = SetCandidateRegistry(pt.ConfigPayload, log)
				if err != nil {
					return err
				}

				pt.SubTasks[i], err = t.ToSubTask()
				if err != nil {
					return err
				}
			}

		case config.TaskTestingV2:
			t, err := base.ToTestingTask(subTask)
			if err != nil {
				log.Error(err)
				return err
			}

			if t.Enabled {
				FmtBuilds(t.JobCtx.Builds, log)
				// 获取 pipeline keystores 信息
				envs := make([]*commonmodels.KeyVal, 0)

				// Iterate test jobctx builds, and replace it if params specified from task.
				// 外部触发的pipeline
				if pt.TaskCreator == setting.WebhookTaskCreator || pt.TaskCreator == setting.CronTaskCreator {
					SetTriggerBuilds(t.JobCtx.Builds, pt.TaskArgs.Test.Builds, log)
				} else {
					setManunalBuilds(t.JobCtx.Builds, pt.TaskArgs.Test.Builds, log)
				}

				err = SetCandidateRegistry(pt.ConfigPayload, log)
				if err != nil {
					return err
				}

				//use log path
				if pt.ServiceName == "" {
					pt.ServiceName = t.TestName
				}

				// 设置敏感信息
				t.JobCtx.EnvVars = append(t.JobCtx.EnvVars, envs...)

				pt.SubTasks[i], err = t.ToSubTask()
				if err != nil {
					return err
				}
			}
		case config.TaskResetImage:
			t, err := base.ToDeployTask(subTask)
			if err != nil {
				log.Error(err)
				return err
			}

			if t.Enabled {
				t.SetNamespace(pt.TaskArgs.Deploy.Namespace)
				image, err := validateServiceContainer(t.EnvName, t.ProductName, t.ServiceName, t.ContainerName)
				if err != nil {
					log.Error(err)
					return err
				}

				t.SetImage(image)

				pt.SubTasks[i], err = t.ToSubTask()
				if err != nil {
					return err
				}
			}

		case config.TaskDeploy:
			t, err := base.ToDeployTask(subTask)
			if err != nil {
				log.Error(err)
				return err
			}

			if t.Enabled {
				// 从创建任务payload设置容器部署
				t.SetImage(pt.TaskArgs.Deploy.Image)
				t.SetNamespace(pt.TaskArgs.Deploy.Namespace)

				_, err := validateServiceContainer(t.EnvName, t.ProductName, t.ServiceName, t.ContainerName)
				if err != nil {
					log.Error(err)
					return err
				}

				// Task creator can be webhook trigger or cronjob trigger or validated user
				// Validated user includes both that user is granted write permission or user is the owner of this product
				if pt.TaskCreator == setting.WebhookTaskCreator ||
					pt.TaskCreator == setting.CronTaskCreator ||
					IsProductAuthed(pt.TaskCreator, t.Namespace, pt.ProductName, config.ProductWritePermission, log) {
					log.Infof("Validating permission passed. product:%s, owner:%s, task executed by: %s", pt.ProductName, t.Namespace, pt.TaskCreator)
				} else {
					log.Errorf("permission denied. product:%s, owner:%s, task executed by: %s", pt.ProductName, t.Namespace, pt.TaskCreator)
					return errors.New(e.ProductAccessDeniedErrMsg)
				}

				pt.SubTasks[i], err = t.ToSubTask()
				if err != nil {
					return err
				}
			}

		case config.TaskDistributeToS3:
			task, err := base.ToDistributeToS3Task(subTask)
			if err != nil {
				log.Error(err)
				return err
			}
			if task.Enabled {
				task.SetPackageFile(pt.TaskArgs.Deploy.PackageFile)

				if pt.TeamName == "" {
					task.ProductName = pt.ProductName
				} else {
					task.ProductName = pt.TeamName
				}

				task.ServiceName = pt.ServiceName

				if task.DestStorageURL == "" {
					var storage *commonmodels.S3Storage
					// 在pipeline中配置了对象存储
					if task.S3StorageID != "" {
						if storage, err = commonrepo.NewS3StorageColl().Find(task.S3StorageID); err != nil {
							return e.ErrFindS3Storage.AddDesc(fmt.Sprintf("id:%s, %v", task.S3StorageID, err))
						}
					} else if storage, err = GetS3RelStorage(log); err != nil { // adapt for qbox
						return e.ErrFindS3Storage
					}

					defaultS3 := s3.S3{
						S3Storage: storage,
					}

					task.DestStorageURL, err = defaultS3.GetEncryptedURL()
					if err != nil {
						return err
					}
				}
				pt.SubTasks[i], err = task.ToSubTask()
				if err != nil {
					return err
				}
			}

		case config.TaskReleaseImage:
			t, err := base.ToReleaseImageTask(subTask)
			if err != nil {
				log.Error(err)
				return err
			}

			if t.Enabled {
				// 从创建任务payload设置线上镜像分发任务
				t.SetImage(pt.TaskArgs.Deploy.Image)
				// 兼容老的任务配置
				if len(t.Releases) == 0 {
					found := false
					for id, v := range pt.ConfigPayload.RepoConfigs {
						if v.Namespace == t.ImageRepo {
							t.Releases = append(t.Releases, commonmodels.RepoImage{RepoID: id})
							found = true
						}
					}

					if !found {
						return fmt.Errorf("没有找到命名空间是 [%s] 的镜像仓库", t.ImageRepo)
					}
				}

				var repos []commonmodels.RepoImage
				for _, repoImage := range t.Releases {
					if v, ok := pt.ConfigPayload.RepoConfigs[repoImage.RepoID]; ok {
						repoImage.Name = util.ReplaceRepo(pt.TaskArgs.Deploy.Image, v.RegAddr, v.Namespace)
						repoImage.Host = util.GetURLHostName(v.RegAddr)
						repoImage.Namespace = v.Namespace
						repos = append(repos, repoImage)
					}
				}

				t.Releases = repos
				if len(t.Releases) == 0 {
					t.Enabled = false
				} else {
					t.ImageRelease = t.Releases[0].Name
				}

				pt.SubTasks[i], err = t.ToSubTask()
				if err != nil {
					return err
				}
			}

		case config.TaskJira:
			t, err := base.ToJiraTask(subTask)
			if err != nil {
				log.Error(err)
				return err
			}
			FmtBuilds(t.Builds, log)
			if t.Enabled {
				// 外部触发的pipeline
				if pt.TaskCreator == setting.WebhookTaskCreator || pt.TaskCreator == setting.CronTaskCreator {
					SetTriggerBuilds(t.Builds, pt.TaskArgs.Builds, log)
				} else {
					setManunalBuilds(t.Builds, pt.TaskArgs.Builds, log)
				}

				pt.SubTasks[i], err = t.ToSubTask()
				if err != nil {
					return err
				}
			}
		case config.TaskSecurity:
			t, err := base.ToSecurityTask(subTask)
			if err != nil {
				log.Error(err)
				return err
			}

			if t.Enabled {
				t.SetImageName(pt.TaskArgs.Deploy.Image)
				pt.SubTasks[i], err = t.ToSubTask()
				if err != nil {
					return err
				}
			}
		case config.TaskDistribute:
<<<<<<< HEAD
		// 为了兼容历史数据类型，目前什么都不用做，避免出错
		case config.TaskTrigger:
			t, err := base.ToTriggerTask(subTask)
			if err != nil {
				log.Error(err)
				return err
			}

			if t.Enabled {
				pt.SubTasks[i], err = t.ToSubTask()
				if err != nil {
					return err
				}
			}
=======
			// 为了兼容历史数据类型，目前什么都不用做，避免出错
		case config.TaskArtifactPackage:
			// do nothing
>>>>>>> e82cfcf4
		default:
			return e.NewErrInvalidTaskType(string(pre.TaskType))
		}
	}

	return nil
}

func AddSubtaskToStage(stages *[]*commonmodels.Stage, subTask map[string]interface{}, target string) {
	subTaskPre, err := base.ToPreview(subTask)
	if err != nil {
		log.Errorf("subtask to preview error: %v", err)
		return
	}
	if subTaskPre.TaskType == "" {
		log.Error("empty subtask task type")
		return
	}
	stageFound := false

	for _, stage := range *stages {
		if stage.TaskType == subTaskPre.TaskType {
			// deploy task 同一个组件可能有多个部署目标
			if subTaskPre.TaskType == config.TaskDeploy || subTaskPre.TaskType == config.TaskResetImage {
				if _, ok := stage.SubTasks[target]; ok {
					stage.SubTasks[target+"_"+nextTargetID(stage.SubTasks, target)] = subTask
				} else {
					stage.SubTasks[target] = subTask
				}
			} else {
				stage.SubTasks[target] = subTask
			}
			stageFound = true
			break
		}
	}

	if !stageFound {
		stage := &commonmodels.Stage{
			TaskType:    subTaskPre.TaskType,
			SubTasks:    map[string]map[string]interface{}{target: subTask},
			RunParallel: true,
		}

		if subTaskPre.TaskType == config.TaskResetImage {
			stage.AfterAll = true
		}
		// 除了测试模块，其他的都可以并行跑
		//if subTaskPre.TaskType == task.TaskTestingV2 {
		//	stage.RunParallel = false
		//}
		*stages = append(*stages, stage)
	}
}

func nextTargetID(subTasks map[string]map[string]interface{}, target string) string {
	count := 0
	for k := range subTasks {
		if regexp.MustCompile(`^\Q` + target + `\E(_\d+)?$`).MatchString(k) {
			count++
		}
	}

	return strconv.Itoa(count)
}<|MERGE_RESOLUTION|>--- conflicted
+++ resolved
@@ -2207,7 +2207,6 @@
 				}
 			}
 		case config.TaskDistribute:
-<<<<<<< HEAD
 		// 为了兼容历史数据类型，目前什么都不用做，避免出错
 		case config.TaskTrigger:
 			t, err := base.ToTriggerTask(subTask)
@@ -2222,11 +2221,9 @@
 					return err
 				}
 			}
-=======
 			// 为了兼容历史数据类型，目前什么都不用做，避免出错
 		case config.TaskArtifactPackage:
 			// do nothing
->>>>>>> e82cfcf4
 		default:
 			return e.NewErrInvalidTaskType(string(pre.TaskType))
 		}

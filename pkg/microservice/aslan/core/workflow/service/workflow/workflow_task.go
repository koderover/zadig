/*
Copyright 2021 The KodeRover Authors.

Licensed under the Apache License, Version 2.0 (the "License");
you may not use this file except in compliance with the License.
You may obtain a copy of the License at

    http://www.apache.org/licenses/LICENSE-2.0

Unless required by applicable law or agreed to in writing, software
distributed under the License is distributed on an "AS IS" BASIS,
WITHOUT WARRANTIES OR CONDITIONS OF ANY KIND, either express or implied.
See the License for the specific language governing permissions and
limitations under the License.
*/

package workflow

import (
	"bytes"
	"errors"
	"fmt"
	"net/url"
	"reflect"
	"regexp"
	"sort"
	"strconv"
	"strings"
	"sync"
	gotempl "text/template"
	"time"

	"go.mongodb.org/mongo-driver/mongo"
	"go.uber.org/zap"
	"k8s.io/apimachinery/pkg/util/sets"

	configbase "github.com/koderover/zadig/pkg/config"
	"github.com/koderover/zadig/pkg/microservice/aslan/config"
	commonmodels "github.com/koderover/zadig/pkg/microservice/aslan/core/common/repository/models"
	"github.com/koderover/zadig/pkg/microservice/aslan/core/common/repository/models/task"
	taskmodels "github.com/koderover/zadig/pkg/microservice/aslan/core/common/repository/models/task"
	commonrepo "github.com/koderover/zadig/pkg/microservice/aslan/core/common/repository/mongodb"
	"github.com/koderover/zadig/pkg/microservice/aslan/core/common/repository/mongodb/template"
	templaterepo "github.com/koderover/zadig/pkg/microservice/aslan/core/common/repository/mongodb/template"
	commonservice "github.com/koderover/zadig/pkg/microservice/aslan/core/common/service"
	"github.com/koderover/zadig/pkg/microservice/aslan/core/common/service/base"
	"github.com/koderover/zadig/pkg/microservice/aslan/core/common/service/s3"
	"github.com/koderover/zadig/pkg/microservice/aslan/core/common/service/scmnotify"
	templ "github.com/koderover/zadig/pkg/microservice/aslan/core/common/service/template"
	"github.com/koderover/zadig/pkg/setting"
	"github.com/koderover/zadig/pkg/shared/client/systemconfig"
	e "github.com/koderover/zadig/pkg/tool/errors"
	"github.com/koderover/zadig/pkg/tool/log"
	"github.com/koderover/zadig/pkg/types"
	"github.com/koderover/zadig/pkg/util"
)

const (
	ClusterStorageEP = "nfs-server"
)

type CronjobWorkflowArgs struct {
	Target []*commonmodels.TargetArgs `bson:"targets"                      json:"targets"`
}

// GetWorkflowArgs 返回工作流详细信息
func GetWorkflowArgs(productName, namespace string, log *zap.SugaredLogger) (*CronjobWorkflowArgs, error) {
	resp := &CronjobWorkflowArgs{}
	opt := &commonrepo.ProductFindOptions{Name: productName, EnvName: namespace}
	product, err := commonrepo.NewProductColl().Find(opt)
	if err != nil {
		log.Errorf("Product.Find error: %v", err)
		return resp, e.ErrFindProduct.AddDesc(err.Error())
	}

	allModules, err := ListBuildDetail("", "", log)
	if err != nil {
		log.Errorf("BuildModule.List error: %v", err)
		return resp, e.ErrListBuildModule.AddDesc(err.Error())
	}

	targetMap, _ := getProductTargetMap(product)
	projectTargets := getProjectTargets(product.ProductName)
	targets := make([]*commonmodels.TargetArgs, 0)
	for _, container := range projectTargets {
		if _, ok := targetMap[container]; !ok {
			continue
		}
		containerArr := strings.Split(container, SplitSymbol)
		if len(containerArr) != 3 {
			continue
		}
		target := &commonmodels.TargetArgs{Name: containerArr[2], ServiceName: containerArr[1], Deploy: targetMap[container], Build: &commonmodels.BuildArgs{}, HasBuild: true}

		moBuild, _ := findModuleByTargetAndVersion(allModules, container)
		if moBuild == nil {
			moBuild = &commonmodels.Build{}
			target.HasBuild = false
		}
		err = fillBuildDetail(moBuild, containerArr[1], containerArr[2])
		if err != nil {
			return resp, e.ErrListBuildModule.AddErr(err)
		}

		target.Build.Repos = moBuild.SafeRepos()

		if moBuild.PreBuild != nil {
			EnsureBuildResp(moBuild)
			target.Envs = moBuild.PreBuild.Envs
		}

		if moBuild.JenkinsBuild != nil {
			jenkinsBuildParams := make([]*types.JenkinsBuildParam, 0)
			for _, jenkinsBuildParam := range moBuild.JenkinsBuild.JenkinsBuildParam {
				jenkinsBuildParams = append(jenkinsBuildParams, &types.JenkinsBuildParam{
					Name:         jenkinsBuildParam.Name,
					Value:        jenkinsBuildParam.Value,
					Type:         jenkinsBuildParam.Type,
					ChoiceOption: jenkinsBuildParam.ChoiceOption,
					AutoGenerate: jenkinsBuildParam.AutoGenerate,
				})
			}
			target.JenkinsBuildArgs = &commonmodels.JenkinsBuildArgs{
				JobName:            moBuild.JenkinsBuild.JobName,
				JenkinsBuildParams: jenkinsBuildParams,
			}
		}

		targets = append(targets, target)
	}
	resp.Target = targets
	return resp, nil
}

func getProductTargetMap(prod *commonmodels.Product) (map[string][]commonmodels.DeployEnv, map[string]string) {
	resp := make(map[string][]commonmodels.DeployEnv)
	imageNameM := make(map[string]string)
	if prod.Source == setting.SourceFromExternal {
		services, _ := commonrepo.NewServiceColl().ListExternalWorkloadsBy(prod.ProductName, prod.EnvName)

		currentServiceNames := sets.NewString()
		for _, service := range services {
			currentServiceNames.Insert(service.ServiceName)
		}

		servicesInExternalEnv, _ := commonrepo.NewServicesInExternalEnvColl().List(&commonrepo.ServicesInExternalEnvArgs{
			ProductName: prod.ProductName,
			EnvName:     prod.EnvName,
		})

		externalServiceNames := sets.NewString()
		for _, serviceInExternalEnv := range servicesInExternalEnv {
			if !currentServiceNames.Has(serviceInExternalEnv.ServiceName) {
				externalServiceNames.Insert(serviceInExternalEnv.ServiceName)
			}
		}

		if len(externalServiceNames) > 0 {
			newServices, _ := commonrepo.NewServiceColl().ListExternalWorkloadsBy(prod.ProductName, "", externalServiceNames.List()...)
			for _, service := range newServices {
				services = append(services, service)
			}
		}

		for _, service := range services {
			for _, container := range service.Containers {
				env := service.ServiceName + "/" + container.Name
				deployEnv := commonmodels.DeployEnv{Type: setting.K8SDeployType, Env: env}
				target := strings.Join([]string{service.ProductName, service.ServiceName, container.Name}, SplitSymbol)
				resp[target] = append(resp[target], deployEnv)

				imageNameM[target] = util.GetImageNameFromContainerInfo(container.ImageName, container.Name)
			}
		}
		return resp, imageNameM
	}
	for _, services := range prod.Services {
		for _, serviceObj := range services {
			switch serviceObj.Type {
			case setting.K8SDeployType:
				for _, container := range serviceObj.Containers {
					env := serviceObj.ServiceName + "/" + container.Name
					deployEnv := commonmodels.DeployEnv{Type: setting.K8SDeployType, Env: env}
					target := strings.Join([]string{serviceObj.ProductName, serviceObj.ServiceName, container.Name}, SplitSymbol)
					resp[target] = append(resp[target], deployEnv)

					imageNameM[target] = util.GetImageNameFromContainerInfo(container.ImageName, container.Name)
				}
			case setting.PMDeployType:
				deployEnv := commonmodels.DeployEnv{Type: setting.PMDeployType, Env: serviceObj.ServiceName}
				target := strings.Join([]string{serviceObj.ProductName, serviceObj.ServiceName, serviceObj.ServiceName}, SplitSymbol)
				resp[target] = append(resp[target], deployEnv)
			case setting.HelmDeployType:
				for _, container := range serviceObj.Containers {
					env := serviceObj.ServiceName + "/" + container.Name
					deployEnv := commonmodels.DeployEnv{Type: setting.HelmDeployType, Env: env}
					target := strings.Join([]string{serviceObj.ProductName, serviceObj.ServiceName, container.Name}, SplitSymbol)
					resp[target] = append(resp[target], deployEnv)

					imageNameM[target] = util.GetImageNameFromContainerInfo(container.ImageName, container.Name)
				}
			}
		}
	}
	return resp, imageNameM
}

func getHideServiceModules(workflow *commonmodels.Workflow) sets.String {
	hideServiceModules := sets.NewString()
	if workflow.BuildStage != nil && workflow.BuildStage.Enabled {
		for _, buildModule := range workflow.BuildStage.Modules {
			if buildModule.HideServiceModule {
				hideServiceModules.Insert(strings.Join([]string{buildModule.Target.ProductName, buildModule.Target.ServiceName, buildModule.Target.ServiceModule}, SplitSymbol))
			}
		}
	}

	if workflow.ArtifactStage != nil && workflow.ArtifactStage.Enabled {
		for _, artifactModule := range workflow.ArtifactStage.Modules {
			if artifactModule.HideServiceModule {
				hideServiceModules.Insert(strings.Join([]string{artifactModule.Target.ProductName, artifactModule.Target.ServiceName, artifactModule.Target.ServiceModule}, SplitSymbol))
			}
		}
	}

	return hideServiceModules
}

func getProjectTargets(productName string) []string {
	var targets []string
	productTmpl, err := template.NewProductColl().Find(productName)
	if err != nil {
		log.Errorf("[%s] ProductTmpl.Find error: %v", productName, err)
		return targets
	}
	services, err := commonrepo.NewServiceColl().ListMaxRevisionsForServices(productTmpl.AllServiceInfos(), "")
	if err != nil {
		log.Errorf("ServiceTmpl.ListMaxRevisions error: %v", err)
		return targets
	}

	for _, serviceTmpl := range services {
		switch serviceTmpl.Type {
		case setting.K8SDeployType, setting.HelmDeployType:
			for _, container := range serviceTmpl.Containers {
				targets = append(targets, strings.Join([]string{serviceTmpl.ProductName, serviceTmpl.ServiceName, container.Name}, SplitSymbol))
			}
		case setting.PMDeployType:
			targets = append(targets, strings.Join([]string{serviceTmpl.ProductName, serviceTmpl.ServiceName, serviceTmpl.ServiceName}, SplitSymbol))
		}
	}

	return targets
}

func findModuleByContainer(productName, serviceModuleTarget string, buildStageModules []*commonmodels.BuildModule, allModules []*commonmodels.Build, log *zap.SugaredLogger) (*commonmodels.Build, *commonmodels.ServiceModuleTarget) {
	// find build name
	var buildName string
	for _, buildStageModule := range buildStageModules {
		if buildStageModule.Target == nil {
			return nil, nil
		}
		targetStr := fmt.Sprintf("%s%s%s%s%s", buildStageModule.Target.ProductName, SplitSymbol, buildStageModule.Target.ServiceName, SplitSymbol, buildStageModule.Target.ServiceModule)
		if serviceModuleTarget == targetStr {
			buildName = buildStageModule.Target.BuildName
			break
		}
	}
	if buildName == "" {
		// Compatible with old data if buildName is empty
		productTmpl, err := template.NewProductColl().Find(productName)
		if err != nil {
			log.Errorf("failed to find project,err:%s", err)
			return nil, nil
		}
		services, err := commonrepo.NewServiceColl().ListMaxRevisionsForServices(productTmpl.AllServiceInfos(), "")
		if err != nil {
			log.Errorf("failed to list services,err:%s", err)
			return nil, nil
		}

		for _, serviceTmpl := range services {
			if serviceTmpl.Type != setting.PMDeployType {
				for _, container := range serviceTmpl.Containers {
					targetStr := fmt.Sprintf("%s%s%s%s%s", serviceTmpl.ProductName, SplitSymbol, serviceTmpl.ServiceName, SplitSymbol, container.Name)
					if serviceModuleTarget == targetStr {
						buildName = findBuildNameByContainerName(container.Name, serviceTmpl)
					}
				}
			} else if serviceTmpl.Type == setting.PMDeployType {
				targetStr := fmt.Sprintf("%s%s%s%s%s", serviceTmpl.ProductName, SplitSymbol, serviceTmpl.ServiceName, SplitSymbol, serviceTmpl.ServiceName)
				if serviceModuleTarget == targetStr {
					buildName = findBuildNameByContainerName(serviceTmpl.ServiceName, serviceTmpl)
				}
			}
		}
	}
	if buildName != "" {
		for _, module := range allModules {
			if module.Name == buildName {
				for _, target := range module.Targets {
					targetStr := fmt.Sprintf("%s%s%s%s%s", target.ProductName, SplitSymbol, target.ServiceName, SplitSymbol, target.ServiceModule)
					if targetStr == serviceModuleTarget {
						return module, target
					}
				}
			}
		}
	}

	return nil, nil
}

func findBuildNameByContainerName(containerName string, serviceTmpl *commonmodels.Service) string {
	opt := &commonrepo.BuildListOption{
		ServiceName: serviceTmpl.ServiceName,
		Targets:     []string{containerName},
	}
	if serviceTmpl.Visibility != setting.PublicService {
		opt.ProductName = serviceTmpl.ProductName
	}

	buildModules, err := commonrepo.NewBuildColl().List(opt)
	if err != nil || len(buildModules) == 0 {
		return ""
	}
	buildName := buildModules[0].Name
	return buildName
}

func findModuleByTargetAndVersion(allModules []*commonmodels.Build, serviceModuleTarget string) (*commonmodels.Build, *commonmodels.ServiceModuleTarget) {
	containerArr := strings.Split(serviceModuleTarget, SplitSymbol)
	if len(containerArr) != 3 {
		return nil, nil
	}

	opt := &commonrepo.ServiceFindOption{
		ServiceName:   containerArr[1],
		ProductName:   containerArr[0],
		ExcludeStatus: setting.ProductStatusDeleting,
	}
	serviceObj, _ := commonrepo.NewServiceColl().Find(opt)
	if serviceObj != nil && serviceObj.Visibility == setting.PublicService {
		containerArr[0] = serviceObj.ProductName
	}
	for _, mo := range allModules {
		for _, target := range mo.Targets {
			targetStr := fmt.Sprintf("%s%s%s%s%s", target.ProductName, SplitSymbol, target.ServiceName, SplitSymbol, target.ServiceModule)
			if targetStr == strings.Join(containerArr, SplitSymbol) {
				return mo, target
			}
		}
	}
	return nil, nil
}

func EnsureBuildResp(mb *commonmodels.Build) {
	if len(mb.Targets) == 0 {
		mb.Targets = make([]*commonmodels.ServiceModuleTarget, 0)
	}

	mb.Repos = mb.SafeRepos()

	if mb.PreBuild != nil {
		if len(mb.PreBuild.Installs) == 0 {
			mb.PreBuild.Installs = make([]*commonmodels.Item, 0)
		}

		if len(mb.PreBuild.Envs) == 0 {
			mb.PreBuild.Envs = make([]*commonmodels.KeyVal, 0)
		}

		// 隐藏用户设置的敏感信息
		for k := range mb.PreBuild.Envs {
			if mb.PreBuild.Envs[k].IsCredential {
				mb.PreBuild.Envs[k].Value = setting.MaskValue
			}
		}

		if len(mb.PreBuild.Parameters) == 0 {
			mb.PreBuild.Parameters = make([]*commonmodels.Parameter, 0)
		}
	}
}

func ListBuildDetail(name, targets string, log *zap.SugaredLogger) ([]*commonmodels.Build, error) {
	opt := &commonrepo.BuildListOption{
		Name: name,
	}

	if len(strings.TrimSpace(targets)) != 0 {
		opt.Targets = strings.Split(targets, ",")
	}

	resp, err := commonrepo.NewBuildColl().List(opt)
	if err != nil {
		log.Errorf("[Build.List] %s error: %v", name, err)
		return nil, e.ErrListBuildModule.AddErr(err)
	}

	return resp, nil
}

// PresetWorkflowArgs 返回工作流详细信息
func PresetWorkflowArgs(namespace, workflowName string, log *zap.SugaredLogger) (*commonmodels.WorkflowTaskArgs, error) {
	resp := &commonmodels.WorkflowTaskArgs{Namespace: namespace, WorkflowName: workflowName}
	workflow, err := commonrepo.NewWorkflowColl().Find(workflowName)
	if err != nil {
		log.Errorf("Workflow.Find error: %v", err)
		return resp, e.ErrFindWorkflow.AddDesc(err.Error())
	}
	if workflow.DistributeStage != nil {
		resp.DistributeEnabled = workflow.DistributeStage.Enabled
	}
	resp.ProductTmplName = workflow.ProductTmplName
	opt := &commonrepo.ProductFindOptions{Name: workflow.ProductTmplName, EnvName: namespace}
	product, err := commonrepo.NewProductColl().Find(opt)
	if err != nil {
		log.Errorf("Product.Find error: %v", err)
		return resp, e.ErrFindProduct.AddDesc(err.Error())
	}

	allModules, err := ListBuildDetail("", "", log)
	if err != nil {
		log.Errorf("BuildModule.List error: %v", err)
		return resp, e.ErrListBuildModule.AddDesc(err.Error())
	}

	allTestings, err := commonrepo.NewTestingColl().List(&commonrepo.ListTestOption{ProductName: "", TestType: ""})
	if err != nil {
		log.Errorf("TestingModule.List error: %v", err)
		return resp, e.ErrListTestModule.AddDesc(err.Error())
	}

	targetMap, imageNameM := getProductTargetMap(product)
	projectTargets := getProjectTargets(product.ProductName)
	hideServiceModules := getHideServiceModules(workflow)
	targets := make([]*commonmodels.TargetArgs, 0)
	if (workflow.BuildStage != nil && workflow.BuildStage.Enabled) || (workflow.ArtifactStage != nil && workflow.ArtifactStage.Enabled) {
		for _, container := range projectTargets {
			if hideServiceModules.Has(container) {
				continue
			}
			if _, ok := targetMap[container]; !ok {
				continue
			}

			containerArr := strings.Split(container, SplitSymbol)
			if len(containerArr) != 3 {
				continue
			}
			target := &commonmodels.TargetArgs{
				Name:        containerArr[2],
				ServiceName: containerArr[1],
				ProductName: containerArr[0],
				Deploy:      targetMap[container],
				ImageName:   imageNameM[container],
				Build:       &commonmodels.BuildArgs{},
				HasBuild:    true,
			}

			moBuild, targetInfo := findModuleByContainer(workflow.ProductTmplName, container, workflow.BuildStage.Modules, allModules, log)
			if moBuild == nil {
				moBuild = &commonmodels.Build{}
				target.HasBuild = false
			}
			target.BuildName = moBuild.Name
			err = fillBuildDetail(moBuild, containerArr[1], containerArr[2])
			if err != nil {
				return resp, e.ErrListBuildModule.AddErr(err)
			}

			if moBuild.TemplateID != "" {
				target.Build.Repos = targetInfo.Repos
			} else {
				target.Build.Repos = moBuild.SafeRepos()
			}

			if moBuild.PreBuild != nil {
				EnsureBuildResp(moBuild)
				target.Envs = moBuild.PreBuild.Envs
			}

			if moBuild.JenkinsBuild != nil {
				jenkinsBuildParams := make([]*types.JenkinsBuildParam, 0)
				for _, jenkinsBuildParam := range moBuild.JenkinsBuild.JenkinsBuildParam {
					jenkinsBuildParams = append(jenkinsBuildParams, &types.JenkinsBuildParam{
						Name:         jenkinsBuildParam.Name,
						Value:        jenkinsBuildParam.Value,
						Type:         jenkinsBuildParam.Type,
						ChoiceOption: jenkinsBuildParam.ChoiceOption,
						AutoGenerate: jenkinsBuildParam.AutoGenerate,
					})
				}
				target.JenkinsBuildArgs = &commonmodels.JenkinsBuildArgs{
					JobName:            moBuild.JenkinsBuild.JobName,
					JenkinsBuildParams: jenkinsBuildParams,
				}

			}

			targets = append(targets, target)
		}
	}

	resp.Target = targets
	testArgs := make([]*commonmodels.TestArgs, 0)
	testsMap := make(map[string]*commonmodels.Testing)
	if workflow.TestStage != nil && workflow.TestStage.Enabled {
		for _, testing := range allTestings {
			testsMap[testing.Name] = testing
		}
		for _, workflowTestArgs := range workflow.TestStage.Tests {
			if test, ok := testsMap[workflowTestArgs.Name]; ok {
				testArg := &commonmodels.TestArgs{Namespace: namespace}
				if len(test.Repos) == 0 {
					testArg.Builds = make([]*types.Repository, 0)
				} else {
					testArg.Builds = test.Repos
				}
				envKeyMap := make(map[string]string)
				testArg.Envs = workflowTestArgs.Envs
				for _, env := range workflowTestArgs.Envs {
					envKeyMap[env.Key] = env.Value
				}

				for _, moduleEnv := range test.PreTest.Envs {
					if _, ok := envKeyMap[moduleEnv.Key]; !ok {
						testArg.Envs = append(testArg.Envs, &commonmodels.KeyVal{
							Key:          moduleEnv.Key,
							Value:        moduleEnv.Value,
							IsCredential: moduleEnv.IsCredential,
							ChoiceOption: moduleEnv.ChoiceOption,
							Type:         moduleEnv.Type,
						})
					}
				}
				testArg.TestModuleName = workflowTestArgs.Name
				testArgs = append(testArgs, testArg)
			}
		}

		for _, testName := range workflow.TestStage.TestNames {
			if test, ok := testsMap[testName]; ok {
				EnsureTestingResp(test)
				testArg := &commonmodels.TestArgs{Namespace: namespace}
				if len(test.Repos) == 0 {
					testArg.Builds = make([]*types.Repository, 0)
				} else {
					testArg.Builds = test.Repos
				}

				if test.PreTest != nil {
					testArg.Envs = test.PreTest.Envs
				}

				testArg.TestModuleName = testName
				testArgs = append(testArgs, testArg)
			}
		}
	}
	resp.Tests = testArgs
	return resp, nil
}

func CreateWorkflowTask(args *commonmodels.WorkflowTaskArgs, taskCreator string, log *zap.SugaredLogger) (*CreateTaskResp, error) {
	if args == nil {
		return nil, fmt.Errorf("args should not be nil")
	}

	// RequestMode=openAPI means that external clients call the API, and some data needs to be obtained and added to args
	if args.RequestMode == setting.RequestModeOpenAPI {
		log.Info("CreateWorkflowTask from openAPI")
		resp, err := AddDataToArgsOrCreateReleaseImageTask(args, log)
		if err != nil {
			log.Errorf("AddDataToArgs error: %v", err)
			return nil, err
		}
		// create release image task
		if resp != nil {
			return resp, nil
		}
		taskCreator = setting.RequestModeOpenAPI
	}

	workflow, err := commonrepo.NewWorkflowColl().Find(args.WorkflowName)
	if err != nil {
		log.Errorf("Workflow.Find error: %v", err)
		return nil, e.ErrFindWorkflow.AddDesc(err.Error())
	}

	project, err := template.NewProductColl().Find(workflow.ProductTmplName)
	if err != nil {
		log.Errorf("project.Find error: %v", err)
		return nil, e.ErrFindWorkflow.AddDesc(err.Error())
	}
	// developer don't pass args.ProductTmplName
	if args.ProductTmplName == "" {
		args.ProductTmplName = workflow.ProductTmplName
	}
	args.IsParallel = workflow.IsParallel

	var env *commonmodels.Product
	if args.Namespace != "" {
		// 处理namespace，避免开头或者结尾出现多余的逗号
		dealWithNamespace(args)
		namespaces := strings.Split(args.Namespace, ",")
		//webhook触发的情况处理
		if len(namespaces) > 1 {
			getNotBusyEnv(args, log)
		}
		env, err = commonrepo.NewProductColl().Find(&commonrepo.ProductFindOptions{
			Name:    args.ProductTmplName,
			EnvName: args.Namespace,
		})

		if err != nil {
			log.Errorf("找不到 项目:[%s]的环境:[%s]", args.ProductTmplName, args.Namespace)
			return nil, e.ErrCreateTask.AddDesc(
				fmt.Sprintf("找不到 %s 的 %s 环境 ", args.ProductTmplName, args.Namespace),
			)
		}
	}

	// get global configPayload
	configPayload := commonservice.GetConfigPayload(args.CodehostID)
	if len(env.RegistryID) == 0 {
		reg, _, err := commonservice.FindDefaultRegistry(false, log)
		if err != nil {
			log.Errorf("get default registry error: %v", err)
			return nil, e.ErrGetCounter.AddDesc(err.Error())
		}
		env.RegistryID = reg.ID.Hex()
	}
	configPayload.RegistryID = env.RegistryID

	nextTaskID, err := generateNextTaskID(args.WorkflowName)
	if err != nil {
		return nil, err
	}
	// modify configPayload
	modifyConfigPayload(configPayload, args.IgnoreCache, args.ResetCache)

	distributeS3StoreURL, defaultS3StoreURL, err := getDefaultAndDestS3StoreURL(workflow, log)
	if err != nil {
		log.Errorf("getDefaultAndDestS3StoreUrl workflow name:[%s] err:%v", workflow.Name, err)
		return nil, e.ErrCreateTask.AddErr(err)
	}

	stages := make([]*commonmodels.Stage, 0)
	serviceInfos := make([]*taskmodels.ServiceInfo, 0)
	for _, target := range args.Target {
		var subTasks []map[string]interface{}
		var err error
		if target.JenkinsBuildArgs == nil {
			buildModuleArgs := &commonmodels.BuildModuleArgs{
				Target:      target.Name,
				ServiceName: target.ServiceName,
				//ProductName: target.ProductName,				// TODO productName may be nil in some situation, need to figure out reason
				ProductName: args.ProductTmplName,
				Variables:   target.Envs,
				Env:         env,
				BuildName:   target.BuildName,
			}
			subTasks, err = BuildModuleToSubTasks(buildModuleArgs, log)
		} else {
			subTasks, err = JenkinsBuildModuleToSubTasks(&JenkinsBuildOption{
				Target:           target.Name,
				ServiceName:      target.ServiceName,
				ProductName:      args.ProductTmplName,
				JenkinsBuildArgs: target.JenkinsBuildArgs,
				BuildName:        target.BuildName,
			}, log)
		}
		if err != nil {
			log.Errorf("buildModuleToSubTasks target:[%s] err:%v", target.Name, err)
			return nil, e.ErrCreateTask.AddErr(err)
		}

		if env != nil {
			// generate subtasks to deploy
			for _, deployEnv := range target.Deploy {
				if deployEnv.Type == setting.PMDeployType {
					continue
				}
				deployTask, err := deployEnvToSubTasks(deployEnv, env, project.Timeout)
				if err != nil {
					log.Errorf("deploy env to subtask error: %v", err)
					return nil, e.ErrCreateTask.AddErr(err)
				}

				if workflow.ResetImage {
					resetImageTask, err := resetImageTaskToSubTask(deployEnv, env)
					if err != nil {
						log.Errorf("resetImageTaskToSubTask deploy env:[%s] err:%v ", deployEnv.Env, err)
						return nil, e.ErrCreateTask.AddErr(err)
					}
					if resetImageTask != nil {
						resetImageTask["release_name"] = deployTask["release_name"]
						subTasks = append(subTasks, resetImageTask)
					}
				}

				subTasks = append(subTasks, deployTask)
			}
		}

		// 生成分发的subtask
		if workflow.DistributeStage != nil && workflow.DistributeStage.Enabled {
			var distributeTasks []map[string]interface{}
			var err error

			for _, distribute := range workflow.DistributeStage.Distributes {
				serviceModule := &commonmodels.ServiceModuleTarget{
					ProductName:   args.ProductTmplName,
					ServiceName:   target.ServiceName,
					ServiceModule: target.Name,
				}
				if distribute.Target != nil {
					serviceModule.ProductName = distribute.Target.ProductName
				}
				if reflect.DeepEqual(distribute.Target, serviceModule) {
					distributeTasks, err = formatDistributeSubtasks(
						serviceModule,
						workflow.DistributeStage.Releases,
						workflow.DistributeStage.ImageRepo,
						workflow.DistributeStage.JumpBoxHost,
						distributeS3StoreURL,
						distribute,
					)
					if err != nil {
						log.Errorf("distrbiute stages to subtasks error: %v", err)
						return nil, e.ErrCreateTask.AddErr(err)
					}
				}
			}
			subTasks = append(subTasks, distributeTasks...)
		}

		jiraInfo, _ := systemconfig.New().GetJiraInfo()
		if jiraInfo != nil {
			jiraTask, err := AddJiraSubTask("", target.Name, target.ServiceName, args.ProductTmplName, log)
			if err != nil {
				log.Errorf("add jira task error: %v", err)
				return nil, e.ErrCreateTask.AddErr(fmt.Errorf("add jira task error: %v", err))
			}
			subTasks = append(subTasks, jiraTask)
		}

		if workflow.SecurityStage != nil && workflow.SecurityStage.Enabled {
			securityTask, err := addSecurityToSubTasks()
			if err != nil {
				log.Errorf("add security task error: %v", err)
				return nil, e.ErrCreateTask.AddErr(err)
			}
			if _, err := commonservice.GetServiceTemplate(
				target.Name, setting.PMDeployType, args.ProductTmplName, setting.ProductStatusDeleting, 0, log,
			); err != nil {
				subTasks = append(subTasks, securityTask)
			}
		}

		// 填充subtask之间关联内容
		task := &taskmodels.Task{
			TaskID:        nextTaskID,
			PipelineName:  args.WorkflowName,
			TaskCreator:   taskCreator,
			ReqID:         args.ReqID,
			SubTasks:      subTasks,
			ServiceName:   target.Name,
			TaskArgs:      workFlowArgsToTaskArgs(target.Name, args),
			ConfigPayload: configPayload,
			ProductName:   args.ProductTmplName,
		}
		sort.Sort(ByTaskKind(task.SubTasks))

		if err := ensurePipelineTask(&taskmodels.TaskOpt{
			Task:           task,
			EnvName:        args.Namespace,
			ServiceName:    target.ServiceName,
			ServiceInfos:   &serviceInfos,
			IsWorkflowTask: true,
			ImageName:      target.ImageName,
		}, log); err != nil {
			log.Errorf("workflow_task ensurePipelineTask taskID:[%d] pipelineName:[%s] err:%v", task.ID, task.PipelineName, err)
			if err, ok := err.(*ContainerNotFound); ok {
				err := e.NewWithExtras(
					e.ErrCreateTaskFailed.AddErr(err),
					"container doesn't exists", map[string]interface{}{
						"productName":   err.ProductName,
						"envName":       err.EnvName,
						"serviceName":   err.ServiceName,
						"containerName": err.Container,
					})
				return nil, err
			}
			if _, ok := err.(*ImageIllegal); ok {
				return nil, e.ErrCreateTask.AddDesc("IMAGE is illegal")
			}
			return nil, e.ErrCreateTask.AddDesc(err.Error())
		}
		for _, stask := range task.SubTasks {
			AddSubtaskToStage(&stages, stask, target.Name+"_"+target.ServiceName)
		}
	}
	// add extension to stage
	if workflow.ExtensionStage != nil && workflow.ExtensionStage.Enabled {
		extensionTask, err := addExtensionToSubTasks(workflow.ExtensionStage, serviceInfos)
		if err != nil {
			log.Errorf("add extension task error: %s", err)
			return nil, e.ErrCreateTask.AddErr(err)
		}
		AddSubtaskToStage(&stages, extensionTask, string(config.TaskExtension))
	}

	testTask := &taskmodels.Task{
		TaskID:       nextTaskID,
		PipelineName: args.WorkflowName,
		ProductName:  args.ProductTmplName,
	}
	testTasks, err := testArgsToSubtask(args, testTask, log)
	if err != nil {
		log.Errorf("workflow_task testArgsToSubtask args:[%v] err:%v", args, err)
		return nil, e.ErrCreateTask.AddDesc(err.Error())
	}

	for _, testTask := range testTasks {
		FmtBuilds(testTask.JobCtx.Builds, log)
		testSubTask, err := testTask.ToSubTask()
		if err != nil {
			log.Errorf("workflow_task ToSubTask err:%v", err)
			return nil, e.ErrCreateTask.AddDesc(err.Error())
		}

		err = SetCandidateRegistry(configPayload, log)
		if err != nil {
			log.Errorf("workflow_task setCandidateRegistry configPayload:[%v] err:%v", configPayload, err)
			return nil, err
		}

		AddSubtaskToStage(&stages, testSubTask, testTask.TestModuleName)
	}

	sort.Sort(ByStageKind(stages))
	triggerBy := &commonmodels.TriggerBy{
		CodehostID:     args.CodehostID,
		RepoOwner:      args.RepoOwner,
		RepoNamespace:  args.RepoNamespace,
		RepoName:       args.RepoName,
		Source:         args.Source,
		MergeRequestID: args.MergeRequestID,
		CommitID:       args.CommitID,
	}
	task := &taskmodels.Task{
		TaskID:           nextTaskID,
		Type:             config.WorkflowType,
		ProductName:      workflow.ProductTmplName,
		PipelineName:     args.WorkflowName,
		Description:      args.Description,
		TaskCreator:      taskCreator,
		ReqID:            args.ReqID,
		Status:           config.StatusCreated,
		Stages:           stages,
		WorkflowArgs:     args,
		ConfigPayload:    configPayload,
		StorageURI:       defaultS3StoreURL,
		ResetImage:       workflow.ResetImage,
		ResetImagePolicy: workflow.ResetImagePolicy,
		TriggerBy:        triggerBy,
	}

	if len(task.Stages) <= 0 {
		return nil, e.ErrCreateTask.AddDesc(e.PipelineSubTaskNotFoundErrMsg)
	}

	endpoint := fmt.Sprintf("%s-%s:9000", config.Namespace(), ClusterStorageEP)

	task.StorageEndpoint = endpoint

	if env != nil {
		task.Services = env.Services
		task.Render = env.Render
		task.ConfigPayload.DeployClusterID = env.ClusterID
	}

	if config.EnableGitCheck() {
		if err := createGitCheck(task, log); err != nil {
			log.Errorf("workflow createGitCheck task:[%v] err:%v", task, err)
		}
	}

	if err := CreateTask(task); err != nil {
		log.Errorf("workflow Create task:[%v] err:%v", task, err)
		return nil, e.ErrCreateTask
	}

	_ = scmnotify.NewService().UpdateWebhookComment(task, log)
	resp := &CreateTaskResp{
		ProjectName:  args.ProductTmplName,
		PipelineName: args.WorkflowName,
		TaskID:       nextTaskID,
	}
	return resp, nil
}

func generateNextTaskID(workflowName string) (int64, error) {
	nextTaskID, err := commonrepo.NewCounterColl().GetNextSeq(fmt.Sprintf(setting.WorkflowTaskFmt, workflowName))
	if err != nil {
		log.Errorf("Counter.GetNextSeq error: %s", err)
		return 0, e.ErrGetCounter.AddDesc(err.Error())
	}
	return nextTaskID, nil
}

func modifyConfigPayload(configPayload *commonmodels.ConfigPayload, ignoreCache, resetCache bool) {
	repos, err := commonservice.ListRegistryNamespaces("", true, log.SugaredLogger())
	if err == nil {
		configPayload.RepoConfigs = make(map[string]*commonmodels.RegistryNamespace)
		for _, repo := range repos {
			configPayload.RepoConfigs[repo.ID.Hex()] = repo
		}
	}

	configPayload.IgnoreCache = ignoreCache
	configPayload.ResetCache = resetCache

}

// add data to workflow args or create release image task
func AddDataToArgsOrCreateReleaseImageTask(args *commonmodels.WorkflowTaskArgs, log *zap.SugaredLogger) (*CreateTaskResp, error) {
	if len(args.Target) == 0 && len(args.ReleaseImages) == 0 {
		return nil, errors.New("target and release_images cannot be empty at the same time")
	}

	workflow, err := commonrepo.NewWorkflowColl().Find(args.WorkflowName)
	if err != nil {
		log.Errorf("[Workflow.Find] error: %s", err)
		return nil, e.ErrFindWorkflow.AddErr(err)
	}
	if len(args.Target) > 0 {
		builds, err := commonrepo.NewBuildColl().List(&commonrepo.BuildListOption{})
		if err != nil {
			log.Errorf("[Build.List] error: %s", err)
			return nil, e.ErrListBuildModule.AddErr(err)
		}
		args.ProductTmplName = workflow.ProductTmplName

		// Complete target information
		for _, target := range args.Target {
			target.HasBuild = true
			// OpenAPI mode, the name passed in is the service name
			serviceType, err := getValidServiceType(target.ServiceType)
			if err != nil {
				return nil, err
			}
			opt := &commonrepo.ServiceFindOption{
				ServiceName:   target.Name,
				ProductName:   workflow.ProductTmplName,
				Type:          serviceType,
				ExcludeStatus: setting.ProductStatusDeleting}
			serviceTmpl, err := commonrepo.NewServiceColl().Find(opt)
			if err != nil {
				log.Errorf("[ServiceTmpl.Find] error: %s", err)
				return nil, e.ErrGetService.AddErr(err)
			}

			// Complete the deploy information in the target
			deploys := make([]commonmodels.DeployEnv, 0)
			for _, container := range serviceTmpl.Containers {
				// If the service component in the service is built, put the service component into deploy
				for _, build := range builds {
					for _, moduleTarget := range build.Targets {
						serviceModuleTarget := &commonmodels.ServiceModuleTarget{
							ProductName:   serviceTmpl.ProductName,
							ServiceName:   serviceTmpl.ServiceName,
							ServiceModule: container.Name,
						}
						if reflect.DeepEqual(moduleTarget, serviceModuleTarget) {
							deployEnv := commonmodels.DeployEnv{Env: serviceTmpl.ServiceName + "/" + container.Name, Type: serviceTmpl.Type, ProductName: serviceTmpl.ProductName}
							deploys = append(deploys, deployEnv)
						}
					}
				}
			}
			target.Deploy = deploys

			// Complete the build information in the target
			for _, build := range builds {
				if len(build.Targets) == 0 {
					continue
				}
				// If the service component owned by the build contains any service component of the service, the match is considered successful
				match := false
				repos := build.Repos
				for _, container := range serviceTmpl.Containers {
					serviceModuleTarget := &commonmodels.ServiceModuleTarget{
						ProductName:   serviceTmpl.ProductName,
						ServiceName:   serviceTmpl.ServiceName,
						ServiceModule: container.Name,
					}
					for _, buildTarget := range build.Targets {
						if reflect.DeepEqual(buildTarget, serviceModuleTarget) {
							target.Name = container.Name
							target.ServiceName = serviceTmpl.ServiceName
							match = true
							repos = buildTarget.Repos
							break
						}
					}
				}
				if !match {
					continue
				}
				// If the service component is successfully matched, match the warehouse name from the built warehouse list and add the repo information
				if target.Build == nil {
					continue
				}

				for _, buildRepo := range repos {
					for _, targetRepo := range target.Build.Repos {
						if targetRepo.RepoName == buildRepo.RepoName {
							// openAPI only pass repoName, branch, pr
							targetRepo.Source = buildRepo.Source
							targetRepo.RepoOwner = buildRepo.RepoOwner
							targetRepo.RepoNamespace = buildRepo.RepoNamespace
							targetRepo.RemoteName = buildRepo.RemoteName
							targetRepo.CodehostID = buildRepo.CodehostID
							targetRepo.CheckoutPath = buildRepo.CheckoutPath
						}
					}
				}
			}
		}
		// Complete test information
		if workflow.TestStage != nil && workflow.TestStage.Enabled {
			tests := make([]*commonmodels.TestArgs, 0)
			for _, testName := range workflow.TestStage.TestNames {
				moduleTest, err := commonrepo.NewTestingColl().Find(testName, "")
				if err != nil {
					log.Errorf("[Testing.Find] TestModuleName:%s, error:%s", testName, err)
					continue
				}
				test := &commonmodels.TestArgs{
					TestModuleName: testName,
					Namespace:      args.Namespace,
					Builds:         moduleTest.Repos,
				}
				tests = append(tests, test)
			}

			for _, testEntity := range workflow.TestStage.Tests {
				moduleTest, err := commonrepo.NewTestingColl().Find(testEntity.Name, "")
				if err != nil {
					log.Errorf("[Testing.Find] TestModuleName:%s, error:%s", testEntity.Name, err)
					continue
				}
				test := &commonmodels.TestArgs{
					TestModuleName: testEntity.Name,
					Namespace:      args.Namespace,
					Builds:         moduleTest.Repos,
				}
				tests = append(tests, test)
			}
			args.Tests = tests
		}

		return nil, nil
	}

	return createReleaseImageTask(workflow, args, log)
}

func buildRegistryMap() (map[string]*commonmodels.RegistryNamespace, error) {
	registries, err := commonservice.ListRegistryNamespaces("", true, log.SugaredLogger())
	if err != nil {
		return nil, fmt.Errorf("failed to query registries")
	}
	ret := make(map[string]*commonmodels.RegistryNamespace)
	for _, singleRegistry := range registries {
		fullUrl := fmt.Sprintf("%s/%s", singleRegistry.RegAddr, singleRegistry.Namespace)
		fullUrl = strings.TrimSuffix(fullUrl, "/")
		u, _ := url.Parse(fullUrl)
		if len(u.Scheme) > 0 {
			fullUrl = strings.TrimPrefix(fullUrl, fmt.Sprintf("%s://", u.Scheme))
		}
		ret[fullUrl] = singleRegistry
	}
	return ret, nil
}

func createReleaseImageTask(workflow *commonmodels.Workflow, args *commonmodels.WorkflowTaskArgs, log *zap.SugaredLogger) (*CreateTaskResp, error) {
	// Get global configPayload
	configPayload := commonservice.GetConfigPayload(0)
	args.ProductTmplName = workflow.ProductTmplName
	nextTaskID, err := generateNextTaskID(workflow.Name)
	if err != nil {
		return nil, err
	}
	// modify configPayload
	modifyConfigPayload(configPayload, false, false)

	registryMap, err := buildRegistryMap()
	if err != nil {
		log.Errorf("failed to build registry map, err: %s", err)
		// use default registry
		reg, _, err := commonservice.FindDefaultRegistry(true, log)
		if err != nil {
			log.Errorf("can't find default candidate registry, err: %s", err)
			return nil, e.ErrFindRegistry.AddDesc(err.Error())
		}
		configPayload.Registry.Addr = reg.RegAddr
		configPayload.Registry.AccessKey = reg.AccessKey
		configPayload.Registry.SecretKey = reg.SecretKey
		configPayload.Registry.Namespace = reg.Namespace
	} else {
		// extract registry from image
		for _, releaseImage := range args.ReleaseImages {
			registryUrl, err := commonservice.ExtractImageRegistry(releaseImage.Image)
			if err != nil {
				log.Errorf("failed to extract image registry, image:%s  err: %s", releaseImage.Image, err)
				continue
			}
			registryUrl = strings.TrimSuffix(registryUrl, "/")
			if reg, ok := registryMap[registryUrl]; ok {
				configPayload.Registry.Addr = reg.RegAddr
				configPayload.Registry.AccessKey = reg.AccessKey
				configPayload.Registry.SecretKey = reg.SecretKey
				configPayload.Registry.Namespace = reg.Namespace
				break
			}
		}
	}

	distributeS3StoreURL, defaultS3StoreURL, err := getDefaultAndDestS3StoreURL(workflow, log)
	if err != nil {
		log.Errorf("getDefaultAndDestS3StoreUrl workflow name:[%s] err:%s", workflow.Name, err)
		return nil, e.ErrCreateTask.AddErr(err)
	}

	stages := make([]*commonmodels.Stage, 0)
	// Generate distributed subtask
	if workflow.DistributeStage != nil && workflow.DistributeStage.Enabled {
		var (
			distributeTasks []map[string]interface{}
			err             error
			subTasks        = make([]map[string]interface{}, 0)
		)

		for _, imageInfo := range args.ReleaseImages {
			for _, distribute := range workflow.DistributeStage.Distributes {
				if distribute.Target == nil {
					continue
				}
				if distribute.Target.ServiceModule == imageInfo.ServiceModule && distribute.Target.ServiceName == imageInfo.ServiceName {
					distributeTasks, err = formatDistributeSubtasks(
						&commonmodels.ServiceModuleTarget{
							ProductName:   args.ProductTmplName,
							ServiceName:   imageInfo.ServiceName,
							ServiceModule: imageInfo.ServiceModule,
						},
						workflow.DistributeStage.Releases,
						workflow.DistributeStage.ImageRepo,
						workflow.DistributeStage.JumpBoxHost,
						distributeS3StoreURL,
						distribute,
					)
					if err != nil {
						log.Errorf("distrbiute stages to subtasks error: %s", err)
						return nil, e.ErrCreateTask.AddErr(err)
					}
				}
			}
			subTasks = append(subTasks, distributeTasks...)

			// Fill in the associated content between subtasks
			task := &taskmodels.Task{
				TaskID:        nextTaskID,
				PipelineName:  workflow.Name,
				TaskCreator:   setting.RequestModeOpenAPI,
				ReqID:         args.ReqID,
				SubTasks:      subTasks,
				ServiceName:   imageInfo.ServiceModule,
				ConfigPayload: configPayload,
				TaskArgs:      &commonmodels.TaskArgs{PipelineName: workflow.Name, TaskCreator: setting.RequestModeOpenAPI, Deploy: commonmodels.DeployArgs{Image: imageInfo.Image}},
				ProductName:   workflow.ProductTmplName,
			}
			sort.Sort(ByTaskKind(task.SubTasks))

			if err := ensurePipelineTask(&taskmodels.TaskOpt{
				Task: task,
			}, log); err != nil {
				log.Errorf("workflow_task ensurePipelineTask taskID:[%d] pipelineName:[%s] err:%s", task.ID, task.PipelineName, err)
				if err, ok := err.(*ContainerNotFound); ok {
					err := e.NewWithExtras(
						e.ErrCreateTaskFailed.AddErr(err),
						"container doesn't exists", map[string]interface{}{
							"productName":   err.ProductName,
							"envName":       err.EnvName,
							"serviceName":   err.ServiceName,
							"containerName": err.Container,
						})
					return nil, err
				}
				if _, ok := err.(*ImageIllegal); ok {
					return nil, e.ErrCreateTask.AddDesc("IMAGE is illegal")
				}
				return nil, e.ErrCreateTask.AddDesc(err.Error())
			}

			for _, stask := range task.SubTasks {
				AddSubtaskToStage(&stages, stask, imageInfo.ServiceModule)
			}
		}
	}

	sort.Sort(ByStageKind(stages))
	task := &taskmodels.Task{
		WorkflowArgs:  args,
		TaskID:        nextTaskID,
		Type:          config.WorkflowType,
		ProductName:   workflow.ProductTmplName,
		PipelineName:  workflow.Name,
		TaskCreator:   setting.RequestModeOpenAPI,
		ReqID:         args.ReqID,
		Status:        config.StatusCreated,
		Stages:        stages,
		ConfigPayload: configPayload,
		StorageURI:    defaultS3StoreURL,
	}

	if len(task.Stages) <= 0 {
		errMessage := fmt.Sprintf("%s or %s", e.PipelineSubTaskNotFoundErrMsg, "Invalid service module")
		return nil, e.ErrCreateTask.AddDesc(errMessage)
	}

	endpoint := fmt.Sprintf("%s-%s:9000", config.Namespace(), ClusterStorageEP)
	task.StorageEndpoint = endpoint

	if err := CreateTask(task); err != nil {
		log.Errorf("workflow Create task:[%v] err:%s", task, err)
		return nil, e.ErrCreateTask
	}

	resp := &CreateTaskResp{
		ProjectName:  workflow.ProductTmplName,
		PipelineName: workflow.Name,
		TaskID:       nextTaskID,
	}

	return resp, nil
}

// Only supports k8s and helm two service types currently
func getValidServiceType(serviceType string) (string, error) {
	switch serviceType {
	// Compatible when the service_type is equal to empty
	case setting.K8SDeployType, "":
		return setting.K8SDeployType, nil
	case setting.HelmDeployType:
		return setting.HelmDeployType, nil
	default:
		return "", fmt.Errorf("Unsupported service type")
	}
}

func dealWithNamespace(args *commonmodels.WorkflowTaskArgs) {
	args.Namespace = strings.TrimPrefix(args.Namespace, ",")
	args.Namespace = strings.TrimSuffix(args.Namespace, ",")
}

var mutex sync.Mutex

func getNotBusyEnv(args *commonmodels.WorkflowTaskArgs, log *zap.SugaredLogger) {
	namespaces := strings.Split(args.Namespace, ",")
	opt := new(commonrepo.ListQueueOption)
	queueTasks, err := commonrepo.NewQueueColl().List(opt)
	if err != nil {
		log.Errorf("getNotBusyEnv pipelineQueue.list err: %v", err)
		args.Namespace = namespaces[0]
		return
	}

	if len(queueTasks) == 0 {
		args.Namespace = namespaces[0]
		return
	}

	mutex.Lock()
	defer func() {
		mutex.Unlock()
	}()

	sameProductQueueTasks := make(map[string][]*commonmodels.Queue)
	for _, t := range queueTasks {
		if t.Status != config.StatusRunning && t.Status != config.StatusQueued && t.Status != config.StatusBlocked {
			continue
		}
		if t.ProductName != args.ProductTmplName {
			continue
		}
		sameProductQueueTasks[t.WorkflowArgs.Namespace] = append(sameProductQueueTasks[t.WorkflowArgs.Namespace], t)
	}

	for _, namespace := range namespaces {
		if _, isExist := sameProductQueueTasks[namespace]; !isExist {
			args.Namespace = namespace
			return
		}
	}

	// 找到当前队列中排队最少的那个环境
	envTaskMap := make(map[int][]string)
	for _, namespace := range namespaces {
		envQueueNum := len(sameProductQueueTasks[namespace])
		envTaskMap[envQueueNum] = append(envTaskMap[envQueueNum], namespace)
	}

	keys := make([]int, 0)
	for key := range envTaskMap {
		keys = append(keys, key)
	}
	sort.Ints(keys)
	minNamespaces := envTaskMap[keys[0]]
	args.Namespace = minNamespaces[0]
}

func getDefaultAndDestS3StoreURL(workflow *commonmodels.Workflow, log *zap.SugaredLogger) (destURL, defaultURL string, err error) {
	var distributeS3Store *commonmodels.S3Storage
	if workflow.DistributeStage != nil && workflow.DistributeStage.IsDistributeS3Enabled() && workflow.DistributeStage.S3StorageID != "" {
		distributeS3Store, err = GetS3Storage(workflow.DistributeStage.S3StorageID, log)
		if err != nil {
			msg := "failed to find s3 storage with id " + workflow.DistributeStage.S3StorageID
			log.Errorf(msg)
			err = e.ErrS3Storage.AddDesc(msg)
			return
		}
		defaultS3 := s3.S3{
			S3Storage: distributeS3Store,
		}

		destURL, err = defaultS3.GetEncryptedURL()
		if err != nil {
			return
		}
	}

	defaultS3, err := s3.FindDefaultS3()
	if err != nil {
		err = e.ErrFindDefaultS3Storage.AddDesc("default storage is required by distribute task")
		return
	}

	defaultURL, err = defaultS3.GetEncryptedURL()
	if err != nil {
		err = e.ErrS3Storage.AddErr(err)
		return
	}

	return
}

func GetS3Storage(id string, logger *zap.SugaredLogger) (*commonmodels.S3Storage, error) {
	store, err := commonrepo.NewS3StorageColl().Find(id)
	if err != nil {
		logger.Infof("can't find store by id %s", id)
		if err == mongo.ErrNoDocuments {
			err = e.ErrNotFound.AddDesc("not found")
		}

		return nil, err
	}

	return store, nil
}

func deployEnvToSubTasks(env commonmodels.DeployEnv, prodEnv *commonmodels.Product, timeout int) (map[string]interface{}, error) {
	var (
		resp       map[string]interface{}
		deployTask = taskmodels.Deploy{
			TaskType:    config.TaskDeploy,
			Enabled:     true,
			Namespace:   prodEnv.Namespace,
			ProductName: prodEnv.ProductName,
			EnvName:     prodEnv.EnvName,
			Timeout:     timeout,
			ClusterID:   prodEnv.ClusterID,
		}
	)

	envList := strings.Split(env.Env, "/")
	if len(envList) != 2 {
		err := fmt.Errorf("[%s]split target env error", env.Env)
		log.Error(err)
		return nil, err
	}
	deployTask.ServiceName = envList[0]
	deployTask.ContainerName = envList[1]
	if !strings.Contains(envList[1], "_") {
		deployTask.ContainerName = envList[1] + "_" + envList[0]
	}

	switch env.Type {
	case setting.K8SDeployType:
		deployTask.ServiceType = setting.K8SDeployType
		return deployTask.ToSubTask()
	case setting.HelmDeployType:
		deployTask.ServiceType = setting.HelmDeployType
		if pSvc, ok := prodEnv.GetServiceMap()[deployTask.ServiceName]; ok {
			deployTask.ServiceRevision = pSvc.Revision
		}
		revisionSvc, err := commonrepo.NewServiceColl().Find(&commonrepo.ServiceFindOption{
			ServiceName: deployTask.ServiceName,
			Revision:    deployTask.ServiceRevision,
			ProductName: prodEnv.ProductName,
		})
		if err != nil {
			return nil, fmt.Errorf("failed to find service: %s with revision: %d, err: %s", deployTask.ServiceName, deployTask.ServiceRevision, err)
		}
		deployTask.ReleaseName = util.GeneReleaseName(revisionSvc.GetReleaseNaming(), prodEnv.ProductName, prodEnv.Namespace, prodEnv.EnvName, deployTask.ServiceName)
		return deployTask.ToSubTask()
	}
	return resp, fmt.Errorf("env type not match")
}

func resetImageTaskToSubTask(env commonmodels.DeployEnv, prodEnv *commonmodels.Product) (map[string]interface{}, error) {
	switch env.Type {
	case setting.K8SDeployType:
		deployTask := taskmodels.Deploy{TaskType: config.TaskResetImage, Enabled: true}
		deployTask.Namespace = prodEnv.Namespace
		deployTask.ProductName = prodEnv.ProductName
		deployTask.SkipWaiting = true
		deployTask.EnvName = prodEnv.EnvName
		envList := strings.Split(env.Env, "/")
		if len(envList) != 2 {
			err := fmt.Errorf("[%s]split target env error", env.Env)
			log.Error(err)
			return nil, err
		}
		deployTask.ServiceName = envList[0]
		deployTask.ContainerName = envList[1]
		return deployTask.ToSubTask()
	case setting.HelmDeployType:
		deployTask := taskmodels.Deploy{TaskType: config.TaskResetImage, Enabled: true}
		deployTask.Namespace = prodEnv.Namespace
		deployTask.ProductName = prodEnv.ProductName
		deployTask.SkipWaiting = true
		deployTask.EnvName = prodEnv.EnvName
		envList := strings.Split(env.Env, "/")
		if len(envList) != 2 {
			err := fmt.Errorf("[%s]split target env error", env.Env)
			log.Error(err)
			return nil, err
		}
		deployTask.ServiceName = envList[0]
		deployTask.ContainerName = envList[1]
		deployTask.ServiceType = setting.HelmDeployType
		return deployTask.ToSubTask()
	default:
		return nil, nil
	}
}

func artifactToSubTasks(name, image string) (map[string]interface{}, error) {
	artifactTask := taskmodels.Artifact{TaskType: config.TaskArtifact, Enabled: true}
	artifactTask.Name = name
	artifactTask.Image = image
	return artifactTask.ToSubTask()
}

func formatDistributeSubtasks(serviceModule *commonmodels.ServiceModuleTarget, releaseImages []commonmodels.RepoImage, imageRepo, jumpboxHost, destStorageURL string, distribute *commonmodels.ProductDistribute) ([]map[string]interface{}, error) {
	var resp []map[string]interface{}
	productName := serviceModule.ProductName
	if distribute.ImageDistribute {
		t := taskmodels.ReleaseImage{
			TaskType:    config.TaskReleaseImage,
			Enabled:     true,
			ProductName: productName,
		}
		// get product Info for further use
		productInfo, err := template.NewProductColl().Find(productName)
		if err != nil {
			return nil, err
		}
		distributeInfo := make([]*taskmodels.DistributeInfo, 0)
		// now we add distributeInfo in
		for _, repoInfo := range releaseImages {
			envInfo, err := commonrepo.NewProductColl().Find(&commonrepo.ProductFindOptions{
				EnvName: repoInfo.DeployEnv,
				Name:    productName,
			})
			if err != nil {
				return nil, err
			}
			releaseName := ""
			if repoInfo.DeployEnabled {
				if productInfo.ProductFeature != nil && productInfo.ProductFeature.DeployType == setting.HelmDeployType {
					svcMap := envInfo.GetServiceMap()
					pSvc, ok := svcMap[serviceModule.ServiceName]
					if !ok {
						return nil, fmt.Errorf("can't find service: %s in product: %s:%s", serviceModule.ServiceName, productName, repoInfo.DeployEnv)
					}
					templateSvc, err := commonrepo.NewServiceColl().Find(&commonrepo.ServiceFindOption{
						ServiceName: serviceModule.ServiceName,
						Revision:    pSvc.Revision,
						Type:        setting.HelmDeployType,
						ProductName: productName,
					})
					if err != nil {
						return nil, err
					}
					releaseName = util.GeneReleaseName(templateSvc.GetReleaseNaming(), productName, envInfo.Namespace, repoInfo.DeployEnv, serviceModule.ServiceName)
				}
			}
			distributeInfo = append(distributeInfo, &taskmodels.DistributeInfo{
				DeployEnabled:     repoInfo.DeployEnabled,
				DeployEnv:         repoInfo.DeployEnv,
				DeployServiceType: productInfo.ProductFeature.DeployType,
				DeployClusterID:   envInfo.ClusterID,
				DeployNamespace:   envInfo.Namespace,
				ReleaseName:       releaseName,
				RepoID:            repoInfo.RepoID,
			})
		}
		t.DistributeInfo = distributeInfo
		t.Releases = releaseImages

		// convert to subtask
		subtask, err := t.ToSubTask()
		if err != nil {
			return resp, err
		}
		resp = append(resp, subtask)
	}
	if distribute.QstackDistribute && destStorageURL != "" {
		task := taskmodels.DistributeToS3{
			TaskType:       config.TaskDistributeToS3,
			Enabled:        true,
			DestStorageURL: destStorageURL,
			//SrcStorageUrl:  srcStorageUrl,
		}
		subtask, err := task.ToSubTask()
		if err != nil {
			return resp, err
		}
		resp = append(resp, subtask)
	}
	return resp, nil
}

func AddJiraSubTask(moduleName, target, serviceName, productName string, log *zap.SugaredLogger) (map[string]interface{}, error) {
	repos := make([]*types.Repository, 0)

	opt := &commonrepo.BuildListOption{
		Name:        moduleName,
		ServiceName: serviceName,
		ProductName: productName,
	}

	if len(target) > 0 {
		opt.Targets = []string{target}
	}

	modules, err := commonrepo.NewBuildColl().List(opt)
	if err != nil {
		return nil, e.ErrConvertSubTasks.AddErr(err)
	}
	jira := &taskmodels.Jira{
		TaskType: config.TaskJira,
		Enabled:  true,
	}
	for _, module := range modules {
		repos = append(repos, module.Repos...)
	}
	jira.Builds = repos
	return jira.ToSubTask()
}

func addSecurityToSubTasks() (map[string]interface{}, error) {
	securityTask := taskmodels.Security{TaskType: config.TaskSecurity, Enabled: true}
	return securityTask.ToSubTask()
}

func addExtensionToSubTasks(stage *commonmodels.ExtensionStage, serviceInfos []*taskmodels.ServiceInfo) (map[string]interface{}, error) {
	extensionTask := taskmodels.Extension{
		TaskType:     config.TaskExtension,
		Enabled:      true,
		URL:          stage.URL,
		Path:         stage.Path,
		Headers:      stage.Headers,
		IsCallback:   stage.IsCallback,
		Timeout:      stage.Timeout,
		ServiceInfos: serviceInfos,
	}
	return extensionTask.ToSubTask()
}

func workFlowArgsToTaskArgs(target string, workflowArgs *commonmodels.WorkflowTaskArgs) *commonmodels.TaskArgs {
	resp := &commonmodels.TaskArgs{PipelineName: workflowArgs.WorkflowName, TaskCreator: workflowArgs.WorkflowTaskCreator}
	for _, build := range workflowArgs.Target {
		if build.Name == target {
			if build.Build != nil {
				resp.Builds = build.Build.Repos
			}
		}
	}
	return resp
}

// TODO 和validation中转化testsubtask合并为一个方法
func testArgsToSubtask(args *commonmodels.WorkflowTaskArgs, pt *taskmodels.Task, log *zap.SugaredLogger) ([]*taskmodels.Testing, error) {
	var resp []*taskmodels.Testing
	var servicesArray []string
	var services string

	// 创建任务的测试参数为脱敏数据，需要转换为实际数据
	for _, test := range args.Tests {
		existed, err := commonrepo.NewTestingColl().Find(test.TestModuleName, args.ProductTmplName)
		if err == nil && existed.PreTest != nil {
			commonservice.EnsureSecretEnvs(existed.PreTest.Envs, test.Envs)
		}
	}

	for _, service := range args.Target {
		servicesArray = append(servicesArray, service.ServiceName)
	}
	services = strings.Join(servicesArray, ",")

	testArgs := args.Tests
	testCreator := args.WorkflowTaskCreator

	registries, err := commonservice.ListRegistryNamespaces("", true, log)
	if err != nil {
		log.Errorf("ListRegistryNamespaces err:%v", err)
	}

	for _, testArg := range testArgs {
		//if _, ok := legalTests[testArg.TestModuleName]; !ok {
		//	// filter illegal test names
		//	continue
		//}
		testModule, err := GetRaw(testArg.TestModuleName, "", log)
		if err != nil {
			log.Errorf("[%s]get TestingModule error: %v", testArg.TestModuleName, err)
			return resp, err
		}
		for _, repo := range testModule.Repos {
			repoInfo, err := systemconfig.New().GetCodeHost(repo.CodehostID)
			if err != nil {
				log.Errorf("Failed to get proxy settings for codehost ID: %d, the error is: %s", repo.CodehostID, err)
				return nil, err
			}
			repo.EnableProxy = repoInfo.EnableProxy
		}

		testTask := &taskmodels.Testing{
			TaskType: config.TaskTestingV2,
			Enabled:  true,
			TestName: "test",
			Timeout:  testModule.Timeout,
		}
		testTask.TestModuleName = testModule.Name
		testTask.JobCtx.TestType = testModule.TestType
		testTask.JobCtx.Builds = testModule.Repos
		testTask.JobCtx.BuildSteps = append(testTask.JobCtx.BuildSteps, &taskmodels.BuildStep{BuildType: "shell", Scripts: testModule.Scripts})

		testTask.JobCtx.ArtifactPaths = testModule.ArtifactPaths
		testTask.JobCtx.TestThreshold = testModule.Threshold
		testTask.JobCtx.Caches = testModule.Caches
		testTask.JobCtx.TestResultPath = testModule.TestResultPath
		testTask.JobCtx.TestReportPath = testModule.TestReportPath

		clusterInfo, err := commonrepo.NewK8SClusterColl().Get(testModule.PreTest.ClusterID)
		if err != nil {
			return nil, err
		}
		testTask.Cache = clusterInfo.Cache

		// If the cluster is not configured with a cache medium, the cache cannot be used, so don't enable cache explicitly.
		if testTask.Cache.MediumType == "" {
			testTask.CacheEnable = false
		} else {
			testTask.CacheEnable = testModule.CacheEnable
			testTask.CacheDirType = testModule.CacheDirType
			testTask.CacheUserDir = testModule.CacheUserDir
		}

		if testTask.Registries == nil {
			testTask.Registries = registries
		}

		if testModule.PreTest != nil {
			testTask.InstallItems = testModule.PreTest.Installs
			testTask.JobCtx.CleanWorkspace = testModule.PreTest.CleanWorkspace
			testTask.JobCtx.EnableProxy = testModule.PreTest.EnableProxy
			testTask.Namespace = testModule.PreTest.Namespace
			testTask.ClusterID = testModule.PreTest.ClusterID

			envs := testModule.PreTest.Envs[:]

			for _, env := range envs {
				for _, overwrite := range testArg.Envs {
					if overwrite.Key == env.Key {
						env.Value = overwrite.Value
						env.IsCredential = overwrite.IsCredential
						break
					}
				}
			}
			envs = append(envs, &commonmodels.KeyVal{Key: "TEST_URL", Value: GetLink(pt, configbase.SystemAddress(), config.WorkflowType)})
			envs = append(envs, &commonmodels.KeyVal{Key: "SERVICES", Value: services})
			envs = append(envs, &commonmodels.KeyVal{Key: "WORKSPACE", Value: "/workspace"})

			testTask.JobCtx.EnvVars = envs
			testTask.ImageID = testModule.PreTest.ImageID
			testTask.BuildOS = testModule.PreTest.BuildOS
			testTask.ImageFrom = testModule.PreTest.ImageFrom
			testTask.ClusterID = testModule.PreTest.ClusterID
			testTask.Namespace = testModule.PreTest.Namespace
			// 自定义基础镜像的镜像名称可能会被更新，需要使用ID获取最新的镜像名称
			if testModule.PreTest.ImageID != "" {
				basicImage, err := commonrepo.NewBasicImageColl().Find(testModule.PreTest.ImageID)
				if err != nil {
					log.Errorf("BasicImage.Find failed, id:%s, err:%v", testModule.PreTest.ImageID, err)
				} else {
					testTask.BuildOS = basicImage.Value
				}
			}
			testTask.ResReq = testModule.PreTest.ResReq
			testTask.ResReqSpec = testModule.PreTest.ResReqSpec
		}
		// 设置 build 安装脚本
		testTask.InstallCtx, err = buildInstallCtx(testTask.InstallItems)
		if err != nil {
			log.Errorf("buildInstallCtx error: %v", err)
			return resp, err
		}

		// Iterate test jobctx builds, and replace it if params specified from taskmodels.
		// 外部触发的pipeline
		if testCreator == setting.WebhookTaskCreator || testCreator == setting.CronTaskCreator {
			_ = SetTriggerBuilds(testTask.JobCtx.Builds, testArg.Builds, log)
		} else {
			_ = setManunalBuilds(testTask.JobCtx.Builds, testArg.Builds, log)
		}

		resp = append(resp, testTask)
	}

	return resp, nil
}

func CreateArtifactWorkflowTask(args *commonmodels.WorkflowTaskArgs, taskCreator string, log *zap.SugaredLogger) (*CreateTaskResp, error) {
	if args == nil {
		return nil, fmt.Errorf("args should not be nil")
	}
	productTempl, err := template.NewProductColl().Find(args.ProductTmplName)
	if err != nil {
		log.Errorf("productTempl.Find error: %v", err)
		return nil, e.ErrFindWorkflow.AddDesc(err.Error())
	}

	workflow, err := commonrepo.NewWorkflowColl().Find(args.WorkflowName)
	if err != nil {
		log.Errorf("Workflow.Find error: %v", err)
		return nil, e.ErrFindWorkflow.AddDesc(err.Error())
	}

	var env *commonmodels.Product
	if args.Namespace != "" {
		// 查找要部署的环境
		env, err = commonrepo.NewProductColl().Find(&commonrepo.ProductFindOptions{
			Name:    args.ProductTmplName,
			EnvName: args.Namespace,
		})

		if err != nil {
			log.Errorf("找不到 项目:[%s]的环境:[%s]", args.ProductTmplName, args.Namespace)
			return nil, e.ErrCreateTask.AddDesc(
				fmt.Sprintf("找不到 %s 的 %s 环境 ", args.ProductTmplName, args.Namespace),
			)
		}
	}

	nextTaskID, err := commonrepo.NewCounterColl().GetNextSeq(fmt.Sprintf(setting.WorkflowTaskFmt, args.WorkflowName))
	if err != nil {
		log.Errorf("Counter.GetNextSeq error: %v", err)
		return nil, e.ErrGetCounter.AddDesc(err.Error())
	}

	// 获取全局configpayload
	configPayload := commonservice.GetConfigPayload(args.CodehostID)
	repos, err := commonservice.ListRegistryNamespaces("", true, log)
	if err == nil {
		configPayload.RepoConfigs = make(map[string]*commonmodels.RegistryNamespace)
		for _, repo := range repos {
			configPayload.RepoConfigs[repo.ID.Hex()] = repo
		}
	}

	configPayload.IgnoreCache = args.IgnoreCache
	configPayload.ResetCache = args.ResetCache

	distributeS3StoreURL, defaultS3StoreURL, err := getDefaultAndDestS3StoreURL(workflow, log)
	if err != nil {
		log.Errorf("getDefaultAndDestS3StoreUrl workflow name:[%s] err:%v", workflow.Name, err)
		return nil, err
	}

	stages := make([]*commonmodels.Stage, 0)
	for _, artifact := range args.Artifact {
		subTasks := make([]map[string]interface{}, 0)
		// image artifact deploy
		if artifact.Image != "" {
			artifactSubtask, err := artifactToSubTasks(artifact.Name, artifact.Image)
			if err != nil {
				log.Errorf("artifactToSubTasks artifact.Name:[%s] err:%v", artifact.Name, err)
				return nil, e.ErrCreateTask.AddErr(err)
			}
			subTasks = append(subTasks, artifactSubtask)
			if env != nil {
				// 生成部署的subtask
				for _, deployEnv := range artifact.Deploy {
					deployTask, err := deployEnvToSubTasks(deployEnv, env, productTempl.Timeout)
					if err != nil {
						log.Errorf("deploy env to subtask error: %v", err)
						return nil, err
					}

					if workflow.ResetImage {
						resetImageTask, err := resetImageTaskToSubTask(deployEnv, env)
						if err != nil {
							log.Errorf("resetImageTaskToSubTask deploy env:[%s] err:%v ", deployEnv.Env, err)
							return nil, err
						}
						if resetImageTask != nil {
							resetImageTask["release_name"] = deployTask["release_name"]
							subTasks = append(subTasks, resetImageTask)
						}
					}
					subTasks = append(subTasks, deployTask)
				}
			}
		} else if artifact.FileName != "" {
			buildModuleArgs := &commonmodels.BuildModuleArgs{
				Target:       artifact.Name,
				ServiceName:  artifact.ServiceName,
				ProductName:  args.ProductTmplName,
				Env:          env,
				URL:          artifact.URL,
				WorkflowName: artifact.WorkflowName,
				TaskID:       artifact.TaskID,
				FileName:     artifact.FileName,
				TaskType:     string(config.TaskArtifactDeploy),
			}
			buildSubtasks, err := BuildModuleToSubTasks(buildModuleArgs, log)
			if err != nil {
				log.Errorf("buildModuleToSubTasks target:[%s] err:%s", artifact.Name, err)
				return nil, e.ErrCreateTask.AddErr(err)
			}
			subTasks = append(subTasks, buildSubtasks...)
		}

		// 生成分发的subtask
		if workflow.DistributeStage != nil && workflow.DistributeStage.Enabled {
			var distributeTasks []map[string]interface{}
			var err error

			for _, distribute := range workflow.DistributeStage.Distributes {
				serviceModule := &commonmodels.ServiceModuleTarget{
					ProductName:   args.ProductTmplName,
					ServiceName:   artifact.ServiceName,
					ServiceModule: artifact.Name,
				}
				if distribute.Target != nil {
					serviceModule.ProductName = distribute.Target.ProductName
				}
				if reflect.DeepEqual(distribute.Target, serviceModule) {
					distributeTasks, err = formatDistributeSubtasks(
						serviceModule,
						workflow.DistributeStage.Releases,
						workflow.DistributeStage.ImageRepo,
						workflow.DistributeStage.JumpBoxHost,
						distributeS3StoreURL,
						distribute,
					)
					if err != nil {
						log.Errorf("distrbiute stages to subtasks error: %v", err)
						return nil, err
					}
				}
			}
			subTasks = append(subTasks, distributeTasks...)
		}

		if workflow.SecurityStage != nil && workflow.SecurityStage.Enabled {
			securityTask, err := addSecurityToSubTasks()
			if err != nil {
				log.Errorf("add security task error: %v", err)
				return nil, err
			}
			if _, err := commonservice.GetServiceTemplate(
				artifact.Name, setting.PMDeployType, args.ProductTmplName, setting.ProductStatusDeleting, 0, log,
			); err != nil {
				subTasks = append(subTasks, securityTask)
			}
		}

		// 填充subtask之间关联内容
		task := &taskmodels.Task{
			ProductName:   args.ProductTmplName,
			PipelineName:  args.WorkflowName,
			TaskID:        nextTaskID,
			TaskCreator:   taskCreator,
			ReqID:         args.ReqID,
			SubTasks:      subTasks,
			ServiceName:   artifact.Name,
			ConfigPayload: configPayload,
			TaskArgs:      workFlowArgsToTaskArgs(artifact.Name, args),
			WorkflowArgs:  args,
		}
		sort.Sort(ByTaskKind(task.SubTasks))

		if err := ensurePipelineTask(&taskmodels.TaskOpt{
			Task:           task,
			EnvName:        args.Namespace,
			IsWorkflowTask: true,
		}, log); err != nil {
			log.Errorf("workflow_task ensurePipelineTask task:[%v] err:%v", task, err)
			if err, ok := err.(*ContainerNotFound); ok {
				err := e.NewWithExtras(
					e.ErrCreateTaskFailed,
					"container doesn't exists", map[string]interface{}{
						"productName":   err.ProductName,
						"envName":       err.EnvName,
						"serviceName":   err.ServiceName,
						"containerName": err.Container,
					})
				return nil, err
			}

			return nil, e.ErrCreateTask.AddDesc(err.Error())
		}

		for _, stask := range task.SubTasks {
			AddSubtaskToStage(&stages, stask, artifact.Name+"_"+artifact.ServiceName)
		}
	}

	testTask := &taskmodels.Task{
		TaskID:       nextTaskID,
		PipelineName: args.WorkflowName,
		ProductName:  args.ProductTmplName,
	}
	testTasks, err := testArgsToSubtask(args, testTask, log)
	if err != nil {
		log.Errorf("workflow_task testArgsToSubtask args:[%v] err:%v", args, err)
		return nil, e.ErrCreateTask.AddDesc(err.Error())
	}

	for _, testTask := range testTasks {
		FmtBuilds(testTask.JobCtx.Builds, log)
		testSubTask, err := testTask.ToSubTask()
		if err != nil {
			log.Errorf("workflow_task ToSubTask err:%v", err)
			return nil, e.ErrCreateTask.AddDesc(err.Error())
		}

		err = SetCandidateRegistry(configPayload, log)
		if err != nil {
			log.Errorf("workflow_task setCandidateRegistry configPayload:[%v] err:%v", configPayload, err)
			return nil, err
		}

		AddSubtaskToStage(&stages, testSubTask, testTask.TestModuleName)
	}

	sort.Sort(ByStageKind(stages))
	triggerBy := &commonmodels.TriggerBy{
		Source:         args.Source,
		MergeRequestID: args.MergeRequestID,
		CommitID:       args.CommitID,
	}
	task := &taskmodels.Task{
		TaskID:           nextTaskID,
		Type:             config.WorkflowType,
		ProductName:      workflow.ProductTmplName,
		PipelineName:     args.WorkflowName,
		Description:      args.Description,
		TaskCreator:      taskCreator,
		ReqID:            args.ReqID,
		Status:           config.StatusCreated,
		Stages:           stages,
		WorkflowArgs:     args,
		ConfigPayload:    configPayload,
		StorageURI:       defaultS3StoreURL,
		ResetImage:       workflow.ResetImage,
		ResetImagePolicy: workflow.ResetImagePolicy,
		TriggerBy:        triggerBy,
	}

	if len(task.Stages) <= 0 {
		return nil, e.ErrCreateTask.AddDesc(e.PipelineSubTaskNotFoundErrMsg)
	}

	if env != nil {
		task.Services = env.Services
		task.Render = env.Render
		task.ConfigPayload.DeployClusterID = env.ClusterID
	}

	if config.EnableGitCheck() {
		if err := createGitCheck(task, log); err != nil {
			log.Errorf("workflow createGitCheck task:[%v] err:%v", task, err)
		}
	}

	if err := CreateTask(task); err != nil {
		log.Errorf("workflow Create task:[%v] err:%v", task, err)
		return nil, e.ErrCreateTask
	}

	_ = scmnotify.NewService().UpdateWebhookComment(task, log)
	resp := &CreateTaskResp{
		ProjectName:  workflow.ProductTmplName,
		PipelineName: args.WorkflowName,
		TaskID:       nextTaskID,
	}
	return resp, nil
}

// fillBuildDetail fill the contents for builds created from build templates
func fillBuildDetail(moduleBuild *commonmodels.Build, serviceName, serviceModule string) error {
	if moduleBuild.TemplateID == "" {
		return nil
	}
	buildTemplate, err := commonrepo.NewBuildTemplateColl().Find(&commonrepo.BuildTemplateQueryOption{
		ID: moduleBuild.TemplateID,
	})
	if err != nil {
		return fmt.Errorf("failed to find build template with id: %s, err: %s", moduleBuild.TemplateID, err)
	}

	moduleBuild.Timeout = buildTemplate.Timeout
	moduleBuild.PreBuild = buildTemplate.PreBuild
	moduleBuild.JenkinsBuild = buildTemplate.JenkinsBuild
	moduleBuild.Scripts = buildTemplate.Scripts
	moduleBuild.PostBuild = buildTemplate.PostBuild
	moduleBuild.SSHs = buildTemplate.SSHs
	moduleBuild.PMDeployScripts = buildTemplate.PMDeployScripts
	moduleBuild.CacheEnable = buildTemplate.CacheEnable
	moduleBuild.CacheDirType = buildTemplate.CacheDirType
	moduleBuild.CacheUserDir = buildTemplate.CacheUserDir
	moduleBuild.AdvancedSettingsModified = buildTemplate.AdvancedSettingsModified

	// repos are configured by service modules
	for _, serviceConfig := range moduleBuild.Targets {
		if serviceConfig.ServiceName == serviceName && serviceConfig.ServiceModule == serviceModule {
			moduleBuild.Repos = serviceConfig.Repos
			break
		}
	}
	return nil
}

func BuildModuleToSubTasks(args *commonmodels.BuildModuleArgs, log *zap.SugaredLogger) ([]map[string]interface{}, error) {
	var (
		subTasks    = make([]map[string]interface{}, 0)
		serviceTmpl *commonmodels.Service
	)
	opt := &commonrepo.BuildListOption{
		Name:        args.BuildName,
		ServiceName: args.ServiceName,
		ProductName: args.ProductName,
	}

	if len(args.Target) > 0 {
		opt.Targets = []string{args.Target}
	}

	if args.Env != nil {
		serviceTmpl, _ = commonservice.GetServiceTemplate(
			args.Target, setting.PMDeployType, args.ProductName, setting.ProductStatusDeleting, 0, log,
		)
	}

	modules, err := commonrepo.NewBuildColl().List(opt)
	if err != nil {
		return nil, e.ErrConvertSubTasks.AddErr(err)
	}
	// The service may be a shared service
	if len(modules) == 0 {
		opt.ProductName = ""
		modules, err = commonrepo.NewBuildColl().List(opt)
		if err != nil {
			return nil, e.ErrConvertSubTasks.AddErr(err)
		}
	}

	registries, err := commonservice.ListRegistryNamespaces("", true, log)
	if err != nil {
		return nil, e.ErrConvertSubTasks.AddErr(err)
	}

	for _, module := range modules {
		err = fillBuildDetail(module, args.ServiceName, args.Target)
		if err != nil {
			return nil, e.ErrConvertSubTasks.AddErr(err)
		}
		build := &taskmodels.Build{
			TaskType:     config.TaskBuild,
			Enabled:      true,
			InstallItems: module.PreBuild.Installs,
			ServiceName:  args.Target,
			Service:      args.ServiceName,
			JobCtx:       taskmodels.JobCtx{},
			ImageID:      module.PreBuild.ImageID,
			BuildOS:      module.PreBuild.BuildOS,
			ImageFrom:    module.PreBuild.ImageFrom,
			ResReq:       module.PreBuild.ResReq,
			ResReqSpec:   module.PreBuild.ResReqSpec,
			Timeout:      module.Timeout,
			Registries:   registries,
			ProductName:  args.ProductName,
			Namespace:    module.PreBuild.Namespace,
			ClusterID:    module.PreBuild.ClusterID,
		}

		// In some old build configurations, the `pre_build.cluster_id` field is empty indicating that's a local cluster.
		// We do a protection here to avoid query failure.
		// Resaving the build configuration after v1.8.0 will automatically populate this field.
		if module.PreBuild.ClusterID == "" {
			module.PreBuild.ClusterID = setting.LocalClusterID
		}

		clusterInfo, err := commonrepo.NewK8SClusterColl().Get(module.PreBuild.ClusterID)
		if err != nil {
			return nil, e.ErrConvertSubTasks.AddErr(err)
		}
		build.Cache = clusterInfo.Cache

		// If the cluster is not configured with a cache medium, the cache cannot be used, so don't enable cache explicitly.
		if build.Cache.MediumType == "" {
			build.CacheEnable = false
		} else {
			build.CacheEnable = module.CacheEnable
			build.CacheDirType = module.CacheDirType
			build.CacheUserDir = module.CacheUserDir
		}

		if args.TaskType != "" {
			build.TaskType = config.TaskArtifactDeploy
		}

		// 自定义基础镜像的镜像名称可能会被更新，需要使用ID获取最新的镜像名称
		if module.PreBuild.ImageID != "" {
			basicImage, err := commonrepo.NewBasicImageColl().Find(module.PreBuild.ImageID)
			if err != nil {
				log.Errorf("BasicImage.Find failed, id:%s, err:%v", module.PreBuild.ImageID, err)
			} else {
				build.BuildOS = basicImage.Value
			}
		}

		if build.ImageFrom == "" {
			build.ImageFrom = commonmodels.ImageFromKoderover
		}

		envHostInfos := make(map[string]*commonmodels.PrivateKey)
		if serviceTmpl != nil {
			build.ServiceType = setting.PMDeployType
			envHost := make(map[string][]string)
			envHostNames := make(map[string][]string)

			for _, envConfig := range serviceTmpl.EnvConfigs {
				privateKeys, err := commonrepo.NewPrivateKeyColl().ListHostIPByArgs(&commonrepo.ListHostIPArgs{IDs: envConfig.HostIDs})
				if err != nil {
					log.Errorf("ListNameByArgs ids err:%s", err)
					continue
				}
				ips := sets.NewString()
				names := sets.NewString()
				ips, names = extractHost(privateKeys, ips, names, envHostInfos)
				privateKeys, err = commonrepo.NewPrivateKeyColl().ListHostIPByArgs(&commonrepo.ListHostIPArgs{Labels: envConfig.Labels})
				if err != nil {
					log.Errorf("ListNameByArgs labels err:%s", err)
					continue
				}
				ips, names = extractHost(privateKeys, ips, names, envHostInfos)
				envHost[envConfig.EnvName] = ips.List()
				envHostNames[envConfig.EnvName] = names.List()
			}
			build.EnvHostInfo = envHost
			build.EnvHostNames = envHostNames
		}

		if args.Env != nil {
			build.EnvName = args.Env.EnvName
		}

		if build.InstallItems == nil {
			build.InstallItems = make([]*commonmodels.Item, 0)
		}

		build.JobCtx.Builds = module.SafeRepos()
		for _, repo := range build.JobCtx.Builds {
			repoInfo, err := systemconfig.New().GetCodeHost(repo.CodehostID)
			if err != nil {
				log.Errorf("Failed to get proxy settings for codehost ID: %d, the error is: %s", repo.CodehostID, err)
				return nil, err
			}
			repo.EnableProxy = repoInfo.EnableProxy
		}
<<<<<<< HEAD
		if len(build.JobCtx.Builds) == 0 {
			build.JobCtx.Builds = make([]*types.Repository, 0)
		}
		// compatible with old logic, make sure value of namespace is set
		for _, build := range build.JobCtx.Builds {
			build.RepoNamespace = build.GetRepoNamespace()
		}
=======
>>>>>>> b32fd727

		build.JobCtx.BuildSteps = []*taskmodels.BuildStep{}
		if module.Scripts != "" {
			build.JobCtx.BuildSteps = append(build.JobCtx.BuildSteps, &taskmodels.BuildStep{BuildType: "shell", Scripts: module.Scripts})
		}

		if module.PMDeployScripts != "" && build.ServiceType == setting.PMDeployType {
			build.JobCtx.PMDeployScripts = module.PMDeployScripts
		}

		if len(module.SSHs) > 0 && build.ServiceType == setting.PMDeployType {
			privateKeys := make([]*taskmodels.SSH, 0)
			for _, sshID := range module.SSHs {
				//私钥信息可能被更新，而构建中存储的信息是旧的，需要根据id获取最新的私钥信息
				latestKeyInfo, err := commonrepo.NewPrivateKeyColl().Find(commonrepo.FindPrivateKeyOption{ID: sshID})
				if err != nil || latestKeyInfo == nil {
					log.Errorf("PrivateKey.Find failed, id:%s, err:%s", sshID, err)
					continue
				}
				ssh := new(taskmodels.SSH)
				ssh.Name = latestKeyInfo.Name
				ssh.UserName = latestKeyInfo.UserName
				ssh.IP = latestKeyInfo.IP
				ssh.Port = latestKeyInfo.Port
				if ssh.Port == 0 {
					ssh.Port = setting.PMHostDefaultPort
				}
				ssh.PrivateKey = latestKeyInfo.PrivateKey

				privateKeys = append(privateKeys, ssh)
				delete(envHostInfos, sshID)
			}
			build.JobCtx.SSHs = privateKeys
		}
		// Sync from the configuration in the environment
		for _, privateKey := range envHostInfos {
			build.JobCtx.SSHs = append(build.JobCtx.SSHs, &taskmodels.SSH{
				Name:       privateKey.Name,
				UserName:   privateKey.UserName,
				IP:         privateKey.IP,
				Port:       privateKey.Port,
				PrivateKey: privateKey.PrivateKey,
			})
		}

		build.JobCtx.EnvVars = module.PreBuild.Envs

		if len(module.PreBuild.Envs) == 0 {
			build.JobCtx.EnvVars = make([]*commonmodels.KeyVal, 0)
		}

		if len(args.Variables) > 0 {
			for _, envVar := range build.JobCtx.EnvVars {
				for _, overwrite := range args.Variables {
					if overwrite.Key == envVar.Key && overwrite.Value != setting.MaskValue {
						envVar.Value = overwrite.Value
						envVar.IsCredential = overwrite.IsCredential
						break
					}
				}
			}
		}

		build.JobCtx.UploadPkg = module.PreBuild.UploadPkg
		build.JobCtx.CleanWorkspace = module.PreBuild.CleanWorkspace
		build.JobCtx.EnableProxy = module.PreBuild.EnableProxy

		if module.PostBuild != nil && module.PostBuild.DockerBuild != nil {
			dockerTemplateContent := ""
			if module.PostBuild.DockerBuild.TemplateID != "" {
				if dockerfileDetail, err := templ.GetDockerfileTemplateDetail(module.PostBuild.DockerBuild.TemplateID, log); err == nil {
					dockerTemplateContent = dockerfileDetail.Content
				}
			}
			build.JobCtx.DockerBuildCtx = &taskmodels.DockerBuildCtx{
				Source:                module.PostBuild.DockerBuild.Source,
				WorkDir:               module.PostBuild.DockerBuild.WorkDir,
				DockerFile:            module.PostBuild.DockerBuild.DockerFile,
				BuildArgs:             module.PostBuild.DockerBuild.BuildArgs,
				DockerTemplateContent: dockerTemplateContent,
			}
		}

		if module.PostBuild != nil && module.PostBuild.FileArchive != nil {
			build.JobCtx.FileArchiveCtx = &taskmodels.FileArchiveCtx{
				FileLocation: module.PostBuild.FileArchive.FileLocation,
			}
		}

		if module.PostBuild != nil && module.PostBuild.Scripts != "" {
			build.JobCtx.PostScripts = module.PostBuild.Scripts
		}

		if module.PostBuild != nil && module.PostBuild.ObjectStorageUpload != nil {
			build.JobCtx.UploadEnabled = module.PostBuild.ObjectStorageUpload.Enabled
			if module.PostBuild.ObjectStorageUpload.Enabled {
				storageInfo, err := commonrepo.NewS3StorageColl().Find(module.PostBuild.ObjectStorageUpload.ObjectStorageID)
				if err != nil {
					log.Errorf("Failed to get basic storage info for uploading, the error is %s", err)
					return nil, err
				}
				build.JobCtx.UploadStorageInfo = &types.ObjectStorageInfo{
					Endpoint: storageInfo.Endpoint,
					AK:       storageInfo.Ak,
					SK:       storageInfo.Sk,
					Bucket:   storageInfo.Bucket,
					Insecure: storageInfo.Insecure,
					Provider: storageInfo.Provider,
				}
				build.JobCtx.UploadInfo = module.PostBuild.ObjectStorageUpload.UploadDetail
			}
		}

		build.JobCtx.Caches = module.Caches

		if args.FileName != "" {
			build.ArtifactInfo = &taskmodels.ArtifactInfo{
				URL:          args.URL,
				WorkflowName: args.WorkflowName,
				TaskID:       args.TaskID,
				FileName:     args.FileName,
			}
		}

		bst, err := build.ToSubTask()
		if err != nil {
			return subTasks, e.ErrConvertSubTasks.AddErr(err)
		}
		subTasks = append(subTasks, bst)
	}

	return subTasks, nil
}

func extractHost(privateKeys []*commonmodels.PrivateKey, ips, names sets.String, envHostInfos map[string]*commonmodels.PrivateKey) (sets.String, sets.String) {
	for _, privateKey := range privateKeys {
		ips.Insert(privateKey.IP)
		names.Insert(privateKey.Name)
		envHostInfos[privateKey.ID.Hex()] = privateKey
	}
	return ips, names
}

func getServiceNaming(projectName, envName, serviceName string) (string, error) {
	productInfo, err := commonrepo.NewProductColl().Find(&commonrepo.ProductFindOptions{
		Name:    projectName,
		EnvName: envName,
	})
	if err != nil {
		return "", err
	}
	if productInfo.Source != setting.SourceFromHelm {
		return "", nil
	}
	svcMap := productInfo.GetServiceMap()
	pSvc, ok := svcMap[serviceName]
	if !ok {
		return "", fmt.Errorf("can't find service: %s in product: %s:%s", serviceName, projectName, envName)
	}
	templateSvc, err := commonrepo.NewServiceColl().Find(&commonrepo.ServiceFindOption{
		ServiceName: serviceName,
		Revision:    pSvc.Revision,
		Type:        setting.HelmDeployType,
		ProductName: projectName,
	})
	if err != nil {
		return "", nil
	}
	return util.GeneReleaseName(templateSvc.GetReleaseNaming(), projectName, productInfo.Namespace, envName, serviceName), nil
}

func ensurePipelineTask(taskOpt *taskmodels.TaskOpt, log *zap.SugaredLogger) error {
	var (
		buildEnvs []*commonmodels.KeyVal
	)

	// 验证 Subtask payload
	err := validateSubTaskSetting(taskOpt.Task.PipelineName, taskOpt.Task.SubTasks)
	if err != nil {
		log.Errorf("Validate subtask setting failed: %+v", err)
		return err
	}

	//设置执行任务时参数
	for i, subTask := range taskOpt.Task.SubTasks {

		pre, err := base.ToPreview(subTask)
		if err != nil {
			return errors.New(e.InterfaceToTaskErrMsg)
		}

		switch pre.TaskType {

		case config.TaskBuild, config.TaskArtifactDeploy, config.TaskBuildV3:
			t, err := base.ToBuildTask(subTask)
			fmtBuildsTask(t, log)
			if err != nil {
				log.Error(err)
				return err
			}

			if t.Enabled {
				//for _, arg := range pt.TaskArgs.BuildArgs {
				//	for _, k := range t.JobCtx.EnvVars {
				//		if arg.Key == k.Key {
				//			if !(arg.Value == env.MaskValue && arg.IsCredential) {
				//				k.Value = arg.Value
				//			}
				//
				//			break
				//		}
				//	}
				//}
				// 设置Pipeline对应的服务名称
				if t.ServiceName != "" {
					taskOpt.Task.ServiceName = t.ServiceName
				}

				// 设置 build 安装脚本
				t.InstallCtx, err = buildInstallCtx(t.InstallItems)
				if err != nil {
					log.Error(err)
					return err
				}

				// 外部触发的pipeline
				if taskOpt.Task.TaskCreator == setting.WebhookTaskCreator || taskOpt.Task.TaskCreator == setting.CronTaskCreator {
					SetTriggerBuilds(t.JobCtx.Builds, taskOpt.Task.TaskArgs.Builds, log)
				} else {
					setManunalBuilds(t.JobCtx.Builds, taskOpt.Task.TaskArgs.Builds, log)
				}

				opt := &commonrepo.ProductFindOptions{EnvName: taskOpt.EnvName, Name: taskOpt.Task.ProductName}
				exitedProd, err := commonrepo.NewProductColl().Find(opt)
				if err != nil {
					log.Errorf("can't find product by envName:%s error msg: %s", taskOpt.EnvName, err)
					return e.ErrFindRegistry.AddDesc(err.Error())
				}

				// 生成默认镜像tag后缀
				//pt.TaskArgs.Deploy.Tag = releaseCandidate(t, pt.TaskID, pt.ProductName, pt.EnvName, "image")

				// 设置镜像名称
				// 编译任务使用 t.JobCtx.Image
				// 注意: 其他任务从 pt.TaskArgs.Deploy.Image 获取, 必须要有编译任务
				var reg *commonmodels.RegistryNamespace
				if len(exitedProd.RegistryID) > 0 {
					reg, _, err = commonservice.FindRegistryById(exitedProd.RegistryID, true, log)
					if err != nil {
						log.Errorf("service.EnsureRegistrySecret: failed to find registry: %s error msg:%s",
							exitedProd.RegistryID, err)
						return e.ErrFindRegistry.AddDesc(err.Error())
					}
				} else {
					reg, _, err = commonservice.FindDefaultRegistry(true, log)
					if err != nil {
						log.Errorf("can't find default candidate registry: %s", err)
						return e.ErrFindRegistry.AddDesc(err.Error())
					}
				}
				t.JobCtx.Image = GetImage(reg, releaseCandidate(t, taskOpt.Task.TaskID, taskOpt.Task.ProductName, taskOpt.EnvName, taskOpt.ImageName, "image"))
				taskOpt.Task.TaskArgs.Deploy.Image = t.JobCtx.Image

				if taskOpt.ServiceName != "" {
					*taskOpt.ServiceInfos = append(*taskOpt.ServiceInfos, &taskmodels.ServiceInfo{
						ServiceName:   taskOpt.ServiceName,
						ServiceModule: t.ServiceName,
						Image:         t.JobCtx.Image,
					})
				}

				if taskOpt.Task.ConfigPayload != nil {
					taskOpt.Task.ConfigPayload.Registry.Addr = reg.RegAddr
					taskOpt.Task.ConfigPayload.Registry.AccessKey = reg.AccessKey
					taskOpt.Task.ConfigPayload.Registry.SecretKey = reg.SecretKey
					taskOpt.Task.ConfigPayload.Registry.Namespace = reg.Namespace
				}

				// 二进制文件名称
				// 编译任务使用 t.JobCtx.PackageFile
				// 注意: 其他任务从 pt.TaskArgs.Deploy.PackageFile 获取, 必须要有编译任务
				t.JobCtx.PackageFile = GetPackageFile(releaseCandidate(t, taskOpt.Task.TaskID, taskOpt.Task.ProductName, taskOpt.EnvName, taskOpt.ImageName, "tar"))
				taskOpt.Task.TaskArgs.Deploy.PackageFile = t.JobCtx.PackageFile

				// 注入编译模块中用户定义环境变量
				// 注意: 需要在pt.TaskArgs.Deploy设置完之后再设置环境变量
				t.JobCtx.EnvVars = append(t.JobCtx.EnvVars, prepareTaskEnvs(taskOpt.Task, log)...)
				// 如果其他模块需要使用编译模块的环境变量进行渲染，需要设置buildEnvs
				buildEnvs = t.JobCtx.EnvVars

				if t.JobCtx.DockerBuildCtx != nil {
					t.JobCtx.DockerBuildCtx.ImageName = t.JobCtx.Image
				}

				if t.JobCtx.FileArchiveCtx != nil {
					//t.JobCtx.FileArchiveCtx.FileName = t.ServiceName
					t.JobCtx.FileArchiveCtx.FileName = t.JobCtx.PackageFile
				}

				// TODO: generic
				//if t.JobCtx.StorageUri == "" && pt.Type == pipe.SingleType {
				//	if store, err := s.GetDefaultS3Storage(log); err != nil {
				//		return e.ErrFindDefaultS3Storage.AddDesc("default s3 storage is required by package building")
				//	} else {
				//		if t.JobCtx.StorageUri, err = store.GetEncryptedUrl(types.S3STORAGE_AES_KEY); err != nil {
				//			log.Errorf("failed encrypt storage uri %v", err)
				//			return err
				//		}
				//	}
				//}
				registryRepo := reg.RegAddr + "/" + reg.Namespace
				if reg.RegProvider == config.RegistryTypeAWS {
					registryRepo = reg.RegAddr
				}

				t.DockerBuildStatus = &taskmodels.DockerBuildStatus{
					ImageName:    t.JobCtx.Image,
					RegistryRepo: registryRepo,
				}

				t.UTStatus = &task.UTStatus{}
				t.StaticCheckStatus = &task.StaticCheckStatus{}
				t.BuildStatus = &task.BuildStatus{}
				if taskOpt.IsWorkflowTask {
					t.ServiceName = t.ServiceName + "_" + t.Service
				}
				taskOpt.Task.SubTasks[i], err = t.ToSubTask()

				if err != nil {
					return err
				}
			}
		case config.TaskJenkinsBuild:
			t, err := base.ToJenkinsBuildTask(subTask)
			if err != nil {
				log.Error(err)
				return err
			}
			if t.Enabled {
				// 分析镜像名称
				image := ""
				for i, jenkinsBuildParams := range t.JenkinsBuildArgs.JenkinsBuildParams {
					if jenkinsBuildParams.Name != "IMAGE" {
						continue
					}

					if jenkinsBuildParams.AutoGenerate {
						opt := &commonrepo.ProductFindOptions{EnvName: taskOpt.EnvName, Name: taskOpt.Task.ProductName}
						exitedProd, err := commonrepo.NewProductColl().Find(opt)
						if err != nil {
							log.Errorf("can't find product by envName:%s error msg: %s", taskOpt.EnvName, err)
							return e.ErrFindRegistry.AddDesc(err.Error())
						}

						var reg *commonmodels.RegistryNamespace
						if len(exitedProd.RegistryID) > 0 {
							reg, _, err = commonservice.FindRegistryById(exitedProd.RegistryID, true, log)
							if err != nil {
								log.Errorf("service.EnsureRegistrySecret: failed to find registry: %s error msg:%s",
									exitedProd.RegistryID, err)
								return e.ErrFindRegistry.AddDesc(err.Error())
							}
						} else {
							reg, _, err = commonservice.FindDefaultRegistry(true, log)
							if err != nil {
								log.Errorf("can't find default candidate registry: %s", err)
								return e.ErrFindRegistry.AddDesc(err.Error())
							}
						}
						project, err := templaterepo.NewProductColl().Find(taskOpt.Task.ProductName)
						if err != nil {
							log.Errorf("find project err:%s", err)
							return err
						}

						if project.CustomImageRule != nil && project.CustomImageRule.JenkinsRule != "" {
							va := commonservice.Variable{
								SERVICE:    t.ServiceName,
								TIMESTAMP:  time.Now().Format("20060102150405"),
								IMAGE_NAME: taskOpt.ImageName,
								PROJECT:    taskOpt.Task.ProductName,
								ENV_NAME:   taskOpt.EnvName,
								TASK_ID:    strconv.FormatInt(taskOpt.Task.TaskID, 10),
							}
							tm, err := gotempl.New("jenkins").Parse(project.CustomImageRule.JenkinsRule)
							if err != nil {
								log.Errorf("Parse template err:%s", err)
								return err
							}
							var replaceRuleVariable = gotempl.Must(tm, err)
							payload := bytes.NewBufferString("")
							err = replaceRuleVariable.Execute(payload, va)
							if err != nil {
								log.Errorf("Execute template err:%s", err)
								return err
							}
							image = GetImage(reg, payload.String())
						} else {
							image = GetImage(reg, fmt.Sprintf("%s:%s", taskOpt.ImageName, time.Now().Format("20060102150405")))
						}

						t.JenkinsBuildArgs.JenkinsBuildParams[i].Value = image
						break
					} else if value, ok := jenkinsBuildParams.Value.(string); ok {
						image = value
						break
					}
				}
				if image == "" || !strings.Contains(image, ":") {
					return &ImageIllegal{}
				}

				taskOpt.Task.TaskArgs.Deploy.Image = image
				t.Image = image
				if taskOpt.IsWorkflowTask {
					t.ServiceName = t.ServiceName + "_" + t.Service
				}
				taskOpt.Task.SubTasks[i], err = t.ToSubTask()
				if err != nil {
					return err
				}
			}
		case config.TaskArtifact:
			t, err := base.ToArtifactTask(subTask)
			if err != nil {
				log.Error(err)
				return err
			}
			if t.Enabled {
				if taskOpt.Task.TaskArgs == nil {
					taskOpt.Task.TaskArgs = &commonmodels.TaskArgs{PipelineName: taskOpt.Task.WorkflowArgs.WorkflowName, TaskCreator: taskOpt.Task.WorkflowArgs.WorkflowTaskCreator}
				}
				registry := taskOpt.Task.ConfigPayload.RepoConfigs[taskOpt.Task.WorkflowArgs.RegistryID]
				if registry.RegProvider == config.RegistryTypeAWS {
					t.Image = fmt.Sprintf("%s/%s", util.TrimURLScheme(registry.RegAddr), t.Image)
				} else {
					t.Image = fmt.Sprintf("%s/%s/%s", util.TrimURLScheme(registry.RegAddr), registry.Namespace, t.Image)
				}
				taskOpt.Task.TaskArgs.Deploy.Image = t.Image
				t.RegistryID = taskOpt.Task.WorkflowArgs.RegistryID

				taskOpt.Task.SubTasks[i], err = t.ToSubTask()
				if err != nil {
					return err
				}
			}
		case config.TaskDockerBuild:
			t, err := base.ToDockerBuildTask(subTask)
			if err != nil {
				log.Error(err)
				return err
			}
			if t.Enabled {
				t.Image = taskOpt.Task.TaskArgs.Deploy.Image

				// 使用环境变量KEY渲染 docker build的各个参数
				for _, env := range buildEnvs {
					if !env.IsCredential {
						t.DockerFile = strings.Replace(t.DockerFile, fmt.Sprintf("$%s", env.Key), env.Value, -1)
						t.WorkDir = strings.Replace(t.WorkDir, fmt.Sprintf("$%s", env.Key), env.Value, -1)
						t.BuildArgs = strings.Replace(t.BuildArgs, fmt.Sprintf("$%s", env.Key), env.Value, -1)
					}
				}

				err = SetCandidateRegistry(taskOpt.Task.ConfigPayload, log)
				if err != nil {
					return err
				}

				taskOpt.Task.SubTasks[i], err = t.ToSubTask()
				if err != nil {
					return err
				}
			}

		case config.TaskTestingV2:
			t, err := base.ToTestingTask(subTask)
			if err != nil {
				log.Error(err)
				return err
			}

			if t.Enabled {
				FmtBuilds(t.JobCtx.Builds, log)
				// 获取 pipeline keystores 信息
				envs := make([]*commonmodels.KeyVal, 0)

				// Iterate test jobctx builds, and replace it if params specified from task.
				// 外部触发的pipeline
				if taskOpt.Task.TaskCreator == setting.WebhookTaskCreator || taskOpt.Task.TaskCreator == setting.CronTaskCreator {
					SetTriggerBuilds(t.JobCtx.Builds, taskOpt.Task.TaskArgs.Test.Builds, log)
				} else {
					setManunalBuilds(t.JobCtx.Builds, taskOpt.Task.TaskArgs.Test.Builds, log)
				}

				err = SetCandidateRegistry(taskOpt.Task.ConfigPayload, log)
				if err != nil {
					return err
				}

				//use log path
				if taskOpt.Task.ServiceName == "" {
					taskOpt.Task.ServiceName = t.TestName
				}

				// 设置敏感信息
				t.JobCtx.EnvVars = append(t.JobCtx.EnvVars, envs...)

				taskOpt.Task.SubTasks[i], err = t.ToSubTask()
				if err != nil {
					return err
				}
			}
		case config.TaskResetImage:
			t, err := base.ToDeployTask(subTask)
			if err != nil {
				log.Error(err)
				return err
			}

			if t.Enabled {
				t.SetNamespace(taskOpt.Task.TaskArgs.Deploy.Namespace)
				image, err := getImageInfoFromWorkload(t.EnvName, t.ProductName, t.ServiceName, t.ContainerName)
				if err != nil {
					log.Error(err)
					return err
				}

				t.SetImage(image)

				taskOpt.Task.SubTasks[i], err = t.ToSubTask()
				if err != nil {
					return err
				}
			}

		case config.TaskDeploy:
			t, err := base.ToDeployTask(subTask)
			if err != nil {
				log.Error(err)
				return err
			}

			if t.Enabled {
				// 从创建任务payload设置容器部署
				t.SetImage(taskOpt.Task.TaskArgs.Deploy.Image)
				t.SetNamespace(taskOpt.Task.TaskArgs.Deploy.Namespace)

				containerName := t.ContainerName
				if taskOpt.IsWorkflowTask {
					containerName = strings.TrimSuffix(containerName, "_"+t.ServiceName)
				}

				// Task creator can be webhook trigger or cronjob trigger or validated user
				// Validated user includes both that user is granted write permission or user is the owner of this product
				if taskOpt.Task.TaskCreator == setting.WebhookTaskCreator ||
					taskOpt.Task.TaskCreator == setting.CronTaskCreator ||
					IsProductAuthed(taskOpt.Task.TaskCreator, t.Namespace, taskOpt.Task.ProductName, config.ProductWritePermission, log) {
					log.Infof("Validating permission passed. product:%s, owner:%s, task executed by: %s", taskOpt.Task.ProductName, t.Namespace, taskOpt.Task.TaskCreator)
				} else {
					log.Errorf("permission denied. product:%s, owner:%s, task executed by: %s", taskOpt.Task.ProductName, t.Namespace, taskOpt.Task.TaskCreator)
					return errors.New(e.ProductAccessDeniedErrMsg)
				}

				taskOpt.Task.SubTasks[i], err = t.ToSubTask()
				if err != nil {
					return err
				}
			}

		case config.TaskDistributeToS3:
			task, err := base.ToDistributeToS3Task(subTask)
			if err != nil {
				log.Error(err)
				return err
			}
			if task.Enabled {
				task.SetPackageFile(taskOpt.Task.TaskArgs.Deploy.PackageFile)

				if taskOpt.Task.TeamName == "" {
					task.ProductName = taskOpt.Task.ProductName
				} else {
					task.ProductName = taskOpt.Task.TeamName
				}

				task.ServiceName = taskOpt.Task.ServiceName

				if task.DestStorageURL == "" {
					var storage *commonmodels.S3Storage
					// 在pipeline中配置了对象存储
					if task.S3StorageID != "" {
						if storage, err = commonrepo.NewS3StorageColl().Find(task.S3StorageID); err != nil {
							return e.ErrFindS3Storage.AddDesc(fmt.Sprintf("id:%s, %v", task.S3StorageID, err))
						}
					} else if storage, err = GetS3RelStorage(log); err != nil { // adapt for qbox
						return e.ErrFindS3Storage
					}

					defaultS3 := s3.S3{
						S3Storage: storage,
					}

					task.DestStorageURL, err = defaultS3.GetEncryptedURL()
					if err != nil {
						return err
					}
				}
				taskOpt.Task.SubTasks[i], err = task.ToSubTask()
				if err != nil {
					return err
				}
			}

		case config.TaskReleaseImage:
			t, err := base.ToReleaseImageTask(subTask)
			if err != nil {
				log.Error(err)
				return err
			}

			if t.Enabled {
				// 从创建任务payload设置线上镜像分发任务
				t.SetImage(taskOpt.Task.TaskArgs.Deploy.Image)
				// 兼容老的任务配置
				if len(t.Releases) == 0 {
					found := false
					for id, v := range taskOpt.Task.ConfigPayload.RepoConfigs {
						if v.Namespace == t.ImageRepo {
							t.Releases = append(t.Releases, commonmodels.RepoImage{RepoID: id})
							found = true
						}
					}

					if !found {
						return fmt.Errorf("没有找到命名空间是 [%s] 的镜像仓库", t.ImageRepo)
					}
				}

				var repos []commonmodels.RepoImage
				for _, repoImage := range t.Releases {
					if v, ok := taskOpt.Task.ConfigPayload.RepoConfigs[repoImage.RepoID]; ok {
						repoImage.Name = util.ReplaceRepo(taskOpt.Task.TaskArgs.Deploy.Image, v.RegAddr, v.Namespace)
						repoImage.Host = util.TrimURLScheme(v.RegAddr)
						repoImage.Namespace = v.Namespace
						repos = append(repos, repoImage)
					}
				}

				var distributes []*taskmodels.DistributeInfo
				for _, distribute := range t.DistributeInfo {
					d := &taskmodels.DistributeInfo{
						DeployEnabled:       distribute.DeployEnabled,
						DeployEnv:           distribute.DeployEnv,
						DeployNamespace:     distribute.DeployNamespace,
						DeployContainerName: taskOpt.Task.ServiceName, // This is a match for target.Name
						DeployServiceName:   taskOpt.ServiceName,      // this is a match for target.ServiceName
						DeployServiceType:   distribute.DeployServiceType,
						DeployClusterID:     distribute.DeployClusterID,
						RepoID:              distribute.RepoID,
					}
					if distribute.DeployEnabled {
						releaseNaming, err := getServiceNaming(taskOpt.Task.ProductName, distribute.DeployEnv, taskOpt.ServiceName)
						if err != nil {
							return fmt.Errorf("failed to find release naming for service: %s, err: %s", taskOpt.ServiceName, err)
						}
						d.ReleaseName = releaseNaming
					}
					if v, ok := taskOpt.Task.ConfigPayload.RepoConfigs[distribute.RepoID]; ok {
						d.Image = util.ReplaceRepo(taskOpt.Task.TaskArgs.Deploy.Image, v.RegAddr, v.Namespace)
					}
					distributes = append(distributes, d)
				}

				t.Releases = repos
				t.DistributeInfo = distributes
				if len(t.Releases) == 0 {
					t.Enabled = false
				} else {
					t.ImageRelease = t.Releases[0].Name
				}

				if len(t.DistributeInfo) == 0 {
					t.Enabled = false
				}

				taskOpt.Task.SubTasks[i], err = t.ToSubTask()
				if err != nil {
					log.Errorf("release task to subtask error: %s", err)
					return err
				}
			}

		case config.TaskJira:
			t, err := base.ToJiraTask(subTask)
			if err != nil {
				log.Error(err)
				return err
			}
			FmtBuilds(t.Builds, log)
			if t.Enabled {
				// 外部触发的pipeline
				if taskOpt.Task.TaskCreator == setting.WebhookTaskCreator || taskOpt.Task.TaskCreator == setting.CronTaskCreator {
					SetTriggerBuilds(t.Builds, taskOpt.Task.TaskArgs.Builds, log)
				} else {
					setManunalBuilds(t.Builds, taskOpt.Task.TaskArgs.Builds, log)
				}

				taskOpt.Task.SubTasks[i], err = t.ToSubTask()
				if err != nil {
					return err
				}
			}
		case config.TaskSecurity:
			t, err := base.ToSecurityTask(subTask)
			if err != nil {
				log.Error(err)
				return err
			}

			if t.Enabled {
				t.SetImageName(taskOpt.Task.TaskArgs.Deploy.Image)
				taskOpt.Task.SubTasks[i], err = t.ToSubTask()
				if err != nil {
					return err
				}
			}
		case config.TaskDistribute, config.TaskArtifactPackage:
		// do nothing
		case config.TaskTrigger:
			t, err := base.ToTriggerTask(subTask)
			if err != nil {
				log.Error(err)
				return err
			}

			if t.Enabled {
				taskOpt.Task.SubTasks[i], err = t.ToSubTask()
				if err != nil {
					return err
				}
			}
		default:
			return e.NewErrInvalidTaskType(string(pre.TaskType))
		}
	}

	return nil
}

func AddSubtaskToStage(stages *[]*commonmodels.Stage, subTask map[string]interface{}, target string) {
	subTaskPre, err := base.ToPreview(subTask)
	if err != nil {
		log.Errorf("subtask to preview error: %v", err)
		return
	}
	if subTaskPre.TaskType == "" {
		log.Error("empty subtask task type")
		return
	}
	stageFound := false

	for _, stage := range *stages {
		if stage.TaskType == subTaskPre.TaskType {
			// deploy task 同一个组件可能有多个部署目标
			if subTaskPre.TaskType == config.TaskDeploy || subTaskPre.TaskType == config.TaskResetImage {
				if _, ok := stage.SubTasks[target]; ok {
					stage.SubTasks[target+"_"+nextTargetID(stage.SubTasks, target)] = subTask
				} else {
					stage.SubTasks[target] = subTask
				}
			} else {
				stage.SubTasks[target] = subTask
			}
			stageFound = true
			break
		}
	}

	if !stageFound {
		stage := &commonmodels.Stage{
			TaskType:    subTaskPre.TaskType,
			SubTasks:    map[string]map[string]interface{}{target: subTask},
			RunParallel: true,
		}

		if subTaskPre.TaskType == config.TaskResetImage {
			stage.AfterAll = true
		}
		// 除了测试模块，其他的都可以并行跑
		//if subTaskPre.TaskType == task.TaskTestingV2 {
		//	stage.RunParallel = false
		//}
		*stages = append(*stages, stage)
	}
}

func nextTargetID(subTasks map[string]map[string]interface{}, target string) string {
	count := 0
	for k := range subTasks {
		if regexp.MustCompile(`^\Q` + target + `\E(_\d+)?$`).MatchString(k) {
			count++
		}
	}

	return strconv.Itoa(count)
}<|MERGE_RESOLUTION|>--- conflicted
+++ resolved
@@ -2210,7 +2210,6 @@
 			}
 			repo.EnableProxy = repoInfo.EnableProxy
 		}
-<<<<<<< HEAD
 		if len(build.JobCtx.Builds) == 0 {
 			build.JobCtx.Builds = make([]*types.Repository, 0)
 		}
@@ -2218,8 +2217,6 @@
 		for _, build := range build.JobCtx.Builds {
 			build.RepoNamespace = build.GetRepoNamespace()
 		}
-=======
->>>>>>> b32fd727
 
 		build.JobCtx.BuildSteps = []*taskmodels.BuildStep{}
 		if module.Scripts != "" {

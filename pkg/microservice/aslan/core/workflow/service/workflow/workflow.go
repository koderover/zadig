--- conflicted
+++ resolved
@@ -116,12 +116,8 @@
 
 	// 云主机场景不创建ops工作流
 	if productTmpl.ProductFeature != nil && productTmpl.ProductFeature.CreateEnvType == setting.SourceFromExternal {
-<<<<<<< HEAD
-		workflowNames = []string{productName + "-workflow-dev"}
-=======
 		createArgs.clear()
 		createArgs.addWorkflowArg("dev", true, false)
->>>>>>> e4b1808a
 	}
 
 	workflowSlice := sets.NewString()
@@ -476,13 +472,8 @@
 	return validateHookNames(names)
 }
 
-<<<<<<< HEAD
-func ListWorkflows(queryType, userID string, log *zap.SugaredLogger) ([]*commonmodels.Workflow, error) {
-	workflows, err := commonrepo.NewWorkflowColl().List(&commonrepo.ListWorkflowOption{})
-=======
-func ListWorkflows(queryType string, productName string, userID int, log *zap.SugaredLogger) ([]*commonmodels.Workflow, error) {
+func ListWorkflows(queryType string, productName string, userID string, log *zap.SugaredLogger) ([]*commonmodels.Workflow, error) {
 	workflows, err := commonrepo.NewWorkflowColl().List(&commonrepo.ListWorkflowOption{ProductName: productName})
->>>>>>> e4b1808a
 	if err != nil {
 		log.Errorf("Workflow.List error: %v", err)
 		return workflows, e.ErrListWorkflow.AddDesc(err.Error())

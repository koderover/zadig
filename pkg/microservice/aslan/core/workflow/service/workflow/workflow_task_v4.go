--- conflicted
+++ resolved
@@ -147,13 +147,8 @@
 	YamlContent        string             `bson:"yaml_content"                 json:"yaml_content"`
 	// VariableConfigs new since 1.18, only used for k8s
 	VariableConfigs []*commonmodels.DeplopyVariableConfig `bson:"variable_configs"                 json:"variable_configs"                    yaml:"variable_configs"`
-<<<<<<< HEAD
-	// Variables new since 1.18, only used for k8s
-	Variables []*commontypes.RenderVariableKV `bson:"variables"                    json:"variables"`
-=======
 	// VariableKVs new since 1.18, only used for k8s
 	VariableKVs []*commontypes.RenderVariableKV `bson:"variable_kvs"                 json:"variable_kvs"                    yaml:"variable_kvs"`
->>>>>>> 87f1d3f5
 }
 
 type CustomDeployJobSpec struct {
@@ -1060,11 +1055,7 @@
 			}
 			spec.Env = taskJobSpec.Env
 			spec.VariableConfigs = taskJobSpec.VariableConfigs
-<<<<<<< HEAD
-			spec.Variables = taskJobSpec.Variables
-=======
 			spec.VariableKVs = taskJobSpec.VariableKVs
->>>>>>> 87f1d3f5
 			spec.YamlContent = taskJobSpec.YamlContent
 			spec.SkipCheckRunStatus = taskJobSpec.SkipCheckRunStatus
 			// for compatibility

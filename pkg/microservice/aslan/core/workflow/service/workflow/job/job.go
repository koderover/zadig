/*
Copyright 2022 The KodeRover Authors.

Licensed under the Apache License, Version 2.0 (the "License");
you may not use this file except in compliance with the License.
You may obtain a copy of the License at

    http://www.apache.org/licenses/LICENSE-2.0

Unless required by applicable law or agreed to in writing, software
distributed under the License is distributed on an "AS IS" BASIS,
WITHOUT WARRANTIES OR CONDITIONS OF ANY KIND, either express or implied.
See the License for the specific language governing permissions and
limitations under the License.
*/

package job

import (
	"bytes"
	"encoding/json"
	"fmt"
	"strconv"
	"strings"
	"time"

	"github.com/koderover/zadig/pkg/microservice/aslan/config"
	commonmodels "github.com/koderover/zadig/pkg/microservice/aslan/core/common/repository/models"
	"github.com/koderover/zadig/pkg/setting"
	"github.com/koderover/zadig/pkg/types"
)

type JobCtl interface {
	Instantiate() error
	SetPreset() error
	ToJobs(taskID int64) ([]*commonmodels.JobTask, error)
	MergeArgs(args *commonmodels.Job) error
	LintJob() error
}

func InitJobCtl(job *commonmodels.Job, workflow *commonmodels.WorkflowV4) (JobCtl, error) {
	var resp JobCtl
	switch job.JobType {
	case config.JobZadigBuild:
		resp = &BuildJob{job: job, workflow: workflow}
	case config.JobZadigDeploy:
		resp = &DeployJob{job: job, workflow: workflow}
	case config.JobPlugin:
		resp = &PluginJob{job: job, workflow: workflow}
	case config.JobFreestyle:
		resp = &FreeStyleJob{job: job, workflow: workflow}
	case config.JobCustomDeploy:
		resp = &CustomDeployJob{job: job, workflow: workflow}
	case config.JobK8sBlueGreenDeploy:
		resp = &BlueGreenDeployJob{job: job, workflow: workflow}
	case config.JobK8sBlueGreenRelease:
		resp = &BlueGreenReleaseJob{job: job, workflow: workflow}
	case config.JobK8sCanaryDeploy:
		resp = &CanaryDeployJob{job: job, workflow: workflow}
	case config.JobK8sCanaryRelease:
		resp = &CanaryReleaseJob{job: job, workflow: workflow}
	case config.JobZadigTesting:
		resp = &TestingJob{job: job, workflow: workflow}
<<<<<<< HEAD
	case config.JobK8sGrayRelease:
		resp = &GrayReleaseJob{job: job, workflow: workflow}
=======
	case config.JobK8sPatch:
		resp = &K8sPacthJob{job: job, workflow: workflow}
>>>>>>> ab225aed
	default:
		return resp, fmt.Errorf("job type not found %s", job.JobType)
	}
	return resp, nil
}

func Instantiate(job *commonmodels.Job, workflow *commonmodels.WorkflowV4) error {
	ctl, err := InitJobCtl(job, workflow)
	if err != nil {
		return err
	}
	return ctl.Instantiate()
}

func SetPreset(job *commonmodels.Job, workflow *commonmodels.WorkflowV4) error {
	jobCtl, err := InitJobCtl(job, workflow)
	if err != nil {
		return err
	}
	return jobCtl.SetPreset()
}

func ToJobs(job *commonmodels.Job, workflow *commonmodels.WorkflowV4, taskID int64) ([]*commonmodels.JobTask, error) {
	jobCtl, err := InitJobCtl(job, workflow)
	if err != nil {
		return []*commonmodels.JobTask{}, err
	}
	return jobCtl.ToJobs(taskID)
}

func LintJob(job *commonmodels.Job, workflow *commonmodels.WorkflowV4) error {
	jobCtl, err := InitJobCtl(job, workflow)
	if err != nil {
		return err
	}
	return jobCtl.LintJob()
}

func MergeWebhookRepo(workflow *commonmodels.WorkflowV4, repo *types.Repository) error {
	for _, stage := range workflow.Stages {
		for _, job := range stage.Jobs {
			if job.JobType == config.JobZadigBuild {
				jobCtl := &BuildJob{job: job, workflow: workflow}
				if err := jobCtl.MergeWebhookRepo(repo); err != nil {
					return err
				}
			}
			if job.JobType == config.JobFreestyle {
				jobCtl := &FreeStyleJob{job: job, workflow: workflow}
				if err := jobCtl.MergeWebhookRepo(repo); err != nil {
					return err
				}
			}
			if job.JobType == config.JobZadigTesting {
				jobCtl := &TestingJob{job: job, workflow: workflow}
				if err := jobCtl.MergeWebhookRepo(repo); err != nil {
					return err
				}
			}
		}
	}
	return nil
}

func GetRepos(workflow *commonmodels.WorkflowV4) ([]*types.Repository, error) {
	resp := []*types.Repository{}
	for _, stage := range workflow.Stages {
		for _, job := range stage.Jobs {
			if job.JobType == config.JobZadigBuild {
				jobCtl := &BuildJob{job: job, workflow: workflow}
				buildRepos, err := jobCtl.GetRepos()
				if err != nil {
					return resp, err
				}
				resp = append(resp, buildRepos...)
			}
			if job.JobType == config.JobFreestyle {
				jobCtl := &FreeStyleJob{job: job, workflow: workflow}
				freeStyleRepos, err := jobCtl.GetRepos()
				if err != nil {
					return resp, err
				}
				resp = append(resp, freeStyleRepos...)
			}
			if job.JobType == config.JobZadigTesting {
				jobCtl := &TestingJob{job: job, workflow: workflow}
				testingRepos, err := jobCtl.GetRepos()
				if err != nil {
					return resp, err
				}
				resp = append(resp, testingRepos...)
			}
		}
	}
	return resp, nil
}

func MergeArgs(workflow, workflowArgs *commonmodels.WorkflowV4) error {
	argsMap := make(map[string]*commonmodels.Job)
	if workflowArgs != nil {
		for _, stage := range workflowArgs.Stages {
			for _, job := range stage.Jobs {
				jobKey := strings.Join([]string{job.Name, string(job.JobType)}, "-")
				argsMap[jobKey] = job
			}
		}
		workflow.Params = renderParams(workflowArgs.Params, workflow.Params)
	}
	for _, stage := range workflow.Stages {
		for _, job := range stage.Jobs {
			jobCtl, err := InitJobCtl(job, workflow)
			if err != nil {
				return err
			}
			if err := jobCtl.SetPreset(); err != nil {
				return err
			}
			jobKey := strings.Join([]string{job.Name, string(job.JobType)}, "-")
			if jobArgs, ok := argsMap[jobKey]; ok {
				job.Skipped = jobArgs.Skipped
				jobCtl, err := InitJobCtl(job, workflow)
				if err != nil {
					return err
				}
				if err := jobCtl.MergeArgs(jobArgs); err != nil {
					return err
				}
			}
		}
	}
	return nil
}

// use service name and service module hash to generate job name
func jobNameFormat(jobName string) string {
	if len(jobName) > 63 {
		jobName = jobName[:63]
	}
	jobName = strings.Trim(jobName, "-")
	jobName = strings.ToLower(jobName)
	return jobName
}

func getReposVariables(repos []*types.Repository) []*commonmodels.KeyVal {
	ret := make([]*commonmodels.KeyVal, 0)
	for index, repo := range repos {

		repoNameIndex := fmt.Sprintf("REPONAME_%d", index)
		ret = append(ret, &commonmodels.KeyVal{Key: fmt.Sprintf(repoNameIndex), Value: repo.RepoName, IsCredential: false})

		repoName := strings.Replace(repo.RepoName, "-", "_", -1)

		repoIndex := fmt.Sprintf("REPO_%d", index)
		ret = append(ret, &commonmodels.KeyVal{Key: fmt.Sprintf(repoIndex), Value: repoName, IsCredential: false})

		if len(repo.Branch) > 0 {
			ret = append(ret, &commonmodels.KeyVal{Key: fmt.Sprintf("%s_BRANCH", repoName), Value: repo.Branch, IsCredential: false})
		}

		if len(repo.Tag) > 0 {
			ret = append(ret, &commonmodels.KeyVal{Key: fmt.Sprintf("%s_TAG", repoName), Value: repo.Tag, IsCredential: false})
		}

		if repo.PR > 0 {
			ret = append(ret, &commonmodels.KeyVal{Key: fmt.Sprintf("%s_PR", repoName), Value: strconv.Itoa(repo.PR), IsCredential: false})
		}

		if len(repo.PRs) > 0 {
			prStrs := []string{}
			for _, pr := range repo.PRs {
				prStrs = append(prStrs, strconv.Itoa(pr))
			}
			ret = append(ret, &commonmodels.KeyVal{Key: fmt.Sprintf("%s_PR", repoName), Value: strings.Join(prStrs, ","), IsCredential: false})
		}

		if len(repo.CommitID) > 0 {
			ret = append(ret, &commonmodels.KeyVal{Key: fmt.Sprintf("%s_COMMIT_ID", repoName), Value: repo.CommitID, IsCredential: false})
		}
	}
	return ret
}

// before workflowflow task was created, we need to remove the fixed mark from variables.
func RemoveFixedValueMarks(workflow *commonmodels.WorkflowV4) error {
	bf := bytes.NewBuffer([]byte{})
	jsonEncoder := json.NewEncoder(bf)
	jsonEncoder.SetEscapeHTML(false)
	jsonEncoder.Encode(workflow)
	replacedString := strings.ReplaceAll(bf.String(), setting.FixedValueMark, "")
	return json.Unmarshal([]byte(replacedString), &workflow)
}

func RenderGlobalVariables(workflow *commonmodels.WorkflowV4, taskID int64, creator string) error {
	b, err := json.Marshal(workflow)
	if err != nil {
		return fmt.Errorf("marshal workflow error: %v", err)
	}
	replacedString := renderMultiLineString(string(b), setting.RenderValueTemplate, getWorkflowDefaultParams(workflow, taskID, creator))
	return json.Unmarshal([]byte(replacedString), &workflow)
}

func renderString(value, template string, inputs []*commonmodels.Param) string {
	for _, input := range inputs {
		value = strings.ReplaceAll(value, fmt.Sprintf(template, input.Name), input.Value)
	}
	return value
}

func renderMultiLineString(value, template string, inputs []*commonmodels.Param) string {
	for _, input := range inputs {
		inputValue := strings.ReplaceAll(input.Value, "\n", "\\n")
		value = strings.ReplaceAll(value, fmt.Sprintf(template, input.Name), inputValue)
	}
	return value
}

func getWorkflowDefaultParams(workflow *commonmodels.WorkflowV4, taskID int64, creator string) []*commonmodels.Param {
	resp := []*commonmodels.Param{}
	resp = append(resp, &commonmodels.Param{Name: "project", Value: workflow.Project, ParamsType: "string", IsCredential: false})
	resp = append(resp, &commonmodels.Param{Name: "workflow.name", Value: workflow.Name, ParamsType: "string", IsCredential: false})
	resp = append(resp, &commonmodels.Param{Name: "workflow.task.id", Value: fmt.Sprintf("%d", taskID), ParamsType: "string", IsCredential: false})
	resp = append(resp, &commonmodels.Param{Name: "workflow.task.creator", Value: creator, ParamsType: "string", IsCredential: false})
	resp = append(resp, &commonmodels.Param{Name: "workflow.task.timestamp", Value: fmt.Sprintf("%d", time.Now().Unix()), ParamsType: "string", IsCredential: false})
	for _, param := range workflow.Params {
		paramsKey := strings.Join([]string{"workflow", "params", param.Name}, ".")
		resp = append(resp, &commonmodels.Param{Name: paramsKey, Value: param.Value, ParamsType: "string", IsCredential: false})
	}
	return resp
}

func renderParams(input, origin []*commonmodels.Param) []*commonmodels.Param {
	for i, originParam := range origin {
		for _, inputParam := range input {
			if originParam.Name == inputParam.Name {
				// always use origin credential config.
				isCredential := originParam.IsCredential
				origin[i] = inputParam
				origin[i].IsCredential = isCredential
			}
		}
	}
	return origin
}

func getJobRankMap(stages []*commonmodels.WorkflowStage) map[string]int {
	resp := make(map[string]int, 0)
	index := 0
	for _, stage := range stages {
		for _, job := range stage.Jobs {
			if !stage.Parallel {
				index++
			}
			resp[job.Name] = index
		}
		index++
	}
	return resp
}<|MERGE_RESOLUTION|>--- conflicted
+++ resolved
@@ -61,13 +61,10 @@
 		resp = &CanaryReleaseJob{job: job, workflow: workflow}
 	case config.JobZadigTesting:
 		resp = &TestingJob{job: job, workflow: workflow}
-<<<<<<< HEAD
 	case config.JobK8sGrayRelease:
 		resp = &GrayReleaseJob{job: job, workflow: workflow}
-=======
 	case config.JobK8sPatch:
 		resp = &K8sPacthJob{job: job, workflow: workflow}
->>>>>>> ab225aed
 	default:
 		return resp, fmt.Errorf("job type not found %s", job.JobType)
 	}

--- conflicted
+++ resolved
@@ -64,22 +64,20 @@
 		Plugin:     j.spec.Plugin,
 		Outputs:    j.spec.Plugin.Outputs,
 	}
-<<<<<<< HEAD
-	renderedParams := []*commonmodels.Param{}
-	for _, param := range j.spec.Plugin.Inputs {
-		paramsKey := strings.Join([]string{"inputs", param.Name}, ".")
-		renderedParams = append(renderedParams, &commonmodels.Param{Name: paramsKey, Value: param.Value, ParamsType: "string", IsCredential: false})
-=======
 	registries, err := commonservice.ListRegistryNamespaces("", true, logger)
 	if err != nil {
 		return resp, err
 	}
 	jobTask.Properties.Registries = registries
-	for _, output := range j.spec.Plugin.Outputs {
-		jobTask.Outputs = append(jobTask.Outputs, &commonmodels.Output{Name: output.Name, Description: output.Description})
->>>>>>> 57a432f8
+
+	renderedParams := []*commonmodels.Param{}
+	for _, param := range j.spec.Plugin.Inputs {
+		paramsKey := strings.Join([]string{"inputs", param.Name}, ".")
+		renderedParams = append(renderedParams, &commonmodels.Param{Name: paramsKey, Value: param.Value, ParamsType: "string", IsCredential: false})
 	}
 	jobTask.Plugin = renderPlugin(jobTask.Plugin, renderedParams)
+	
+	jobTask.Outputs = j.spec.Plugin.Outputs
 	return []*commonmodels.JobTask{jobTask}, nil
 }
 

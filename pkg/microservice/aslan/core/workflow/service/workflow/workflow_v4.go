/*
Copyright 2022 The KodeRover Authors.

Licensed under the Apache License, Version 2.0 (the "License");
you may not use this file except in compliance with the License.
You may obtain a copy of the License at

    http://www.apache.org/licenses/LICENSE-2.0

Unless required by applicable law or agreed to in writing, software
distributed under the License is distributed on an "AS IS" BASIS,
WITHOUT WARRANTIES OR CONDITIONS OF ANY KIND, either express or implied.
See the License for the specific language governing permissions and
limitations under the License.
*/

package workflow

import (
	"fmt"
	"regexp"
	"time"

	"go.uber.org/zap"

	"github.com/koderover/zadig/pkg/microservice/aslan/config"
	"github.com/koderover/zadig/pkg/microservice/aslan/core/common/repository/models"
	commonmodels "github.com/koderover/zadig/pkg/microservice/aslan/core/common/repository/models"
	"github.com/koderover/zadig/pkg/microservice/aslan/core/common/repository/models/template"
	commonrepo "github.com/koderover/zadig/pkg/microservice/aslan/core/common/repository/mongodb"
	templaterepo "github.com/koderover/zadig/pkg/microservice/aslan/core/common/repository/mongodb/template"
	commonservice "github.com/koderover/zadig/pkg/microservice/aslan/core/common/service"
	"github.com/koderover/zadig/pkg/microservice/aslan/core/common/service/webhook"
	"github.com/koderover/zadig/pkg/microservice/aslan/core/workflow/service/workflow/job"
	jobctl "github.com/koderover/zadig/pkg/microservice/aslan/core/workflow/service/workflow/job"
	"github.com/koderover/zadig/pkg/setting"
	e "github.com/koderover/zadig/pkg/tool/errors"
	"github.com/koderover/zadig/pkg/tool/log"
)

const (
	JobNameRegx  = "^[a-z][a-z0-9-]{0,31}$"
	WorkflowRegx = "^[a-z0-9-]{1,32}$"
)

func CreateWorkflowV4(user string, workflow *commonmodels.WorkflowV4, logger *zap.SugaredLogger) error {
	existedWorkflow, err := commonrepo.NewWorkflowV4Coll().Find(workflow.Name)
	if err == nil {
		errStr := fmt.Sprintf("workflow v4 [%s] 在项目 [%s] 中已经存在!", workflow.Name, existedWorkflow.Project)
		return e.ErrUpsertWorkflow.AddDesc(errStr)
	}
	if err := LintWorkflowV4(workflow, logger); err != nil {
		return err
	}

	workflow.CreatedBy = user
	workflow.UpdatedBy = user
	workflow.CreateTime = time.Now().Unix()
	workflow.UpdateTime = time.Now().Unix()

	for _, stage := range workflow.Stages {
		for _, job := range stage.Jobs {
			if err := jobctl.Instantiate(job, workflow); err != nil {
				logger.Errorf("Failed to instantiate workflow v4,error: %v", err)
				return e.ErrUpsertWorkflow.AddErr(err)
			}
		}
	}

	if _, err := commonrepo.NewWorkflowV4Coll().Create(workflow); err != nil {
		logger.Errorf("Failed to create workflow v4, the error is: %s", err)
		return e.ErrUpsertWorkflow.AddErr(err)
	}
	return nil
}

func UpdateWorkflowV4(name, user string, inputWorkflow *commonmodels.WorkflowV4, logger *zap.SugaredLogger) error {
	workflow, err := commonrepo.NewWorkflowV4Coll().Find(name)
	if err != nil {
		logger.Errorf("Failed to find WorkflowV4: %s, the error is: %v", name, err)
		return e.ErrFindWorkflow.AddErr(err)
	}
	if err := LintWorkflowV4(inputWorkflow, logger); err != nil {
		return err
	}

	inputWorkflow.UpdatedBy = user
	inputWorkflow.UpdateTime = time.Now().Unix()
	inputWorkflow.ID = workflow.ID
	inputWorkflow.HookCtls = workflow.HookCtls

	for _, stage := range inputWorkflow.Stages {
		for _, job := range stage.Jobs {
			if err := jobctl.Instantiate(job, workflow); err != nil {
				logger.Errorf("Failed to instantiate workflow v4,error: %v", err)
				return e.ErrUpsertWorkflow.AddErr(err)
			}
		}
	}

	if err := commonrepo.NewWorkflowV4Coll().Update(
		workflow.ID.Hex(),
		inputWorkflow,
	); err != nil {
		logger.Errorf("update workflowV4 error: %s", err)
		return e.ErrUpsertWorkflow.AddErr(err)
	}
	return nil
}

func FindWorkflowV4(encryptedKey, name string, logger *zap.SugaredLogger) (*commonmodels.WorkflowV4, error) {
	workflow, err := commonrepo.NewWorkflowV4Coll().Find(name)
	if err != nil {
		logger.Errorf("Failed to find WorkflowV4: %s, the error is: %v", name, err)
		return workflow, e.ErrFindWorkflow.AddErr(err)
	}
	if err := ensureWorkflowV4Resp(encryptedKey, workflow, logger); err != nil {
		return workflow, err
	}
	return workflow, err
}

func DeleteWorkflowV4(name string, logger *zap.SugaredLogger) error {
	workflow, err := commonrepo.NewWorkflowV4Coll().Find(name)
	if err != nil {
		logger.Errorf("Failed to delete WorkflowV4: %s, the error is: %v", name, err)
		return e.ErrDeleteWorkflow.AddErr(err)
	}
	if err := commonrepo.NewWorkflowV4Coll().DeleteByID(workflow.ID.Hex()); err != nil {
		logger.Errorf("Failed to delete WorkflowV4: %s, the error is: %v", name, err)
		return e.ErrDeleteWorkflow.AddErr(err)
	}
	if err := commonrepo.NewworkflowTaskv4Coll().DeleteByWorkflowName(name); err != nil {
		logger.Errorf("Failed to delete WorkflowV4 task: %s, the error is: %v", name, err)
		return e.ErrDeleteWorkflow.AddErr(err)
	}
	if err := commonrepo.NewCounterColl().Delete("WorkflowTaskV4:" + name); err != nil {
		log.Errorf("Counter.Delete error: %s", err)
	}
	return nil
}

func ListWorkflowV4(projectName, userID string, names []string, ignoreWorkflow bool, logger *zap.SugaredLogger) ([]*Workflow, error) {
	resp := make([]*Workflow, 0)
	workflowV4List, _, err := commonrepo.NewWorkflowV4Coll().List(&commonrepo.ListWorkflowV4Option{
		ProjectName: projectName,
	}, 0, 0)
	if err != nil {
		logger.Errorf("Failed to list workflow v4, the error is: %s", err)
		return resp, err
	}

	workflow := []*Workflow{}

	// distribute center only surpport custom workflow.
	if !ignoreWorkflow && projectName != setting.EnterpriseProject {
		workflow, err = ListWorkflows([]string{projectName}, userID, names, logger)
		if err != nil {
			return resp, err
		}
	}

	workflowList := []string{}
	for _, wV4 := range workflowV4List {
		workflowList = append(workflowList, wV4.Name)
	}
	resp = append(resp, workflow...)
	tasks, _, err := commonrepo.NewworkflowTaskv4Coll().List(&commonrepo.ListWorkflowTaskV4Option{WorkflowNames: workflowList})
	if err != nil {
		return resp, err
	}

	for _, workflowModel := range workflowV4List {
		stages := []string{}
		for _, stage := range workflowModel.Stages {
			stages = append(stages, stage.Name)
		}
		workflow := &Workflow{
			Name:          workflowModel.Name,
			ProjectName:   workflowModel.Project,
			EnabledStages: stages,
			CreateTime:    workflowModel.CreateTime,
			UpdateTime:    workflowModel.UpdateTime,
			UpdateBy:      workflowModel.UpdatedBy,
			WorkflowType:  "common_workflow",
			Description:   workflowModel.Description,
		}
		getRecentTaskV4Info(workflow, tasks)

		resp = append(resp, workflow)
	}
	return resp, nil
}

func getRecentTaskV4Info(workflow *Workflow, tasks []*commonmodels.WorkflowTask) {
	recentTask := &commonmodels.WorkflowTask{}
	recentFailedTask := &commonmodels.WorkflowTask{}
	recentSucceedTask := &commonmodels.WorkflowTask{}
	for _, task := range tasks {
		if task.WorkflowName != workflow.Name {
			continue
		}
		if task.TaskID > recentTask.TaskID {
			recentTask = task
		}
		if task.Status == config.StatusPassed && task.TaskID > recentSucceedTask.TaskID {
			recentSucceedTask = task
		}
		if task.Status == config.StatusFailed && task.TaskID > recentFailedTask.TaskID {
			recentFailedTask = task
		}
	}
	if recentTask.TaskID > 0 {
		workflow.RecentTask = &TaskInfo{
			TaskID:       recentTask.TaskID,
			PipelineName: recentTask.WorkflowName,
			Status:       string(recentTask.Status),
		}
	}
	if recentSucceedTask.TaskID > 0 {
		workflow.RecentSuccessfulTask = &TaskInfo{
			TaskID:       recentSucceedTask.TaskID,
			PipelineName: recentSucceedTask.WorkflowName,
			Status:       string(recentSucceedTask.Status),
		}
	}
	if recentFailedTask.TaskID > 0 {
		workflow.RecentFailedTask = &TaskInfo{
			TaskID:       recentFailedTask.TaskID,
			PipelineName: recentFailedTask.WorkflowName,
			Status:       string(recentFailedTask.Status),
		}
	}
}

func ensureWorkflowV4Resp(encryptedKey string, workflow *commonmodels.WorkflowV4, logger *zap.SugaredLogger) error {
	for _, stage := range workflow.Stages {
		for _, job := range stage.Jobs {
			if job.JobType == config.JobZadigBuild {
				spec := &commonmodels.ZadigBuildJobSpec{}
				if err := commonmodels.IToi(job.Spec, spec); err != nil {
					logger.Errorf(err.Error())
					return e.ErrFindWorkflow.AddErr(err)
				}
				for _, build := range spec.ServiceAndBuilds {
					buildInfo, err := commonrepo.NewBuildColl().Find(&commonrepo.BuildFindOption{Name: build.BuildName})
					if err != nil {
						logger.Errorf(err.Error())
						return e.ErrFindWorkflow.AddErr(err)
					}
					kvs := buildInfo.PreBuild.Envs
					if buildInfo.TemplateID != "" {
						templateEnvs := []*commonmodels.KeyVal{}
						buildTemplate, err := commonrepo.NewBuildTemplateColl().Find(&commonrepo.BuildTemplateQueryOption{
							ID: buildInfo.TemplateID,
						})
						// if template not found, envs are empty, but do not block user.
						if err != nil {
							logger.Error("build job: %s, template not found", buildInfo.Name)
						} else {
							templateEnvs = buildTemplate.PreBuild.Envs
						}

						for _, target := range buildInfo.Targets {
							if target.ServiceName == build.ServiceName && target.ServiceModule == build.ServiceModule {
								kvs = target.Envs
							}
						}
						// if build template update any keyvals, merge it.
						kvs = commonservice.MergeBuildEnvs(templateEnvs, kvs)
					}
					build.KeyVals = commonservice.MergeBuildEnvs(kvs, build.KeyVals)
					if err := commonservice.EncryptKeyVals(encryptedKey, build.KeyVals, logger); err != nil {
						logger.Errorf(err.Error())
						return e.ErrFindWorkflow.AddErr(err)
					}
				}
				job.Spec = spec
			}
			if job.JobType == config.JobFreestyle {
				spec := &commonmodels.FreestyleJobSpec{}
				if err := commonmodels.IToi(job.Spec, spec); err != nil {
					logger.Errorf(err.Error())
					return e.ErrFindWorkflow.AddErr(err)
				}
				if err := commonservice.EncryptKeyVals(encryptedKey, spec.Properties.Envs, logger); err != nil {
					logger.Errorf(err.Error())
					return e.ErrFindWorkflow.AddErr(err)
				}
				job.Spec = spec
			}
			if job.JobType == config.JobPlugin {
				spec := &commonmodels.PluginJobSpec{}
				if err := commonmodels.IToi(job.Spec, spec); err != nil {
					logger.Errorf(err.Error())
					return e.ErrFindWorkflow.AddErr(err)
				}
				if err := commonservice.EncryptParams(encryptedKey, spec.Plugin.Inputs, logger); err != nil {
					logger.Errorf(err.Error())
					return e.ErrFindWorkflow.AddErr(err)
				}
				job.Spec = spec
			}
		}
	}
	return nil
}

func LintWorkflowV4(workflow *commonmodels.WorkflowV4, logger *zap.SugaredLogger) error {
	if workflow.Project == "" {
		err := fmt.Errorf("project should not be empty")
		logger.Errorf(err.Error())
		return e.ErrUpsertWorkflow.AddErr(err)
	}
	match, err := regexp.MatchString(WorkflowRegx, workflow.Name)
	if err != nil {
		logger.Errorf("reg compile failed: %v", err)
		return e.ErrUpsertWorkflow.AddErr(err)
	}
	if !match {
		err := fmt.Errorf("workflow name should match %s", WorkflowRegx)
		logger.Errorf(err.Error())
		return e.ErrUpsertWorkflow.AddErr(err)
	}

	project := &template.Product{}
<<<<<<< HEAD
	// for deploy center workflow, it doesn't belongs to any project, so we use a specical project name to distinguish it. 
=======
	// for deploy center workflow, it doesn't belongs to any project, so we use a specical project name to distinguish it.
>>>>>>> fb39933b
	if workflow.Project != setting.EnterpriseProject {
		project, err = templaterepo.NewProductColl().Find(workflow.Project)
		if err != nil {
			logger.Errorf("Failed to get project %s, error: %v", workflow.Project, err)
			return e.ErrUpsertWorkflow.AddErr(err)
		}
	}

	if project.ProductFeature != nil {
		if project.ProductFeature.DeployType != setting.K8SDeployType && project.ProductFeature.DeployType != setting.HelmDeployType {
			logger.Error("common workflow only support k8s and helm project")
			return e.ErrUpsertWorkflow.AddDesc("common workflow only support k8s and helm project")
		}
	}
	stageNameMap := make(map[string]bool)
	jobNameMap := make(map[string]string)
	// deploy job can not qoute a build job which runs after it.
	buildJobNameMap := make(map[string]string)

	reg, err := regexp.Compile(JobNameRegx)
	if err != nil {
		logger.Errorf("reg compile failed: %v", err)
		return e.ErrUpsertWorkflow.AddErr(err)
	}
	for _, stage := range workflow.Stages {
		if _, ok := stageNameMap[stage.Name]; !ok {
			stageNameMap[stage.Name] = true
		} else {
			logger.Errorf("duplicated stage name: %s", stage.Name)
			return e.ErrUpsertWorkflow.AddDesc(fmt.Sprintf("duplicated job name: %s", stage.Name))
		}
		stageBuildJobNameMap := make(map[string]string)
		for _, job := range stage.Jobs {
			if !stage.Parallel {
				buildJobNameMap[job.Name] = string(job.JobType)
			} else {
				stageBuildJobNameMap[job.Name] = string(job.JobType)
			}
			if match := reg.MatchString(job.Name); !match {
				logger.Errorf("job name [%s] did not match %s", job.Name, JobNameRegx)
				return e.ErrUpsertWorkflow.AddDesc(fmt.Sprintf("job name [%s] did not match %s", job.Name, JobNameRegx))
			}
			if _, ok := jobNameMap[job.Name]; !ok {
				jobNameMap[job.Name] = string(job.JobType)
			} else {
				logger.Errorf("duplicated job name: %s", job.Name)
				return e.ErrUpsertWorkflow.AddDesc(fmt.Sprintf("duplicated job name: %s", job.Name))
			}

			if job.JobType == config.JobZadigDeploy {
				spec := &commonmodels.ZadigDeployJobSpec{}
				if err := commonmodels.IToiYaml(job.Spec, spec); err != nil {
					logger.Errorf("decode job spec error: %v", err)
					return e.ErrUpsertWorkflow.AddErr(err)
				}
				if spec.Source != config.SourceFromJob {
					continue
				}
				jobType, ok := buildJobNameMap[spec.JobName]
				if !ok || jobType != string(config.JobZadigBuild) {
					errMsg := fmt.Sprintf("can not quote job %s in job %s", spec.JobName, job.Name)
					logger.Error(errMsg)
					return e.ErrUpsertWorkflow.AddDesc(errMsg)
				}
			}
		}
		for k, v := range stageBuildJobNameMap {
			buildJobNameMap[k] = v
		}
	}
	return nil
}

func CreateWebhookForWorkflowV4(workflowName string, input *commonmodels.WorkflowV4Hook, logger *zap.SugaredLogger) error {
	workflow, err := commonrepo.NewWorkflowV4Coll().Find(workflowName)
	if err != nil {
		logger.Errorf("Failed to find WorkflowV4: %s, the error is: %v", workflowName, err)
		return e.ErrCreateWebhook.AddErr(err)
	}
	for _, hook := range workflow.HookCtls {
		if hook.Name == input.Name {
			errMsg := fmt.Sprintf("webhook %s already exists", input.Name)
			logger.Error(errMsg)
			return e.ErrCreateWebhook.AddDesc(errMsg)
		}
	}
	if err := validateHookNames([]string{input.Name}); err != nil {
		logger.Errorf(err.Error())
		return e.ErrCreateWebhook.AddErr(err)
	}
	err = commonservice.ProcessWebhook([]*models.WorkflowV4Hook{input}, nil, webhook.WorkflowV4Prefix+workflowName, logger)
	if err != nil {
		errMsg := fmt.Sprintf("failed to create webhook for workflow %s, the error is: %v", workflowName, err)
		log.Error(errMsg)
		return e.ErrCreateWebhook.AddDesc(errMsg)
	}
	workflow.HookCtls = append(workflow.HookCtls, input)
	if err := commonrepo.NewWorkflowV4Coll().Update(workflow.ID.Hex(), workflow); err != nil {
		errMsg := fmt.Sprintf("failed to create webhook for workflow %s, the error is: %v", workflowName, err)
		log.Error(errMsg)
		return e.ErrCreateWebhook.AddDesc(errMsg)
	}
	return nil
}

func UpdateWebhookForWorkflowV4(workflowName string, input *commonmodels.WorkflowV4Hook, logger *zap.SugaredLogger) error {
	workflow, err := commonrepo.NewWorkflowV4Coll().Find(workflowName)
	if err != nil {
		logger.Errorf("Failed to find WorkflowV4: %s, the error is: %v", workflowName, err)
		return e.ErrUpdateWebhook.AddErr(err)
	}
	updatedHooks := []*commonmodels.WorkflowV4Hook{}
	var existHook *commonmodels.WorkflowV4Hook
	for _, hook := range workflow.HookCtls {
		if hook.Name == input.Name {
			updatedHooks = append(updatedHooks, input)
			existHook = hook
			continue
		}
		updatedHooks = append(updatedHooks, hook)
	}
	if existHook == nil {
		errMsg := fmt.Sprintf("webhook %s does not exist", input.Name)
		logger.Error(errMsg)
		return e.ErrUpdateWebhook.AddDesc(errMsg)
	}
	if err := validateHookNames([]string{input.Name}); err != nil {
		logger.Errorf(err.Error())
		return e.ErrUpdateWebhook.AddErr(err)
	}
	err = commonservice.ProcessWebhook([]*models.WorkflowV4Hook{input}, []*models.WorkflowV4Hook{existHook}, webhook.WorkflowV4Prefix+workflowName, logger)
	if err != nil {
		errMsg := fmt.Sprintf("failed to update webhook for workflow %s, the error is: %v", workflowName, err)
		log.Error(errMsg)
		return e.ErrUpdateWebhook.AddDesc(errMsg)
	}
	workflow.HookCtls = updatedHooks
	if err := commonrepo.NewWorkflowV4Coll().Update(workflow.ID.Hex(), workflow); err != nil {
		errMsg := fmt.Sprintf("failed to update webhook for workflow %s, the error is: %v", workflowName, err)
		log.Error(errMsg)
		return e.ErrUpdateWebhook.AddDesc(errMsg)
	}
	return nil
}

func ListWebhookForWorkflowV4(workflowName string, logger *zap.SugaredLogger) ([]*commonmodels.WorkflowV4Hook, error) {
	workflow, err := commonrepo.NewWorkflowV4Coll().Find(workflowName)
	if err != nil {
		logger.Errorf("Failed to find WorkflowV4: %s, the error is: %v", workflowName, err)
		return []*commonmodels.WorkflowV4Hook{}, e.ErrListWebhook.AddErr(err)
	}
	return workflow.HookCtls, nil
}

func GetWebhookForWorkflowV4Preset(workflowName, triggerName string, logger *zap.SugaredLogger) (*commonmodels.WorkflowV4Hook, error) {
	workflow, err := commonrepo.NewWorkflowV4Coll().Find(workflowName)
	if err != nil {
		logger.Errorf("Failed to find WorkflowV4: %s, the error is: %v", workflowName, err)
		return nil, e.ErrGetWebhook.AddErr(err)
	}
	var workflowArg *commonmodels.WorkflowV4
	workflowHook := &commonmodels.WorkflowV4Hook{}
	for _, hook := range workflow.HookCtls {
		if hook.Name == triggerName {
			workflowArg = hook.WorkflowArg
			workflowHook = hook
			break
		}
	}
	if err := job.MergeArgs(workflow, workflowArg); err != nil {
		errMsg := fmt.Sprintf("merge workflow args error: %v", err)
		log.Error(errMsg)
		return nil, e.ErrGetWebhook.AddDesc(errMsg)
	}
	repos, err := job.GetRepos(workflow)
	if err != nil {
		errMsg := fmt.Sprintf("get workflow webhook repos error: %v", err)
		log.Error(errMsg)
		return nil, e.ErrGetWebhook.AddDesc(errMsg)
	}
	workflowHook.Repos = repos
	workflowHook.WorkflowArg = workflow
	workflowHook.WorkflowArg.HookCtls = nil
	return workflowHook, nil
}

func DeleteWebhookForWorkflowV4(workflowName, triggerName string, logger *zap.SugaredLogger) error {
	workflow, err := commonrepo.NewWorkflowV4Coll().Find(workflowName)
	if err != nil {
		logger.Errorf("Failed to find WorkflowV4: %s, the error is: %v", workflowName, err)
		return e.ErrDeleteWebhook.AddErr(err)
	}
	updatedHooks := []*commonmodels.WorkflowV4Hook{}
	var existHook *commonmodels.WorkflowV4Hook
	for _, hook := range workflow.HookCtls {
		if hook.Name == triggerName {
			existHook = hook
			continue
		}
		updatedHooks = append(updatedHooks, hook)
	}
	if existHook == nil {
		errMsg := fmt.Sprintf("webhook %s does not exist", triggerName)
		logger.Error(errMsg)
		return e.ErrDeleteWebhook.AddDesc(errMsg)
	}
	err = commonservice.ProcessWebhook(nil, []*models.WorkflowV4Hook{existHook}, webhook.WorkflowV4Prefix+workflowName, logger)
	if err != nil {
		errMsg := fmt.Sprintf("failed to delete webhook for workflow %s, the error is: %v", workflowName, err)
		log.Error(errMsg)
		return e.ErrDeleteWebhook.AddDesc(errMsg)
	}
	workflow.HookCtls = updatedHooks
	if err := commonrepo.NewWorkflowV4Coll().Update(workflow.ID.Hex(), workflow); err != nil {
		errMsg := fmt.Sprintf("failed to delete webhook for workflow %s, the error is: %v", workflowName, err)
		log.Error(errMsg)
		return e.ErrDeleteWebhook.AddDesc(errMsg)
	}
	return nil
}<|MERGE_RESOLUTION|>--- conflicted
+++ resolved
@@ -324,11 +324,7 @@
 	}
 
 	project := &template.Product{}
-<<<<<<< HEAD
-	// for deploy center workflow, it doesn't belongs to any project, so we use a specical project name to distinguish it. 
-=======
 	// for deploy center workflow, it doesn't belongs to any project, so we use a specical project name to distinguish it.
->>>>>>> fb39933b
 	if workflow.Project != setting.EnterpriseProject {
 		project, err = templaterepo.NewProductColl().Find(workflow.Project)
 		if err != nil {

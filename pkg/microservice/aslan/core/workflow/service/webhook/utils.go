/*
Copyright 2021 The KodeRover Authors.

Licensed under the Apache License, Version 2.0 (the "License");
you may not use this file except in compliance with the License.
You may obtain a copy of the License at

    http://www.apache.org/licenses/LICENSE-2.0

Unless required by applicable law or agreed to in writing, software
distributed under the License is distributed on an "AS IS" BASIS,
WITHOUT WARRANTIES OR CONDITIONS OF ANY KIND, either express or implied.
See the License for the specific language governing permissions and
limitations under the License.
*/

package webhook

import (
	"context"
	"errors"
	"fmt"
	"os"
	"path"
	"path/filepath"
	"strings"
	"sync"

	"github.com/google/go-github/v35/github"
	"github.com/hashicorp/go-multierror"
	"github.com/xanzy/go-gitlab"
	"go.uber.org/zap"
	"helm.sh/helm/v3/pkg/releaseutil"
	"k8s.io/apimachinery/pkg/apis/meta/v1/unstructured"

	"github.com/koderover/zadig/pkg/microservice/aslan/config"
	commonmodels "github.com/koderover/zadig/pkg/microservice/aslan/core/common/repository/models"
	commonrepo "github.com/koderover/zadig/pkg/microservice/aslan/core/common/repository/mongodb"
	templaterepo "github.com/koderover/zadig/pkg/microservice/aslan/core/common/repository/mongodb/template"
	"github.com/koderover/zadig/pkg/microservice/aslan/core/common/service/codehub"
	"github.com/koderover/zadig/pkg/microservice/aslan/core/service/service"
	"github.com/koderover/zadig/pkg/setting"
	"github.com/koderover/zadig/pkg/shared/client/systemconfig"
	e "github.com/koderover/zadig/pkg/tool/errors"
	githubtool "github.com/koderover/zadig/pkg/tool/git/github"
	gitlabtool "github.com/koderover/zadig/pkg/tool/git/gitlab"
	"github.com/koderover/zadig/pkg/tool/kube/serializer"
	"github.com/koderover/zadig/pkg/tool/log"
	"github.com/koderover/zadig/pkg/util"
)

func syncContent(args *commonmodels.Service, logger *zap.SugaredLogger) error {
	address, _, repo, branch, path, pathType, err := GetOwnerRepoBranchPath(args.SrcPath)
	if err != nil {
		logger.Errorf("Failed to parse url %s, err: %s", args.SrcPath, err)
		return fmt.Errorf("url parse failure, err: %s", err)
	}

	var yamls []string
	switch args.Source {
	case setting.SourceFromCodeHub:
		client, err := getCodehubClientByAddress(address)
		if err != nil {
			logger.Errorf("Failed to get codehub client, error: %s", err)
			return err
		}
		repoUUID, err := client.GetRepoUUID(repo)
		if err != nil {
			logger.Errorf("Failed to get repoUUID, error: %s", err)
			return err
		}
		yamls, err = client.GetYAMLContents(repoUUID, branch, path, pathType == "tree", true)
		if err != nil {
			logger.Errorf("Failed to get yamls, error: %s", err)
			return err
		}
	}

	args.KubeYamls = yamls
	args.Yaml = util.CombineManifests(yamls)

	return nil
}

func reloadServiceTmplFromGit(svc *commonmodels.Service, log *zap.SugaredLogger) error {
	_, err := service.CreateOrUpdateHelmServiceFromGitRepo(svc.ProductName, &service.HelmServiceCreationArgs{
		HelmLoadSource: service.HelmLoadSource{
			Source: service.LoadFromRepo,
		},
		CreatedBy: svc.CreateBy,
		CreateFrom: &service.CreateFromRepo{
			CodehostID: svc.CodehostID,
			Owner:      svc.RepoOwner,
			Namespace:  svc.GetRepoNamespace(),
			Repo:       svc.RepoName,
			Branch:     svc.BranchName,
			Paths:      []string{svc.LoadPath},
		},
	}, log)
	return err
}

// fillServiceTmpl 更新服务模板参数
func fillServiceTmpl(userName string, args *commonmodels.Service, log *zap.SugaredLogger) error {
	if args == nil {
		return errors.New("service template arg is null")
	}
	if len(args.ServiceName) == 0 {
		return errors.New("service name is empty")
	}
	if !config.ServiceNameRegex.MatchString(args.ServiceName) {
		return fmt.Errorf("service name must match %s", config.ServiceNameRegexString)
	}
	if args.Type == setting.K8SDeployType {
		if args.Containers == nil {
			args.Containers = make([]*commonmodels.Container, 0)
		}
		// 配置来源为Gitlab，需要从Gitlab同步配置，并设置KubeYamls.
		if args.Source == setting.SourceFromGitlab {
			// Set args.Commit
			if err := syncLatestCommit(args); err != nil {
				log.Errorf("Sync change log from gitlab failed, error: %v", err)
				return err
			}
			// 从Gitlab同步args指定的Commit下，指定目录中对应的Yaml文件
			// Set args.Yaml & args.KubeYamls
			if err := syncContentFromGitlab(userName, args); err != nil {
				log.Errorf("Sync content from gitlab failed, error: %v", err)
				return err
			}
		} else if args.Source == setting.SourceFromGithub {
			err := syncContentFromGithub(args, log)
			if err != nil {
				log.Errorf("Sync content from github failed, error: %v", err)
				return err
			}
		} else if args.Source == setting.SourceFromCodeHub {
			err := syncContent(args, log)
			if err != nil {
				log.Errorf("Sync content from codehub failed, error: %v", err)
				return err
			}
		} else {
			// 拆分 all-in-one yaml文件
			// 替换分隔符
			args.Yaml = util.ReplaceWrapLine(args.Yaml)
			// 分隔符为\n---\n
			args.KubeYamls = SplitYaml(args.Yaml)
		}

		// 遍历args.KubeYamls，获取 Deployment 或者 StatefulSet 里面所有containers 镜像和名称
		if err := setCurrentContainerImages(args); err != nil {
			return err
		}
		log.Infof("find %d containers in service %s", len(args.Containers), args.ServiceName)

		// generate new revision
		serviceTemplate := fmt.Sprintf(setting.ServiceTemplateCounterName, args.ServiceName, args.ProductName)
		rev, err := commonrepo.NewCounterColl().GetNextSeq(serviceTemplate)
		if err != nil {
			return fmt.Errorf("get next service template revision error: %v", err)
		}

		args.Revision = rev
		// update service template
		if err := commonrepo.NewServiceColl().Create(args); err != nil {
			log.Errorf("Failed to sync service %s from github path %s error: %v", args.ServiceName, args.SrcPath, err)
			return e.ErrCreateTemplate.AddDesc(err.Error())
		}
	} else if args.Type == setting.HelmDeployType {
		if args.Source == setting.SourceFromGitlab {
			// Set args.Commit
			if err := syncLatestCommit(args); err != nil {
				log.Errorf("Sync change log from gitlab failed, error: %s", err)
				return err
			}

			if err := reloadServiceTmplFromGit(args, log); err != nil {
				log.Errorf("Sync content from gitlab failed, error: %s", err)
				return err
			}
		} else if args.Source == setting.SourceFromGithub {
			if err := reloadServiceTmplFromGit(args, log); err != nil {
				log.Errorf("Sync content from github failed, error: %s", err)
				return err
			}
		}
	}

	return nil
}

func syncLatestCommit(service *commonmodels.Service) error {
	if service.SrcPath == "" {
		return fmt.Errorf("url不能是空的")
	}

	_, owner, repo, branch, path, _, err := GetOwnerRepoBranchPath(service.SrcPath)
	if err != nil {
		return fmt.Errorf("url 必须包含 owner/repo/tree/branch/path，具体请参考 Placeholder 提示")
	}

	client, err := getGitlabClientByCodehostId(service.CodehostID)
	if err != nil {
		return err
	}

	if len(service.BranchName) > 0 {
		branch = service.BranchName
	}
	if len(service.LoadPath) > 0 {
		path = service.LoadPath
	}

	commit, err := GitlabGetLatestCommit(client, owner, repo, branch, path)
	if err != nil {
		return err
	}

	if commit != nil {
		service.Commit = &commonmodels.Commit{
			SHA:     commit.ID,
			Message: commit.Message,
		}
	}

	return nil
}

func syncCodehubLatestCommit(service *commonmodels.Service) error {
	if service.SrcPath == "" {
		return fmt.Errorf("url不能是空的")
	}

	address, owner, repo, branch, _, _, err := GetOwnerRepoBranchPath(service.SrcPath)
	if err != nil {
		return fmt.Errorf("url 必须包含 owner/repo/tree/branch/path，具体请参考 Placeholder 提示")
	}

	client, err := getCodehubClientByAddress(address)
	if err != nil {
		return err
	}

	id, message, err := CodehubGetLatestCommit(client, owner, repo, branch)
	if err != nil {
		return err
	}
	service.Commit = &commonmodels.Commit{
		SHA:     id,
		Message: message,
	}
	return nil
}

func getCodehubClientByAddress(address string) (*codehub.Client, error) {
	opt := &systemconfig.Option{
		Address:      address,
		CodeHostType: systemconfig.CodeHubProvider,
	}
	codehost, err := systemconfig.GetCodeHostInfo(opt)
	if err != nil {
		log.Error(err)
		return nil, e.ErrCodehostListProjects.AddDesc("git client is nil")
	}
	client := codehub.NewClient(codehost.AccessKey, codehost.SecretKey, codehost.Region, config.ProxyHTTPSAddr(), codehost.EnableProxy)

	return client, nil
}

func getGitlabClientByCodehostId(codehostId int) (*gitlabtool.Client, error) {
	codehost, err := systemconfig.New().GetCodeHost(codehostId)
	if err != nil {
		log.Error(err)
		return nil, e.ErrCodehostListProjects.AddDesc(fmt.Sprintf("failed to get codehost:%d, err: %s", codehost, err))
	}
	client, err := gitlabtool.NewClient(codehost.Address, codehost.AccessToken, config.ProxyHTTPSAddr(), codehost.EnableProxy)
	if err != nil {
		log.Error(err)
		return nil, e.ErrCodehostListProjects.AddDesc(err.Error())
	}

	return client, nil
}

func getGitlabClientByAddress(address string) (*gitlabtool.Client, error) {
	opt := &systemconfig.Option{
		Address:      address,
		CodeHostType: systemconfig.GitLabProvider,
	}
	codehost, err := systemconfig.GetCodeHostInfo(opt)
	if err != nil {
		log.Error(err)
		return nil, e.ErrCodehostListProjects.AddDesc("git client is nil")
	}
	client, err := gitlabtool.NewClient(codehost.Address, codehost.AccessToken, config.ProxyHTTPSAddr(), codehost.EnableProxy)
	if err != nil {
		log.Error(err)
		return nil, e.ErrCodehostListProjects.AddDesc(err.Error())
	}

	return client, nil
}

func GitlabGetLatestCommit(client *gitlabtool.Client, owner, repo string, ref, path string) (*gitlab.Commit, error) {
	commit, err := client.GetLatestRepositoryCommit(owner, repo, path, ref)
	if err != nil {
		return nil, fmt.Errorf("failed to get lastest commit with project %s/%s, ref: %s, path:%s, error: %v",
			owner, repo, ref, path, err)
	}
	return commit, nil
}

func CodehubGetLatestCommit(client *codehub.Client, owner, repo string, branch string) (string, string, error) {
	commit, err := client.GetLatestRepositoryCommit(owner, repo, branch)
	if err != nil {
		return "", "", fmt.Errorf("failed to get lastest commit with project %s/%s, ref: %s, error: %s",
			owner, repo, branch, err)
	}
	return commit.ID, commit.Message, nil
}

// GitlabGetRawFiles ...
// projectID: identity of project, can be retrieved from s.GitlabGetProjectID(owner, repo)
// ref: branch (e.g. master) or commit (commit id) or tag
// path: file path of raw files, only retrieve leaf node(blob type == file), no recursive get
func GitlabGetRawFiles(client *gitlabtool.Client, owner, repo, ref, path, pathType string) (files []string, err error) {
	files = make([]string, 0)
	var errs *multierror.Error
	if pathType == "tree" {
		nodes, err := client.ListTree(owner, repo, path, ref, false, nil)
		if err != nil {
			return files, err
		}
		for _, node := range nodes {
			// if node type is "tree", it is a directory, skip it for now
			if node.Type == "tree" {
				continue
			}
			fileName := strings.ToLower(node.Name)
			if !strings.HasSuffix(fileName, ".yaml") && !strings.HasSuffix(fileName, ".yml") {
				continue
			}
			// if node type is "blob", it is a file
			// Path is filepath of a node
			content, err := client.GetRawFile(owner, repo, ref, node.Path)
			if err != nil {
				errs = multierror.Append(errs, err)
			}
			contentStr := string(content)
			contentStr = util.ReplaceWrapLine(contentStr)
			files = append(files, contentStr)
		}
		return files, errs.ErrorOrNil()
	}
	content, err := client.GetFileContent(owner, repo, path, ref)
	if err != nil {
		return files, err
	}
	files = append(files, string(content))
	return files, errs.ErrorOrNil()
}

// syncContentFromGitlab ...
// sync content with commit, args.Commit should not be nil
func syncContentFromGitlab(userName string, args *commonmodels.Service) error {
	if args.Commit == nil {
		return nil
	}

	_, owner, repo, branch, path, pathType, err := GetOwnerRepoBranchPath(args.SrcPath)
	if err != nil {
		return fmt.Errorf("url format failed")
	}

	client, err := getGitlabClientByCodehostId(args.CodehostID)
	if err != nil {
		return err
	}

	files, err := GitlabGetRawFiles(client, owner, repo, branch, path, pathType)
	if err != nil {
		return err
	}
	if userName != setting.WebhookTaskCreator {
		if len(files) == 0 {
			return fmt.Errorf("没有检索到yml,yaml类型文件，请检查目录是否正确")
		}
	}
	// KubeYamls field is dynamicly synced.
	// 根据gitlab sync的内容来设置args.KubeYamls
	args.KubeYamls = files
	// 拼装并设置args.Yaml
	args.Yaml = joinYamls(files)
	return nil
}

func joinYamls(files []string) string {
	return strings.Join(files, setting.YamlFileSeperator)
}

func syncContentFromGithub(args *commonmodels.Service, log *zap.SugaredLogger) error {
	// 根据pipeline中的filepath获取文件内容
	address, owner, repo, branch, path, _, err := GetOwnerRepoBranchPath(args.SrcPath)
	if err != nil {
		log.Errorf("parseOwnerRepoBranchPath failed, srcPath:%s, err:%v", args.SrcPath, err)
		return errors.New("invalid url " + args.SrcPath)
	}

	ch, err := systemconfig.GetCodeHostInfo(
		&systemconfig.Option{CodeHostType: systemconfig.GitHubProvider, Address: address, Namespace: owner})
	if err != nil {
		log.Errorf("GetCodeHostInfo failed, srcPath:%s, err:%v", args.SrcPath, err)
		return err
	}

	gc := githubtool.NewClient(&githubtool.Config{AccessToken: ch.AccessToken, Proxy: config.ProxyHTTPSAddr()})
	fileContent, directoryContent, err := gc.GetContents(context.TODO(), owner, repo, path, &github.RepositoryContentGetOptions{Ref: branch})
	if fileContent != nil {
		svcContent, _ := fileContent.GetContent()
		splitYaml := SplitYaml(svcContent)
		args.KubeYamls = splitYaml
		args.Yaml = svcContent
	} else {
		var files []string
		for _, f := range directoryContent {
			// 排除目录
			if *f.Type != "file" {
				continue
			}
			fileName := strings.ToLower(*f.Path)
			if !strings.HasSuffix(fileName, ".yaml") && !strings.HasSuffix(fileName, ".yml") {
				continue
			}

			file, err := syncSingleFileFromGithub(owner, repo, branch, *f.Path, ch.AccessToken)
			if err != nil {
				log.Errorf("syncSingleFileFromGithub failed, path: %s, err: %v", *f.Path, err)
				continue
			}
			files = append(files, file)
		}

		args.KubeYamls = files
		args.Yaml = joinYamls(files)
	}

	return nil
}

func SplitYaml(yaml string) []string {
	return strings.Split(yaml, setting.YamlFileSeperator)
}

func syncSingleFileFromGithub(owner, repo, branch, path, token string) (string, error) {
	gc := githubtool.NewClient(&githubtool.Config{AccessToken: token, Proxy: config.ProxyHTTPSAddr()})
	fileContent, _, err := gc.GetContents(context.TODO(), owner, repo, path, &github.RepositoryContentGetOptions{Ref: branch})
	if fileContent != nil {
		return fileContent.GetContent()
	}

	return "", err
}

// 从 kube yaml 中获取所有当前 containers 镜像和名称
// 支持 Deployment StatefulSet Job
func setCurrentContainerImages(args *commonmodels.Service) error {
	srvContainers := make([]*commonmodels.Container, 0)
	for _, data := range args.KubeYamls {
		manifests := releaseutil.SplitManifests(data)
		for _, item := range manifests {
			//在Unmarshal之前填充渲染变量{{.}}
			item = config.RenderTemplateAlias.ReplaceAllLiteralString(item, "ssssssss")
			// replace $Service$ with service name
			item = config.ServiceNameAlias.ReplaceAllLiteralString(item, args.ServiceName)

			u, err := serializer.NewDecoder().YamlToUnstructured([]byte(item))
			if err != nil {
				return fmt.Errorf("unmarshal ResourceKind error: %v", err)
			}

			switch u.GetKind() {
			case setting.Deployment, setting.StatefulSet, setting.Job:
				cs, err := getContainers(u)
				if err != nil {
					return fmt.Errorf("GetContainers error: %v", err)
				}
				srvContainers = append(srvContainers, cs...)
			}
		}
	}

	args.Containers = srvContainers

	return nil
}

// 从kube yaml中查找所有containers 镜像和名称
func getContainers(u *unstructured.Unstructured) ([]*commonmodels.Container, error) {
	var containers []*commonmodels.Container
	cs, _, _ := unstructured.NestedSlice(u.Object, "spec", "template", "spec", "containers")
	for _, c := range cs {
		val, ok := c.(map[string]interface{})
		if !ok {
			continue
		}

		nameStr, ok := val["name"].(string)
		if !ok {
			return containers, errors.New("error name value")
		}

		imageStr, ok := val["image"].(string)
		if !ok {
			return containers, errors.New("error image value")
		}

		containers = append(containers, &commonmodels.Container{
			Name:  nameStr,
			Image: imageStr,
		})
	}

	return containers, nil
}

type MatchFolders []string

// ContainsFile  "/" 代表全部文件
func ContainsFile(h *commonmodels.GitHook, file string) bool {
	return MatchFolders(h.MatchFolders).ContainsFile(file)
}

func (m MatchFolders) ContainsFile(file string) bool {
	var excludes []string
	var matches []string

	for _, match := range m {
		if strings.HasPrefix(match, "!") {
			excludes = append(excludes, match)
		} else {
			matches = append(matches, match)
		}
	}

	for _, match := range matches {
		if match == "/" || strings.HasPrefix(file, match) {
			// 以!开头的目录或者后缀名为不运行pipeline的过滤条件
			for _, exclude := range excludes {
				// 如果！后面不跟任何目录或者文件，忽略
				if len(exclude) <= 2 {
					return false
				}
				eCheck := exclude[1:]
				if eCheck == "/" || path.Ext(file) == eCheck || strings.HasPrefix(file, eCheck) || strings.HasSuffix(file, eCheck) {
					return false
				}
			}
			return true
		}
	}
	return false
}

func MatchChanges(m *commonmodels.MainHookRepo, files []string) bool {
	mf := MatchFolders(m.MatchFolders)
	for _, file := range files {
		if matches := mf.ContainsFile(file); matches {
			return true
		}
	}
	return false
}

func EventConfigured(m *commonmodels.MainHookRepo, event config.HookEventType) bool {
	for _, ev := range m.Events {
		if ev == event {
			return true
		}
	}

	return false
}

func ServicesMatchChangesFiles(mf *MatchFoldersElem, files []string) []BuildServices {
	resMactchSvr := []BuildServices{}
	var wg sync.WaitGroup
	var mutex sync.Mutex
	for _, mftreeElem := range mf.MatchFoldersTree {
		wg.Add(1)
		go func(mftree *MatchFoldersTree) {
			defer wg.Done()
			mf := MatchFolders(mftree.FileTree)
			for _, file := range files {
				if matches := mf.ContainsFile(file); matches {
					mutex.Lock()
					resMactchSvr = append(resMactchSvr, BuildServices{Name: mftree.Name, ServiceModule: mftree.ServiceModule})
					mutex.Unlock()
					break
				}
			}
		}(mftreeElem)
	}
	wg.Wait()
	return resMactchSvr
}

func getServiceTypeByProject(productName string) (string, error) {
	projectInfo, err := templaterepo.NewProductColl().Find(productName)
	if err != nil {
		return "", err
	}
	projectType := setting.K8SDeployType
	if projectInfo == nil || projectInfo.ProductFeature == nil {
		return projectType, nil
	} else if projectInfo.ProductFeature.BasicFacility == setting.BasicFacilityK8S {
		if projectInfo.ProductFeature.DeployType == setting.HelmDeployType {
			return setting.HelmDeployType, nil
		}
		return projectType, nil
	} else if projectInfo.ProductFeature.BasicFacility == setting.BasicFacilityCVM {
		return setting.PMDeployType, nil
	}
	return projectType, nil
}

func existStage(expectStage Stage, triggerYaml *TriggerYaml) bool {
	for _, stage := range triggerYaml.Stages {
		if stage == expectStage {
			return true
		}
	}
	return false
}

func checkTriggerYamlParams(triggerYaml *TriggerYaml) error {
	//check stages
	for _, stage := range triggerYaml.Stages {
		if stage != StageBuild && stage != StageDeploy && stage != StageTest {
			return fmt.Errorf("stages must %s or %s or %s", StageBuild, StageDeploy, StageTest)
		}
	}

	//check build
	if len(triggerYaml.Build) == 0 {
		return errors.New("build is empty")
	}
	for _, bd := range triggerYaml.Build {
		if bd.Name == "" || bd.ServiceModule == "" {
			return errors.New("build.name or build.service_module is empty")
		}
	}

	//check deploy
	if triggerYaml.Deploy == nil {
		return errors.New("deploy is empty")
	}
	if len(triggerYaml.Deploy.Envsname) == 0 {
		return errors.New("deploy.envs_name is empty")
	}
	if triggerYaml.Deploy.Strategy != DeployStrategySingle && triggerYaml.Deploy.Strategy != DeployStrategyBase && triggerYaml.Deploy.Strategy != DeployStrategyDynamic {
		return fmt.Errorf("deploy.strategy must %s or %s or %s", DeployStrategySingle, DeployStrategyDynamic, DeployStrategyBase)
	}
	if triggerYaml.Deploy.Strategy == DeployStrategyBase {
		if triggerYaml.Deploy.BaseNamespace == "" {
			return errors.New("deploy.base_env is empty")
		}
		if triggerYaml.Deploy.EnvRecyclePolicy != EnvRecyclePolicySuccess && triggerYaml.Deploy.EnvRecyclePolicy != EnvRecyclePolicyAlways && triggerYaml.Deploy.EnvRecyclePolicy != EnvRecyclePolicyNever {
			return errors.New("deploy.env_recycle_policy must success/always/never")
		}
	} else {
		if triggerYaml.Deploy.BaseNamespace != "" {
			return errors.New("deploy.base_env must empty")
		}
	}

	//check test
	if existStage(StageTest, triggerYaml) {
		if len(triggerYaml.Test) == 0 {
			return errors.New("test is empty")
		}
		for _, tt := range triggerYaml.Test {
			if tt.Repo == nil {
				return errors.New("test.repo.strategy must default/currentRepo")
			}
			if tt.Repo.Strategy != TestRepoStrategyDefault && tt.Repo.Strategy != TestRepoStrategyCurrentRepo {
				return errors.New("test.repo.strategy must default/currentRepo")
			}
		}
	}

	//check rule
	if triggerYaml.Rules == nil {
		return errors.New("rules must exist")
	}
	if len(triggerYaml.Rules.Branchs) == 0 {
		return errors.New("rules.branchs must exist")
	}
	for _, ev := range triggerYaml.Rules.Events {
		if ev != "pull_request" && ev != "push" && ev != "tag" {
			return errors.New("rules.event must be pull_request or push or tag")
		}
	}
	if triggerYaml.Rules.MatchFolders == nil {
		return errors.New("rules.match_folders must exist")
	}
	for _, mf := range triggerYaml.Rules.MatchFolders.MatchFoldersTree {
		if mf.Name == "" || mf.ServiceModule == "" {
			return errors.New("match_folders.match_folders_tree.name or match_folders.match_folders_tree.service_module is empty")
		}
		if len(mf.FileTree) == 0 {
			return errors.New("match_folders.match_folders_tree.file_tree is empty")
		}
	}

	return nil
}

func getServiceSrcPath(service *commonmodels.Service) (string, error) {
	if service.LoadPath != "" {
		return service.LoadPath, nil
	}
	_, _, _, _, p, _, err := GetOwnerRepoBranchPath(service.SrcPath)
	return p, err
}

<<<<<<< HEAD
func checkRepoNamespaceMatch(hookRepo *commonmodels.MainHookRepo, pathWithNamespace string) bool {
	return (hookRepo.GetRepoNamespace() + "/" + hookRepo.RepoName) == pathWithNamespace
=======
// check if sub path is a part of parent path
// eg: parent: k1/k2   sub: k1/k2/k3  return true
// parent k1/k2-2  sub: k1/k2/k3 return false
func subElem(parent, sub string) bool {
	up := ".." + string(os.PathSeparator)
	rel, err := filepath.Rel(parent, sub)
	if err != nil {
		log.Errorf("failed to check path is relative, parent: %s, sub: %s", parent, sub)
		return false
	}
	if !strings.HasPrefix(rel, up) && rel != ".." {
		return true
	}
	return false
>>>>>>> da13a959
}<|MERGE_RESOLUTION|>--- conflicted
+++ resolved
@@ -724,10 +724,10 @@
 	return p, err
 }
 
-<<<<<<< HEAD
 func checkRepoNamespaceMatch(hookRepo *commonmodels.MainHookRepo, pathWithNamespace string) bool {
 	return (hookRepo.GetRepoNamespace() + "/" + hookRepo.RepoName) == pathWithNamespace
-=======
+}
+
 // check if sub path is a part of parent path
 // eg: parent: k1/k2   sub: k1/k2/k3  return true
 // parent k1/k2-2  sub: k1/k2/k3 return false
@@ -742,5 +742,4 @@
 		return true
 	}
 	return false
->>>>>>> da13a959
 }
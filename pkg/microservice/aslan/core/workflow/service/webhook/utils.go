--- conflicted
+++ resolved
@@ -23,13 +23,8 @@
 	"path"
 	"strings"
 
-<<<<<<< HEAD
-	"github.com/koderover/zadig/pkg/microservice/aslan/core/common/service/codehub"
-
-=======
 	"github.com/google/go-github/v35/github"
 	"github.com/hashicorp/go-multierror"
->>>>>>> cf4a5fd3
 	"github.com/xanzy/go-gitlab"
 	"go.uber.org/zap"
 	"helm.sh/helm/v3/pkg/releaseutil"
@@ -38,6 +33,7 @@
 	"github.com/koderover/zadig/pkg/microservice/aslan/config"
 	commonmodels "github.com/koderover/zadig/pkg/microservice/aslan/core/common/repository/models"
 	commonrepo "github.com/koderover/zadig/pkg/microservice/aslan/core/common/repository/mongodb"
+	"github.com/koderover/zadig/pkg/microservice/aslan/core/common/service/codehub"
 	"github.com/koderover/zadig/pkg/setting"
 	"github.com/koderover/zadig/pkg/shared/codehost"
 	"github.com/koderover/zadig/pkg/shared/poetry"
@@ -49,31 +45,8 @@
 	"github.com/koderover/zadig/pkg/util"
 )
 
-<<<<<<< HEAD
-type yamlGetter interface {
-	GetYAMLContents(owner, repo, branch, path string, isDir, split bool) ([]string, error)
-}
-
-func newGetter(source, address, owner string) (yamlGetter, error) {
-	ch, err := codehost.GetCodeHostInfo(
-		&codehost.Option{CodeHostType: source, Address: address, Namespace: owner})
-	if err != nil {
-		return nil, err
-	}
-	switch source {
-	case setting.SourceFromGithub:
-		return githubservice.NewClient(ch.AccessToken, config.ProxyHTTPSAddr()), nil
-	case setting.SourceFromGitlab:
-		return gitlabservice.NewClient(ch.Address, ch.AccessToken)
-	default:
-		// should not have happened here
-		log.DPanicf("invalid source: %s", source)
-		return nil, fmt.Errorf("invalid source: %s", source)
-	}
-}
-
 func syncContent(args *commonmodels.Service, logger *zap.SugaredLogger) error {
-	address, owner, repo, branch, path, pathType, err := GetOwnerRepoBranchPath(args.SrcPath)
+	address, _, repo, branch, path, pathType, err := GetOwnerRepoBranchPath(args.SrcPath)
 	if err != nil {
 		logger.Errorf("Failed to parse url %s, err: %s", args.SrcPath, err)
 		return fmt.Errorf("url parse failure, err: %s", err)
@@ -81,18 +54,6 @@
 
 	var yamls []string
 	switch args.Source {
-	case setting.SourceFromGitlab, setting.SourceFromGithub:
-		getter, err := newGetter(args.Source, address, owner)
-		if err != nil {
-			logger.Errorf("Failed to create new getter, error: %s", err)
-			return err
-		}
-
-		yamls, err = getter.GetYAMLContents(owner, repo, branch, path, pathType != "blob", true)
-		if err != nil {
-			logger.Errorf("Failed to get yamls, error: %s", err)
-			return err
-		}
 	case setting.SourceFromCodeHub:
 		client, err := getCodehubClientByAddress(address)
 		if err != nil {
@@ -117,8 +78,6 @@
 	return nil
 }
 
-=======
->>>>>>> cf4a5fd3
 // fillServiceTmpl 更新服务模板参数
 func fillServiceTmpl(userName string, args *commonmodels.Service, log *zap.SugaredLogger) error {
 	if args == nil {
@@ -282,7 +241,6 @@
 	return commit, nil
 }
 
-<<<<<<< HEAD
 func CodehubGetLatestCommit(client *codehub.Client, owner, repo string, branch string) (string, string, error) {
 	commit, err := client.GetLatestRepositoryCommit(owner, repo, branch)
 	if err != nil {
@@ -290,7 +248,8 @@
 			owner, repo, CodehubGetLatestCommit, err)
 	}
 	return commit.ID, commit.Message, nil
-=======
+}
+
 // GitlabGetRawFiles ...
 // projectID: identity of project, can be retrieved from s.GitlabGetProjectID(owner, repo)
 // ref: branch (e.g. master) or commit (commit id) or tag
@@ -440,7 +399,6 @@
 	}
 
 	return "", err
->>>>>>> cf4a5fd3
 }
 
 // 从 kube yaml 中获取所有当前 containers 镜像和名称

/*
Copyright 2021 The KodeRover Authors.

Licensed under the Apache License, Version 2.0 (the "License");
you may not use this file except in compliance with the License.
You may obtain a copy of the License at

    http://www.apache.org/licenses/LICENSE-2.0

Unless required by applicable law or agreed to in writing, software
distributed under the License is distributed on an "AS IS" BASIS,
WITHOUT WARRANTIES OR CONDITIONS OF ANY KIND, either express or implied.
See the License for the specific language governing permissions and
limitations under the License.
*/

package webhook

import (
	"errors"
	"fmt"
	"net/http"
	"sync"
	"time"

	"github.com/hashicorp/go-multierror"
	"github.com/xanzy/go-gitlab"
	"go.uber.org/zap"

	"github.com/koderover/zadig/pkg/config"
	commonmodels "github.com/koderover/zadig/pkg/microservice/aslan/core/common/repository/models"
	commonrepo "github.com/koderover/zadig/pkg/microservice/aslan/core/common/repository/mongodb"
	gitservice "github.com/koderover/zadig/pkg/microservice/aslan/core/common/service/git"
	"github.com/koderover/zadig/pkg/setting"
	e "github.com/koderover/zadig/pkg/tool/errors"
)

type EventPush struct {
	EventName   string `json:"event_name"`
	Before      string `json:"before"`
	After       string `json:"after"`
	Ref         string `json:"ref"`
	CheckoutSha string `json:"checkout_sha"`
	ProjectID   int    `json:"project_id"`
	Body        string `json:"body"`
}

func ProcessGitlabHook(payload []byte, req *http.Request, requestID string, log *zap.SugaredLogger) error {
	token := req.Header.Get("X-Gitlab-Token")
	secret := gitservice.GetHookSecret()

	if secret != "" && token != secret {
		return errors.New("token is illegal")
	}

	eventType := gitlab.HookEventType(req)
	event, err := gitlab.ParseHook(eventType, payload)
	if err != nil {
		return err
	}

	baseURI := config.SystemAddress()
	var pushEvent *gitlab.PushEvent
	var mergeEvent *gitlab.MergeEvent
	var tagEvent *gitlab.TagEvent
	var errorList = &multierror.Error{}

	switch event.(type) {
	case *gitlab.PushSystemEvent:
		if ev, err := gitlab.ParseWebhook(gitlab.EventTypePush, payload); err != nil {
			errorList = multierror.Append(errorList, err)
		} else {
			event = ev
			eventType = gitlab.EventTypePush
		}
	case *gitlab.MergeEvent:
		if eventType == gitlab.EventTypeSystemHook {
			eventType = gitlab.EventTypeMergeRequest
		}
	}

	switch event := event.(type) {
	case *gitlab.PushEvent:
		pushEvent = event
		changeFiles := make([]string, 0)
		for _, commit := range pushEvent.Commits {
			changeFiles = append(changeFiles, commit.Added...)
			changeFiles = append(changeFiles, commit.Removed...)
			changeFiles = append(changeFiles, commit.Modified...)
		}
		pathWithNamespace := pushEvent.Project.PathWithNamespace
		// trigger service template to re-sync from remote repo
		if err = updateServiceTemplateByPushEvent(changeFiles, pathWithNamespace, log); err != nil {
			errorList = multierror.Append(errorList, err)
		}
	case *gitlab.MergeEvent:
		mergeEvent = event
	case *gitlab.TagEvent:
		tagEvent = event
	}

	//触发工作流webhook和测试管理webhook
	var wg sync.WaitGroup

	if pushEvent != nil {
		//add webhook user
		if len(pushEvent.Commits) > 0 {
			webhookUser := &commonmodels.WebHookUser{
				Domain:    req.Header.Get("X-Forwarded-Host"),
				UserName:  pushEvent.Commits[0].Author.Name,
				Email:     pushEvent.Commits[0].Author.Email,
				Source:    setting.SourceFromGitlab,
				CreatedAt: time.Now().Unix(),
			}
			commonrepo.NewWebHookUserColl().Upsert(webhookUser)
		}

		//产品工作流webhook
		wg.Add(1)
		go func() {
			defer wg.Done()
			if err = TriggerWorkflowByGitlabEvent(pushEvent, baseURI, requestID, log); err != nil {
				errorList = multierror.Append(errorList, err)
			}
		}()

		//单服务工作流webhook
		wg.Add(1)
		go func() {
			defer wg.Done()
			if err = TriggerPipelineByGitlabEvent(pushEvent, baseURI, requestID, log); err != nil {
				errorList = multierror.Append(errorList, err)
			}
		}()

		//测试管理webhook
		wg.Add(1)
		go func() {
			defer wg.Done()
			if err = TriggerTestByGitlabEvent(pushEvent, baseURI, requestID, log); err != nil {
				errorList = multierror.Append(errorList, err)
			}
		}()
	}

	if mergeEvent != nil {
		//多服务工作流webhook
		wg.Add(1)
		go func() {
			defer wg.Done()
			if err = TriggerWorkflowByGitlabEvent(mergeEvent, baseURI, requestID, log); err != nil {
				errorList = multierror.Append(errorList, err)
			}
		}()

		//单服务工作流webhook
		wg.Add(1)
		go func() {
			defer wg.Done()
			if err = TriggerPipelineByGitlabEvent(mergeEvent, baseURI, requestID, log); err != nil {
				errorList = multierror.Append(errorList, err)
			}
		}()

		//测试管理webhook
		wg.Add(1)
		go func() {
			defer wg.Done()
			if err = TriggerTestByGitlabEvent(mergeEvent, baseURI, requestID, log); err != nil {
				errorList = multierror.Append(errorList, err)
			}
		}()
	}

	if tagEvent != nil {
		// workflow webhook
		wg.Add(1)
		go func() {
			defer wg.Done()
			if err = TriggerWorkflowByGitlabEvent(tagEvent, baseURI, requestID, log); err != nil {
				errorList = multierror.Append(errorList, err)
			}
		}()

		//test webhook
		wg.Add(1)
		go func() {
			defer wg.Done()
			if err = TriggerTestByGitlabEvent(tagEvent, baseURI, requestID, log); err != nil {
				errorList = multierror.Append(errorList, err)
			}
		}()
	}

	wg.Wait()

	return errorList.ErrorOrNil()
}

type GitlabEvent struct {
	ObjectKind        string         `json:"object_kind"`
	EventName         string         `json:"event_name"`
	Before            string         `json:"before"`
	After             string         `json:"after"`
	Ref               string         `json:"ref"`
	CheckoutSha       string         `json:"checkout_sha"`
	Message           interface{}    `json:"message"`
	UserID            int            `json:"user_id"`
	UserName          string         `json:"user_name"`
	UserUsername      string         `json:"user_username"`
	UserEmail         string         `json:"user_email"`
	UserAvatar        string         `json:"user_avatar"`
	ProjectID         int            `json:"project_id"`
	Project           ProjectDetail  `json:"project"`
	Commits           []CommitInfo   `json:"commits"`
	TotalCommitsCount int            `json:"total_commits_count"`
	Repository        RepositoryInfo `json:"repository"`
}

type ProjectDetail struct {
	ID                int         `json:"id"`
	Name              string      `json:"name"`
	Description       string      `json:"description"`
	WebURL            string      `json:"web_url"`
	AvatarURL         interface{} `json:"avatar_url"`
	GitSSHURL         string      `json:"git_ssh_url"`
	GitHTTPURL        string      `json:"git_http_url"`
	Namespace         string      `json:"namespace"`
	VisibilityLevel   int         `json:"visibility_level"`
	PathWithNamespace string      `json:"path_with_namespace"`
	DefaultBranch     string      `json:"default_branch"`
	CiConfigPath      interface{} `json:"ci_config_path"`
	Homepage          string      `json:"homepage"`
	URL               string      `json:"url"`
	SSHURL            string      `json:"ssh_url"`
	HTTPURL           string      `json:"http_url"`
}

type CommitInfo struct {
	ID        string        `json:"id"`
	Message   string        `json:"message"`
	Timestamp time.Time     `json:"timestamp"`
	URL       string        `json:"url"`
	Author    AuthorInfo    `json:"author"`
	Added     []interface{} `json:"added"`
	Modified  []string      `json:"modified"`
	Removed   []interface{} `json:"removed"`
}

type RepositoryInfo struct {
	Name            string `json:"name"`
	URL             string `json:"url"`
	Description     string `json:"description"`
	Homepage        string `json:"homepage"`
	GitHTTPURL      string `json:"git_http_url"`
	GitSSHURL       string `json:"git_ssh_url"`
	VisibilityLevel int    `json:"visibility_level"`
}

func updateServiceTemplateByPushEvent(diffs []string, pathWithNamespace string, log *zap.SugaredLogger) error {
	log.Infof("EVENT: GITLAB WEBHOOK UPDATING SERVICE TEMPLATE")

<<<<<<< HEAD
	address, err := GetAddress(gitlabEvent.Project.WebURL)
	if err != nil {
		log.Errorf("GetGitlabAddress failed, error: %v", err)
		return err
	}

	// TODO multiple codehost may share the same address
	client, err := getGitlabClientByAddress(address)
	if err != nil {
		return err
	}

	diffs, err := client.Compare(event.ProjectID, event.Before, event.After)
	if err != nil {
		log.Errorf("Failed to get push event diffs, error: %v", err)
		return err
	}
=======
>>>>>>> da13a959
	serviceTmpls, err := GetGitlabServiceTemplates()
	if err != nil {
		log.Errorf("Failed to get gitlab service templates, error: %v", err)
		return err
	}

	errs := &multierror.Error{}

	for _, service := range serviceTmpls {
		// TODO need optimize, use repo namespace
		if service.RepoOwner+"/"+service.RepoName != pathWithNamespace {
			continue
		}

		path, err := getServiceSrcPath(service)
		if err != nil {
			errs = multierror.Append(errs, err)
		}
		// 判断PushEvent的Diffs中是否包含该服务模板的src_path
		affected := false
		for _, diff := range diffs {
			if subElem(path, diff) {
				affected = true
				break
			}
		}
		if affected {
			log.Infof("Started to sync service template %s from gitlab %s", service.ServiceName, service.SrcPath)
			//TODO: 异步处理
			service.CreateBy = "system"
			err := SyncServiceTemplateFromGitlab(service, log)
			if err != nil {
				log.Errorf("SyncServiceTemplateFromGitlab failed, error: %v", err)
				errs = multierror.Append(errs, err)
			}
		} else {
			log.Infof("Service template %s from gitlab %s is not affected, no sync", service.ServiceName, service.SrcPath)
		}

	}
	return errs.ErrorOrNil()
}

func GetGitlabServiceTemplates() ([]*commonmodels.Service, error) {
	opt := &commonrepo.ServiceListOption{
		Source: setting.SourceFromGitlab,
	}
	return commonrepo.NewServiceColl().ListMaxRevisions(opt)
}

// SyncServiceTemplateFromGitlab Force to sync Service Template to latest commit and content,
// Notes: if remains the same, quit sync; if updates, revision +1
func SyncServiceTemplateFromGitlab(service *commonmodels.Service, log *zap.SugaredLogger) error {
	// 判断一下Source字段，如果Source字段不是gitlab，直接返回
	if service.Source != setting.SourceFromGitlab {
		return fmt.Errorf("service template is not from gitlab")
	}
	// 获取当前Commit的SHA
	var before string
	if service.Commit != nil {
		before = service.Commit.SHA
	}
	// Sync最新的Commit的SHA
	var after string
	err := syncLatestCommit(service)
	if err != nil {
		return err
	}
	after = service.Commit.SHA
	// 判断一下是否需要Sync内容
	if before == after {
		log.Infof("Before and after SHA: %s remains the same, no need to sync", before)
		// 无需更新
		return nil
	}
	// 在Ensure过程中会检查source，如果source为gitlab，则同步gitlab内容到service中
	if err := fillServiceTmpl(setting.WebhookTaskCreator, service, log); err != nil {
		log.Errorf("ensureServiceTmpl error: %+v", err)
		return e.ErrValidateTemplate.AddDesc(err.Error())
	}
	log.Infof("End of sync service template %s from gitlab path %s", service.ServiceName, service.SrcPath)
	return nil
}<|MERGE_RESOLUTION|>--- conflicted
+++ resolved
@@ -260,26 +260,6 @@
 func updateServiceTemplateByPushEvent(diffs []string, pathWithNamespace string, log *zap.SugaredLogger) error {
 	log.Infof("EVENT: GITLAB WEBHOOK UPDATING SERVICE TEMPLATE")
 
-<<<<<<< HEAD
-	address, err := GetAddress(gitlabEvent.Project.WebURL)
-	if err != nil {
-		log.Errorf("GetGitlabAddress failed, error: %v", err)
-		return err
-	}
-
-	// TODO multiple codehost may share the same address
-	client, err := getGitlabClientByAddress(address)
-	if err != nil {
-		return err
-	}
-
-	diffs, err := client.Compare(event.ProjectID, event.Before, event.After)
-	if err != nil {
-		log.Errorf("Failed to get push event diffs, error: %v", err)
-		return err
-	}
-=======
->>>>>>> da13a959
 	serviceTmpls, err := GetGitlabServiceTemplates()
 	if err != nil {
 		log.Errorf("Failed to get gitlab service templates, error: %v", err)

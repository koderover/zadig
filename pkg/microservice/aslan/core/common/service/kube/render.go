--- conflicted
+++ resolved
@@ -355,7 +355,6 @@
 		return "", 0, errors.Wrapf(err, "failed to find renderset for %s/%s", productInfo.ProductName, productInfo.EnvName)
 	}
 
-<<<<<<< HEAD
 	// for situations only updating workload images, only return involved manifests of deployments and statefulsets
 	if !option.UnInstall && !option.UpdateServiceRevision && len(option.VariableYaml) == 0 {
 		manifest, _, err := fetchImportedManifests(option, productInfo, prodSvcTemplate, usedRenderset)
@@ -367,10 +366,8 @@
 		manifest, _, err := fetchImportedManifests(option, productInfo, prodSvcTemplate, usedRenderset)
 		return manifest, int(curProductSvc.Revision), err
 	}
-=======
 	// @note get render for deploy job
 	log.Debugf("used renderset: %+v", usedRenderset)
->>>>>>> abdc0c6e
 
 	fullRenderedYaml, err := RenderServiceYaml(prodSvcTemplate.Yaml, option.ProductName, option.ServiceName, usedRenderset)
 	if err != nil {

/*
Copyright 2021 The KodeRover Authors.

Licensed under the Apache License, Version 2.0 (the "License");
you may not use this file except in compliance with the License.
You may obtain a copy of the License at

    http://www.apache.org/licenses/LICENSE-2.0

Unless required by applicable law or agreed to in writing, software
distributed under the License is distributed on an "AS IS" BASIS,
WITHOUT WARRANTIES OR CONDITIONS OF ANY KIND, either express or implied.
See the License for the specific language governing permissions and
limitations under the License.
*/

package kube

import (
	"bytes"
	"context"
	"fmt"
	"net/url"
	"strconv"
	"strings"
	"text/template"

	"github.com/pkg/errors"
	"go.uber.org/zap"
	appsv1 "k8s.io/api/apps/v1"
	corev1 "k8s.io/api/core/v1"
	rbacv1 "k8s.io/api/rbac/v1"
	"k8s.io/apimachinery/pkg/api/resource"
	metav1 "k8s.io/apimachinery/pkg/apis/meta/v1"
	"k8s.io/apimachinery/pkg/util/intstr"
	"k8s.io/client-go/kubernetes"
	"k8s.io/client-go/rest"
	"sigs.k8s.io/controller-runtime/pkg/client"

	config2 "github.com/koderover/zadig/pkg/config"
	"github.com/koderover/zadig/pkg/microservice/aslan/config"
	"github.com/koderover/zadig/pkg/microservice/aslan/core/common/repository/models"
	commonmodels "github.com/koderover/zadig/pkg/microservice/aslan/core/common/repository/models"
	"github.com/koderover/zadig/pkg/microservice/aslan/core/common/repository/mongodb"
	commonrepo "github.com/koderover/zadig/pkg/microservice/aslan/core/common/repository/mongodb"
	"github.com/koderover/zadig/pkg/setting"
	kubeclient "github.com/koderover/zadig/pkg/shared/kube/client"
	"github.com/koderover/zadig/pkg/tool/crypto"
	e "github.com/koderover/zadig/pkg/tool/errors"
	"github.com/koderover/zadig/pkg/tool/kube/multicluster"
	"github.com/koderover/zadig/pkg/tool/log"
)

func GetKubeAPIReader(clusterID string) (client.Reader, error) {
	return kubeclient.GetKubeAPIReader(config.HubServerAddress(), clusterID)
}

func GetRESTConfig(clusterID string) (*rest.Config, error) {
	return kubeclient.GetRESTConfig(config.HubServerAddress(), clusterID)
}

// GetClientset returns a client to interact with APIServer which implements kubernetes.Interface
func GetClientset(clusterID string) (kubernetes.Interface, error) {
	return kubeclient.GetClientset(config.HubServerAddress(), clusterID)
}

type Service struct {
	*multicluster.Agent

	coll *mongodb.K8SClusterColl
}

func NewService(hubServerAddr string) (*Service, error) {
	if hubServerAddr == "" {
		return &Service{coll: mongodb.NewK8SClusterColl()}, nil
	}

	agent, err := multicluster.NewAgent(hubServerAddr)
	if err != nil {
		return nil, err
	}

	return &Service{
		coll:  mongodb.NewK8SClusterColl(),
		Agent: agent,
	}, nil
}

func (s *Service) ListClusters(clusterType string, logger *zap.SugaredLogger) ([]*models.K8SCluster, error) {
	clusters, err := s.coll.Find(clusterType)
	if err != nil {
		logger.Errorf("failed to list clusters %v", err)
		return nil, e.ErrListK8SCluster.AddErr(err)
	}

	if len(clusters) == 0 {
		return make([]*models.K8SCluster, 0), nil
	}
	for _, cluster := range clusters {
		token, err := crypto.AesEncrypt(cluster.ID.Hex())
		if err != nil {
			return nil, err
		}
		cluster.Token = token
	}

	return clusters, nil
}

func (s *Service) CreateCluster(cluster *models.K8SCluster, id string, logger *zap.SugaredLogger) (*models.K8SCluster, error) {
	_, err := s.coll.FindByName(cluster.Name)
	if err == nil {
		logger.Errorf("failed to create cluster %s %v", cluster.Name, err)
		return nil, e.ErrCreateCluster.AddDesc(e.DuplicateClusterNameFound)
	}

	cluster.Status = setting.Pending
	if id == setting.LocalClusterID {
		cluster.Status = setting.Normal
		cluster.Local = true
		cluster.AdvancedConfig = &commonmodels.AdvancedConfig{
			Strategy: "normal",
		}
		cluster.DindCfg = nil
	}
	err = s.coll.Create(cluster, id)
	if err != nil {
		return nil, e.ErrCreateCluster.AddErr(err)
	}

	if cluster.Type == setting.KubeConfigClusterType {
		// since we will always be able to connect with direct connection
		err := InitializeExternalCluster(config.HubServerAddress(), cluster.ID.Hex())
		if err != nil {
			return nil, err
		}
		cluster.Status = setting.Normal
		err = s.coll.UpdateStatus(cluster)
		if err != nil {
			return nil, err
		}
	}

	if cluster.AdvancedConfig != nil {
		for _, projectName := range cluster.AdvancedConfig.ProjectNames {
			err = commonrepo.NewProjectClusterRelationColl().Create(&commonmodels.ProjectClusterRelation{
				ProjectName: projectName,
				ClusterID:   cluster.ID.Hex(),
				CreatedBy:   cluster.CreatedBy,
			})
			if err != nil {
				logger.Errorf("Failed to create projectClusterRelation err:%s", err)
			}
		}
	}

	token, err := crypto.AesEncrypt(cluster.ID.Hex())
	if err != nil {
		return nil, err
	}
	cluster.Token = token

	return cluster, nil
}

func (s *Service) UpdateCluster(id string, cluster *models.K8SCluster, logger *zap.SugaredLogger) (*models.K8SCluster, error) {
	_, err := s.coll.Get(id)

	if err != nil {
		return nil, e.ErrUpdateCluster.AddErr(e.ErrClusterNotFound.AddDesc(cluster.Name))
	}

	if existed, err := s.coll.HasDuplicateName(id, cluster.Name); existed || err != nil {
		if err != nil {
			logger.Warnf("failed to find duplicated name %v", err)
		}

		return nil, e.ErrUpdateCluster.AddDesc(e.DuplicateClusterNameFound)
	}

	err = s.coll.UpdateMutableFields(cluster, id)
	if err != nil {
		logger.Errorf("failed to update mutable fields %v", err)
		return nil, e.ErrUpdateCluster.AddErr(err)
	}

	token, err := crypto.AesEncrypt(cluster.ID.Hex())
	if err != nil {
		return nil, err
	}
	cluster.Token = token
	return cluster, nil
}

func (s *Service) DeleteCluster(user string, id string, logger *zap.SugaredLogger) error {
	clusterInfo, err := s.coll.Get(id)
	if err != nil {
		return e.ErrDeleteCluster.AddErr(e.ErrClusterNotFound.AddDesc(id))
	}

	// Now we only clear the cluster resources when the cluster is using a kubeconfig
	// This logic is required if the cluster need to be re-applied to Zadig.
	if clusterInfo.Type == setting.KubeConfigClusterType {
		err = RemoveClusterResources(config.HubServerAddress(), id)
		if err != nil {
			return e.ErrDeleteCluster.AddDesc(err.Error())
		}
	}

	err = s.coll.Delete(id)
	if err != nil {
		logger.Errorf("failed to delete cluster by id %s %v", id, err)
		return e.ErrDeleteCluster.AddErr(err)
	}

	return nil
}

func (s *Service) GetCluster(id string, logger *zap.SugaredLogger) (*models.K8SCluster, error) {
	cluster, err := s.coll.Get(id)
	if err != nil {
		return nil, e.ErrClusterNotFound.AddErr(err)
	}

	token, err := crypto.AesEncrypt(cluster.ID.Hex())
	if err != nil {
		return nil, err
	}

	if cluster.DindCfg == nil {
		cluster.DindCfg = &commonmodels.DindCfg{
			Replicas: DefaultDindReplicas,
			Resources: &commonmodels.Resources{
				Limits: &commonmodels.Limits{
					CPU:    DefaultDindLimitsCPU,
					Memory: DefaultDindLimitsMemory,
				},
			},
			Storage: &commonmodels.DindStorage{
				Type: DefaultDindStorageType,
			},
		}
	}

	cluster.Token = token
	return cluster, nil
}

func (s *Service) GetClusterByToken(token string, logger *zap.SugaredLogger) (*models.K8SCluster, error) {
	id, err := crypto.AesDecrypt(token)
	if err != nil {
		return nil, err
	}

	return s.GetCluster(id, logger)
}

func (s *Service) ListConnectedClusters(logger *zap.SugaredLogger) ([]*models.K8SCluster, error) {
	clusters, err := s.coll.FindConnectedClusters()
	if err != nil {
		logger.Errorf("failed to list connected clusters %v", err)
		return nil, e.ErrListK8SCluster.AddErr(err)
	}

	if len(clusters) == 0 {
		return make([]*models.K8SCluster, 0), nil
	}
	for _, cluster := range clusters {
		token, err := crypto.AesEncrypt(cluster.ID.Hex())
		if err != nil {
			return nil, err
		}
		cluster.Token = token
	}

	return clusters, nil
}

func (s *Service) GetYaml(id, agentImage, aslanURL, hubURI string, useDeployment bool, logger *zap.SugaredLogger) ([]byte, error) {
	var (
		cluster *models.K8SCluster
		err     error
	)
	if cluster, err = s.GetCluster(id, logger); err != nil {
		return nil, err
	}

	var hubBase *url.URL
	hubBase, err = url.Parse(fmt.Sprintf("%s%s", aslanURL, hubURI))
	if err != nil {
		return nil, err
	}

	if strings.ToLower(hubBase.Scheme) == "https" {
		hubBase.Scheme = "wss"
	} else {
		hubBase.Scheme = "ws"
	}

	buffer := bytes.NewBufferString("")
	token, err := crypto.AesEncrypt(cluster.ID.Hex())
	if err != nil {
		return nil, err
	}

	dindReplicas, dindLimitsCPU, dindLimitsMemory, dindEnablePV, dindSCName, dindStorageSizeInGiB := getDindCfg(cluster)

	if cluster.Namespace == "" {
		err = YamlTemplate.Execute(buffer, TemplateSchema{
			HubAgentImage:        agentImage,
			ClientToken:          token,
			HubServerBaseAddr:    hubBase.String(),
			AslanBaseAddr:        config2.SystemAddress(),
			UseDeployment:        useDeployment,
			DindReplicas:         dindReplicas,
			DindLimitsCPU:        dindLimitsCPU,
			DindLimitsMemory:     dindLimitsMemory,
			DindImage:            config.DindImage(),
			DindEnablePV:         dindEnablePV,
			DindStorageClassName: dindSCName,
			DindStorageSizeInGiB: dindStorageSizeInGiB,
		})
	} else {
		err = YamlTemplateForNamespace.Execute(buffer, TemplateSchema{
			HubAgentImage:        agentImage,
			ClientToken:          token,
			HubServerBaseAddr:    hubBase.String(),
			AslanBaseAddr:        config2.SystemAddress(),
			UseDeployment:        useDeployment,
			Namespace:            cluster.Namespace,
			DindReplicas:         dindReplicas,
			DindLimitsCPU:        dindLimitsCPU,
			DindLimitsMemory:     dindLimitsMemory,
			DindImage:            config.DindImage(),
			DindEnablePV:         dindEnablePV,
			DindStorageClassName: dindSCName,
			DindStorageSizeInGiB: dindStorageSizeInGiB,
		})
	}

	if err != nil {
		return nil, err
	}

	return buffer.Bytes(), nil
}

func (s *Service) UpdateUpgradeAgentInfo(id, updateHubagentErrorMsg string) error {
	_, err := s.coll.Get(id)
	if err != nil {
		return err
	}
	err = s.coll.UpdateUpgradeAgentInfo(id, updateHubagentErrorMsg)
	return err
}

func getDindCfg(cluster *models.K8SCluster) (replicas int, limitsCPU, limitsMemory string, enablePV bool, scName string, storageSizeInGiB int) {
	replicas = DefaultDindReplicas
	limitsCPU = strconv.Itoa(DefaultDindLimitsCPU) + setting.CpuUintM
	limitsMemory = strconv.Itoa(DefaultDindLimitsMemory) + setting.MemoryUintMi
	enablePV = DefaultDindEnablePV
	scName = DefaultDindStorageClassName
	storageSizeInGiB = DefaultDindStorageSizeInGiB

	if cluster.DindCfg != nil {
		if cluster.DindCfg.Replicas > 0 {
			replicas = cluster.DindCfg.Replicas
		}

		if cluster.DindCfg.Resources != nil && cluster.DindCfg.Resources.Limits != nil {
			if cluster.DindCfg.Resources.Limits.CPU > 0 {
				limitsCPU = strconv.Itoa(cluster.DindCfg.Resources.Limits.CPU) + setting.CpuUintM
			}
			if cluster.DindCfg.Resources.Limits.Memory > 0 {
				limitsMemory = strconv.Itoa(cluster.DindCfg.Resources.Limits.Memory) + setting.MemoryUintMi
			}
		}

		if cluster.DindCfg.Storage != nil && cluster.DindCfg.Storage.Type == commonmodels.DindStorageDynamic {
			enablePV = true
			scName = cluster.DindCfg.Storage.StorageClass
			storageSizeInGiB = int(cluster.DindCfg.Storage.StorageSizeInGiB)
		}
	}

	return
}

// InitializeExternalCluster initialized the resources in the cluster for zadig to run correctly.
// if the cluster is of type kubeconfig, we need to create following resource:
// Namespace: koderover-agent
// Service: dind
// StatefulSet: dind
func InitializeExternalCluster(hubserverAddr, clusterID string) error {
	clientset, err := kubeclient.GetKubeClientSet(hubserverAddr, clusterID)
	if err != nil {
		return err
	}

	namespace := "koderover-agent"
	// if no namespace named "koderover-agent" exists, we create one
	if _, err := clientset.CoreV1().Namespaces().Get(context.TODO(), namespace, metav1.GetOptions{}); err != nil {
		namespaceSpec := &corev1.Namespace{ObjectMeta: metav1.ObjectMeta{
			Name: namespace,
		}}

		_, err := clientset.CoreV1().Namespaces().Create(context.TODO(), namespaceSpec, metav1.CreateOptions{})
		if err != nil {
			return fmt.Errorf("failed to create namespace \"koderover-agent\" in the new cluster, error: %s", err)
		}
	}

<<<<<<< HEAD
=======
	// create role
	role := &rbacv1.Role{
		ObjectMeta: metav1.ObjectMeta{
			Name:      "workflow-cm-manager",
			Namespace: namespace,
		},
		Rules: []rbacv1.PolicyRule{
			{
				APIGroups: []string{""},
				Resources: []string{"configmaps"},
				Verbs:     []string{"*"},
			},
		},
	}
	if _, err := clientset.RbacV1().Roles(namespace).Create(context.Background(), role, metav1.CreateOptions{}); err != nil {
		return errors.Errorf("cluster %s create role err: %s", clusterID, err)
	}

	// create service account
	serviceAccount := &corev1.ServiceAccount{
		ObjectMeta: metav1.ObjectMeta{
			Name:      "workflow-cm-sa",
			Namespace: namespace,
		},
	}
	if _, err := clientset.CoreV1().ServiceAccounts(namespace).Create(context.Background(), serviceAccount, metav1.CreateOptions{}); err != nil {
		return errors.Errorf("cluster %s create serviceAccount err: %s", clusterID, err)
	}

	// create role binding
	roleBinding := &rbacv1.RoleBinding{
		ObjectMeta: metav1.ObjectMeta{
			Name:      "workflow-cm-rolebinding",
			Namespace: namespace,
		},
		Subjects: []rbacv1.Subject{
			{
				Kind:      "ServiceAccount",
				Name:      "workflow-cm-sa",
				Namespace: namespace,
			},
		},
		RoleRef: rbacv1.RoleRef{
			Kind:     "Role",
			Name:     "workflow-cm-manager",
			APIGroup: "rbac.authorization.k8s.io",
		},
	}
	if _, err := clientset.RbacV1().RoleBindings(namespace).Create(context.Background(), roleBinding, metav1.CreateOptions{}); err != nil {
		return errors.Errorf("cluster %s create role binding err: %s", clusterID, err)
	}
	log.Infof("cluster %s create role binding successfully", clusterID)

	resourceServerLabelMap := map[string]string{
		"app.kubernetes.io/component": "resource-server",
		"app.kubernetes.io/name":      "zadig",
	}

	// Then we create the resource-server deployment
	resourceServerDeploymentSpec := &appsv1.Deployment{
		TypeMeta: metav1.TypeMeta{},
		ObjectMeta: metav1.ObjectMeta{
			Name:   "resource-server",
			Labels: resourceServerLabelMap,
		},
		Spec: appsv1.DeploymentSpec{
			Selector: &metav1.LabelSelector{
				MatchLabels: resourceServerLabelMap,
			},
			Template: corev1.PodTemplateSpec{
				ObjectMeta: metav1.ObjectMeta{
					Labels: resourceServerLabelMap,
				},
				Spec: corev1.PodSpec{
					Containers: []corev1.Container{
						corev1.Container{
							Name:  "resource-server",
							Image: config.ResourceServerImage(),
							Resources: corev1.ResourceRequirements{
								Limits: corev1.ResourceList{
									corev1.ResourceCPU:    resource.MustParse(strconv.Itoa(500) + setting.CpuUintM),
									corev1.ResourceMemory: resource.MustParse(strconv.Itoa(500) + setting.MemoryUintMi),
								},
								Requests: corev1.ResourceList{
									corev1.ResourceCPU:    resource.MustParse(strconv.Itoa(100) + setting.CpuUintM),
									corev1.ResourceMemory: resource.MustParse(strconv.Itoa(100) + setting.MemoryUintMi),
								},
							},
							ImagePullPolicy: "Always",
						},
					},
				},
			},
		},
	}

	_, err = clientset.AppsV1().Deployments("koderover-agent").Create(context.TODO(), resourceServerDeploymentSpec, metav1.CreateOptions{})
	if err != nil {
		return fmt.Errorf("failed to create resource server deployment to initialize cluster, err: %s", err)
	}

	// Resource-server service
	resourceServerService := &corev1.Service{
		ObjectMeta: metav1.ObjectMeta{
			Name:   "resource-server",
			Labels: resourceServerLabelMap,
		},
		Spec: corev1.ServiceSpec{
			Ports: []corev1.ServicePort{
				{
					Protocol:   "TCP",
					Port:       80,
					TargetPort: intstr.FromInt(80),
				},
			},
			Selector: resourceServerLabelMap,
			Type:     "ClusterIP",
		},
	}

	_, err = clientset.CoreV1().Services("koderover-agent").Create(context.TODO(), resourceServerService, metav1.CreateOptions{})
	if err != nil {
		return fmt.Errorf("failed to create resource server service to initialize cluster, err: %s", err)
	}

>>>>>>> 25b038e6
	dindLabelMap := map[string]string{
		"app.kubernetes.io/component": "dind",
		"app.kubernetes.io/name":      "zadig",
	}

	privileged := true

	// Dind Stateful Set
	dindSts := &appsv1.StatefulSet{
		ObjectMeta: metav1.ObjectMeta{
			Name:   "dind",
			Labels: dindLabelMap,
		},
		Spec: appsv1.StatefulSetSpec{
			ServiceName: "dind",
			Selector: &metav1.LabelSelector{
				MatchLabels: dindLabelMap,
			},
			Template: corev1.PodTemplateSpec{
				ObjectMeta: metav1.ObjectMeta{
					Labels: dindLabelMap,
				},
				Spec: corev1.PodSpec{
					Affinity: &corev1.Affinity{
						PodAntiAffinity: &corev1.PodAntiAffinity{
							PreferredDuringSchedulingIgnoredDuringExecution: []corev1.WeightedPodAffinityTerm{
								{
									Weight: 100,
									PodAffinityTerm: corev1.PodAffinityTerm{
										TopologyKey: "kubernetes.io/hostname",
									},
								},
							},
						},
					},
					Containers: []corev1.Container{
						corev1.Container{
							Name:  "dind",
							Image: config.DindImage(),
							Ports: []corev1.ContainerPort{
								{
									Protocol:      "TCP",
									ContainerPort: 2375,
								},
							},
							Env: []corev1.EnvVar{
								{
									Name:  "DOCKER_TLS_CERTDIR",
									Value: "",
								},
							},
							Resources: corev1.ResourceRequirements{
								Limits: corev1.ResourceList{
									corev1.ResourceCPU:    resource.MustParse(strconv.Itoa(2)),
									corev1.ResourceMemory: resource.MustParse(strconv.Itoa(2) + setting.MemoryUintGi),
								},
								Requests: corev1.ResourceList{
									corev1.ResourceCPU:    resource.MustParse(strconv.Itoa(100) + setting.CpuUintM),
									corev1.ResourceMemory: resource.MustParse(strconv.Itoa(128) + setting.MemoryUintMi),
								},
							},
							SecurityContext: &corev1.SecurityContext{
								Privileged: &privileged,
							},
						},
					},
				},
			},
		},
	}

	_, err = clientset.AppsV1().StatefulSets("koderover-agent").Create(context.TODO(), dindSts, metav1.CreateOptions{})
	if err != nil {
		return fmt.Errorf("failed to create dind sts to initialize cluster, err: %s", err)
	}

	// dind service
	dindService := &corev1.Service{
		ObjectMeta: metav1.ObjectMeta{
			Name:   "dind",
			Labels: dindLabelMap,
		},
		Spec: corev1.ServiceSpec{
			Ports: []corev1.ServicePort{
				{
					Name:       "dind",
					Protocol:   "TCP",
					Port:       2375,
					TargetPort: intstr.FromInt(2375),
				},
			},
			ClusterIP: "None",
			Selector:  dindLabelMap,
		},
	}

	_, err = clientset.CoreV1().Services("koderover-agent").Create(context.TODO(), dindService, metav1.CreateOptions{})
	if err != nil {
		return fmt.Errorf("failed to create dind service to initialize cluster, err: %s", err)
	}

	return nil
}

// RemoveClusterResources Removes all the resources in the koderover-agent namespace along with the namespace itself
func RemoveClusterResources(hubserverAddr, clusterID string) error {
	clientset, err := kubeclient.GetKubeClientSet(hubserverAddr, clusterID)
	if err != nil {
		return err
	}

	err = clientset.CoreV1().Services("koderover-agent").Delete(context.TODO(), "dind", metav1.DeleteOptions{})
	if err != nil {
		log.Errorf("failed to delete dind service, err: %s", err)
	}

	err = clientset.CoreV1().Services("koderover-agent").Delete(context.TODO(), "resource-server", metav1.DeleteOptions{})
	if err != nil {
		log.Errorf("failed to delete resource-server service, err: %s", err)
	}

	err = clientset.AppsV1().Deployments("koderover-agent").Delete(context.TODO(), "resource-server", metav1.DeleteOptions{})
	if err != nil {
		log.Errorf("failed to delete resource-server deployment, err: %s", err)
	}

	err = clientset.AppsV1().StatefulSets("koderover-agent").Delete(context.TODO(), "dind", metav1.DeleteOptions{})
	if err != nil {
		log.Errorf("failed to delete dind statefulset, err: %s", err)
	}

	err = clientset.CoreV1().Namespaces().Delete(context.TODO(), "koderover-agent", metav1.DeleteOptions{})
	if err != nil {
		log.Errorf("failed to delete koderover-agent ns, err: %s", err)
	}

	return nil
}

type TemplateSchema struct {
	HubAgentImage        string
	ClientToken          string
	HubServerBaseAddr    string
	Namespace            string
	UseDeployment        bool
	AslanBaseAddr        string
	DindReplicas         int
	DindLimitsCPU        string
	DindLimitsMemory     string
	DindImage            string
	DindEnablePV         bool
	DindStorageClassName string
	DindStorageSizeInGiB int
}

const (
	DefaultDindReplicas         int                          = 1
	DefaultDindLimitsCPU        int                          = 4000
	DefaultDindLimitsMemory     int                          = 8192
	DefaultDindStorageType      commonmodels.DindStorageType = commonmodels.DindStorageRootfs
	DefaultDindEnablePV         bool                         = false
	DefaultDindStorageClassName string                       = ""
	DefaultDindStorageSizeInGiB int                          = 10
)

var YamlTemplate = template.Must(template.New("agentYaml").Parse(`
---

apiVersion: v1
kind: Namespace
metadata:
  name: koderover-agent

---

apiVersion: v1
kind: ServiceAccount
metadata:
  name: koderover-agent
  namespace: koderover-agent

---

apiVersion: rbac.authorization.k8s.io/v1
kind: ClusterRoleBinding
metadata:
  name: koderover-agent-admin-binding
  namespace: koderover-agent
subjects:
- kind: ServiceAccount
  name: koderover-agent
  namespace: koderover-agent
roleRef:
  kind: ClusterRole
  name: koderover-agent-admin
  apiGroup: rbac.authorization.k8s.io

---

apiVersion: rbac.authorization.k8s.io/v1
kind: ClusterRole
metadata:
  name: koderover-agent-admin
rules:
- apiGroups:
  - '*'
  resources:
  - '*'
  verbs:
  - '*'
- nonResourceURLs:
  - '*'
  verbs:
  - '*'

---

apiVersion: rbac.authorization.k8s.io/v1
kind: Role
metadata:
  name: workflow-cm-manager
  namespace: koderover-agent
rules:
- apiGroups: [""]
  resources: ["configmaps"]
  verbs: ["*"]

---

apiVersion: v1
kind: ServiceAccount
metadata:
  name: workflow-cm-sa
  namespace: koderover-agent

---

apiVersion: rbac.authorization.k8s.io/v1
kind: RoleBinding
metadata:
  name: workflow-cm-rolebinding
  namespace: koderover-agent
subjects:
- kind: ServiceAccount
  name: workflow-cm-sa
  namespace: koderover-agent
roleRef:
  kind: Role
  name: workflow-cm-manager
  apiGroup: rbac.authorization.k8s.io

---

apiVersion: v1
kind: Service
metadata:
  name: hub-agent
  namespace: koderover-agent
  labels:
    app: koderover-agent-agent
spec:
  type: ClusterIP
  ports:
    - protocol: TCP
      port: 80
      targetPort: 80
  selector:
    app: koderover-agent-agent

---

apiVersion: apps/v1
{{- if .UseDeployment }}
kind: Deployment
{{- else }}
kind: DaemonSet
{{- end }}
metadata:
    name: koderover-agent-node-agent
    namespace: koderover-agent
spec:
  selector:
    matchLabels:
      app: koderover-agent-agent
  template:
    metadata:
      labels:
        app: koderover-agent-agent
    spec:
      affinity:
        nodeAffinity:
          requiredDuringSchedulingIgnoredDuringExecution:
            nodeSelectorTerms:
              - matchExpressions:
                - key: beta.kubernetes.io/os
                  operator: NotIn
                  values:
                    - windows
{{- if .UseDeployment }}
        podAntiAffinity:
          preferredDuringSchedulingIgnoredDuringExecution:
          - weight: 100
            podAffinityTerm:
              topologyKey: kubernetes.io/hostname
{{- end }}
      hostNetwork: true
      serviceAccountName: koderover-agent
      containers:
      - name: agent
        image: {{.HubAgentImage}}
        imagePullPolicy: Always
        env:
        - name: AGENT_NODE_NAME
          valueFrom:
            fieldRef:
              fieldPath: spec.nodeName
        - name: HUB_AGENT_TOKEN
          value: "{{.ClientToken}}"
        - name: HUB_SERVER_BASE_ADDR
          value: "{{.HubServerBaseAddr}}"
        - name: ASLAN_BASE_ADDR
          value: "{{.AslanBaseAddr}}"
        resources:
          limits:
            cpu: 1000m
            memory: 1Gi
          requests:
            cpu: 100m
            memory: 256Mi
{{- if .UseDeployment }}
  replicas: 1
{{- else }}
  updateStrategy:
    type: RollingUpdate
{{- end }}

---

apiVersion: apps/v1
kind: StatefulSet
metadata:
  name: dind
  namespace: koderover-agent
  labels:
    app.kubernetes.io/component: dind
    app.kubernetes.io/name: zadig
spec:
  serviceName: dind
  replicas: {{.DindReplicas}}
  selector:
    matchLabels:
      app.kubernetes.io/component: dind
      app.kubernetes.io/name: zadig
  template:
    metadata:
      labels:
        app.kubernetes.io/component: dind
        app.kubernetes.io/name: zadig
    spec:
      affinity:
        podAntiAffinity:
          preferredDuringSchedulingIgnoredDuringExecution:
            - weight: 100
              podAffinityTerm:
                topologyKey: kubernetes.io/hostname
      containers:
        - name: dind
          image: {{.DindImage}}
          env:
            - name: DOCKER_TLS_CERTDIR
              value: ""
          securityContext:
            privileged: true
          ports:
            - protocol: TCP
              containerPort: 2375
          resources:
            limits:
              cpu: {{.DindLimitsCPU}}
              memory: {{.DindLimitsMemory}}
            requests:
              cpu: 100m
              memory: 128Mi
{{- if .DindEnablePV }}
          volumeMounts:
          - name: zadig-docker
            mountPath: /var/lib/docker
  volumeClaimTemplates:
  - metadata:
      name: zadig-docker
    spec:
      accessModes: [ "ReadWriteOnce" ]
      storageClassName: {{.DindStorageClassName}}
      resources:
        requests:
          storage: {{.DindStorageSizeInGiB}}Gi
{{- end }}

---

apiVersion: v1
kind: Service
metadata:
  name: dind
  namespace: koderover-agent
  labels:
    app.kubernetes.io/component: dind
    app.kubernetes.io/name: zadig
spec:
  ports:
    - name: dind
      protocol: TCP
      port: 2375
      targetPort: 2375
  clusterIP: None
  selector:
    app.kubernetes.io/component: dind
    app.kubernetes.io/name: zadig
`))

var YamlTemplateForNamespace = template.Must(template.New("agentYaml").Parse(`
---

apiVersion: v1
kind: ServiceAccount
metadata:
  name: koderover-agent-sa
  namespace: {{.Namespace}}

---

apiVersion: rbac.authorization.k8s.io/v1
kind: RoleBinding
metadata:
  name: koderover-agent-admin-binding
  namespace: {{.Namespace}}
subjects:
- kind: ServiceAccount
  name: koderover-agent-sa
  namespace: {{.Namespace}}
roleRef:
  kind: Role
  name: koderover-agent-admin-role
  apiGroup: rbac.authorization.k8s.io

---

apiVersion: rbac.authorization.k8s.io/v1
kind: Role
metadata:
  name: koderover-agent-admin-role
  namespace: {{.Namespace}}
rules:
- apiGroups:
  - '*'
  resources:
  - '*'
  verbs:
  - '*'

---

apiVersion: rbac.authorization.k8s.io/v1
kind: Role
metadata:
  name: workflow-cm-manager
  namespace: {{.Namespace}}
rules:
- apiGroups: [""]
  resources: ["configmaps"]
  verbs: ["*"]

---

apiVersion: v1
kind: ServiceAccount
metadata:
  name: workflow-cm-sa
  namespace: {{.Namespace}}

---

apiVersion: rbac.authorization.k8s.io/v1
kind: RoleBinding
metadata:
  name: workflow-cm-rolebinding
  namespace: {{.Namespace}}
subjects:
- kind: ServiceAccount
  name: workflow-cm-sa
  namespace: {{.Namespace}}
roleRef:
  kind: Role
  name: workflow-cm-manager
  apiGroup: rbac.authorization.k8s.io

---

apiVersion: v1
kind: Service
metadata:
  name: hub-agent
  namespace: {{.Namespace}}
  labels:
    app: koderover-agent-agent
spec:
  type: ClusterIP
  ports:
    - protocol: TCP
      port: 80
      targetPort: 80
  selector:
    app: koderover-agent-agent

---

apiVersion: apps/v1
{{- if .UseDeployment }}
kind: Deployment
{{- else }}
kind: DaemonSet
{{- end }}
metadata:
    name: koderover-agent-node-agent
    namespace: {{.Namespace}}
spec:
  selector:
    matchLabels:
      app: koderover-agent-agent
  template:
    metadata:
      labels:
        app: koderover-agent-agent
    spec:
      affinity:
        nodeAffinity:
          requiredDuringSchedulingIgnoredDuringExecution:
            nodeSelectorTerms:
              - matchExpressions:
                - key: beta.kubernetes.io/os
                  operator: NotIn
                  values:
                    - windows
{{- if .UseDeployment }}
        podAntiAffinity:
          preferredDuringSchedulingIgnoredDuringExecution:
          - weight: 100
            podAffinityTerm:
              topologyKey: kubernetes.io/hostname
{{- end }}
      hostNetwork: true
      serviceAccountName: koderover-agent-sa
      containers:
      - name: agent
        image: {{.HubAgentImage}}
        imagePullPolicy: Always
        env:
        - name: AGENT_NODE_NAME
          valueFrom:
            fieldRef:
              fieldPath: spec.nodeName
        - name: HUB_AGENT_TOKEN
          value: "{{.ClientToken}}"
        - name: HUB_SERVER_BASE_ADDR
          value: "{{.HubServerBaseAddr}}"
        - name: ASLAN_BASE_ADDR
          value: "{{.AslanBaseAddr}}"
        resources:
          limits:
            cpu: 1000m
            memory: 1Gi
          requests:
            cpu: 100m
            memory: 256Mi
{{- if .UseDeployment }}
  replicas: 1
{{- else }}
  updateStrategy:
    type: RollingUpdate
{{- end }}

---

apiVersion: apps/v1
kind: StatefulSet
metadata:
  name: dind
  namespace: {{.Namespace}}
  labels:
    app.kubernetes.io/component: dind
    app.kubernetes.io/name: zadig
spec:
  serviceName: dind
  replicas: 1
  selector:
    matchLabels:
      app.kubernetes.io/component: dind
      app.kubernetes.io/name: zadig
  template:
    metadata:
      labels:
        app.kubernetes.io/component: dind
        app.kubernetes.io/name: zadig
    spec:
      affinity:
        podAntiAffinity:
          preferredDuringSchedulingIgnoredDuringExecution:
            - weight: 100
              podAffinityTerm:
                topologyKey: kubernetes.io/hostname
      containers:
        - name: dind
          image: {{.DindImage}}
          env:
            - name: DOCKER_TLS_CERTDIR
              value: ""
          securityContext:
            privileged: true
          ports:
            - protocol: TCP
              containerPort: 2375
          resources:
            limits:
              cpu: "4"
              memory: 8Gi
            requests:
              cpu: 100m
              memory: 128Mi
{{- if .DindEnablePV }}
          volumeMounts:
          - name: zadig-docker
            mountPath: /var/lib/docker
  volumeClaimTemplates:
  - metadata:
      name: zadig-docker
    spec:
      accessModes: [ "ReadWriteOnce" ]
      storageClassName: {{.DindStorageClassName}}
      resources:
        requests:
          storage: {{.DindStorageSizeInGiB}}Gi
{{- end }}

---

apiVersion: v1
kind: Service
metadata:
  name: dind
  namespace: {{.Namespace}}
  labels:
    app.kubernetes.io/component: dind
    app.kubernetes.io/name: zadig
spec:
  ports:
    - name: dind
      protocol: TCP
      port: 2375
      targetPort: 2375
  clusterIP: None
  selector:
    app.kubernetes.io/component: dind
    app.kubernetes.io/name: zadig
`))<|MERGE_RESOLUTION|>--- conflicted
+++ resolved
@@ -410,8 +410,6 @@
 		}
 	}
 
-<<<<<<< HEAD
-=======
 	// create role
 	role := &rbacv1.Role{
 		ObjectMeta: metav1.ObjectMeta{
@@ -465,79 +463,6 @@
 	}
 	log.Infof("cluster %s create role binding successfully", clusterID)
 
-	resourceServerLabelMap := map[string]string{
-		"app.kubernetes.io/component": "resource-server",
-		"app.kubernetes.io/name":      "zadig",
-	}
-
-	// Then we create the resource-server deployment
-	resourceServerDeploymentSpec := &appsv1.Deployment{
-		TypeMeta: metav1.TypeMeta{},
-		ObjectMeta: metav1.ObjectMeta{
-			Name:   "resource-server",
-			Labels: resourceServerLabelMap,
-		},
-		Spec: appsv1.DeploymentSpec{
-			Selector: &metav1.LabelSelector{
-				MatchLabels: resourceServerLabelMap,
-			},
-			Template: corev1.PodTemplateSpec{
-				ObjectMeta: metav1.ObjectMeta{
-					Labels: resourceServerLabelMap,
-				},
-				Spec: corev1.PodSpec{
-					Containers: []corev1.Container{
-						corev1.Container{
-							Name:  "resource-server",
-							Image: config.ResourceServerImage(),
-							Resources: corev1.ResourceRequirements{
-								Limits: corev1.ResourceList{
-									corev1.ResourceCPU:    resource.MustParse(strconv.Itoa(500) + setting.CpuUintM),
-									corev1.ResourceMemory: resource.MustParse(strconv.Itoa(500) + setting.MemoryUintMi),
-								},
-								Requests: corev1.ResourceList{
-									corev1.ResourceCPU:    resource.MustParse(strconv.Itoa(100) + setting.CpuUintM),
-									corev1.ResourceMemory: resource.MustParse(strconv.Itoa(100) + setting.MemoryUintMi),
-								},
-							},
-							ImagePullPolicy: "Always",
-						},
-					},
-				},
-			},
-		},
-	}
-
-	_, err = clientset.AppsV1().Deployments("koderover-agent").Create(context.TODO(), resourceServerDeploymentSpec, metav1.CreateOptions{})
-	if err != nil {
-		return fmt.Errorf("failed to create resource server deployment to initialize cluster, err: %s", err)
-	}
-
-	// Resource-server service
-	resourceServerService := &corev1.Service{
-		ObjectMeta: metav1.ObjectMeta{
-			Name:   "resource-server",
-			Labels: resourceServerLabelMap,
-		},
-		Spec: corev1.ServiceSpec{
-			Ports: []corev1.ServicePort{
-				{
-					Protocol:   "TCP",
-					Port:       80,
-					TargetPort: intstr.FromInt(80),
-				},
-			},
-			Selector: resourceServerLabelMap,
-			Type:     "ClusterIP",
-		},
-	}
-
-	_, err = clientset.CoreV1().Services("koderover-agent").Create(context.TODO(), resourceServerService, metav1.CreateOptions{})
-	if err != nil {
-		return fmt.Errorf("failed to create resource server service to initialize cluster, err: %s", err)
-	}
-
->>>>>>> 25b038e6
 	dindLabelMap := map[string]string{
 		"app.kubernetes.io/component": "dind",
 		"app.kubernetes.io/name":      "zadig",

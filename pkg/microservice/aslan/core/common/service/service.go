/*
Copyright 2021 The KodeRover Authors.

Licensed under the Apache License, Version 2.0 (the "License");
you may not use this file except in compliance with the License.
You may obtain a copy of the License at

    http://www.apache.org/licenses/LICENSE-2.0

Unless required by applicable law or agreed to in writing, software
distributed under the License is distributed on an "AS IS" BASIS,
WITHOUT WARRANTIES OR CONDITIONS OF ANY KIND, either express or implied.
See the License for the specific language governing permissions and
limitations under the License.
*/

package service

import (
	"bytes"
	"encoding/json"
	"fmt"
	"net/url"
	"regexp"
	"strconv"
	"strings"
	templ "text/template"
	"time"

	"github.com/pkg/errors"

	"go.uber.org/zap"
	"k8s.io/apimachinery/pkg/util/sets"
	"sigs.k8s.io/yaml"

	"github.com/koderover/zadig/pkg/microservice/aslan/config"
	"github.com/koderover/zadig/pkg/microservice/aslan/core/common/repository/models"
	commonmodels "github.com/koderover/zadig/pkg/microservice/aslan/core/common/repository/models"
	"github.com/koderover/zadig/pkg/microservice/aslan/core/common/repository/models/template"
	templatemodels "github.com/koderover/zadig/pkg/microservice/aslan/core/common/repository/models/template"
	commonrepo "github.com/koderover/zadig/pkg/microservice/aslan/core/common/repository/mongodb"
	templaterepo "github.com/koderover/zadig/pkg/microservice/aslan/core/common/repository/mongodb/template"
	"github.com/koderover/zadig/pkg/microservice/aslan/core/common/service/kube"
	"github.com/koderover/zadig/pkg/microservice/aslan/core/common/service/webhook"
	commontypes "github.com/koderover/zadig/pkg/microservice/aslan/core/common/types"
	commonutil "github.com/koderover/zadig/pkg/microservice/aslan/core/common/util"
	"github.com/koderover/zadig/pkg/setting"
	e "github.com/koderover/zadig/pkg/tool/errors"
	"github.com/koderover/zadig/pkg/tool/log"
	"github.com/koderover/zadig/pkg/types"
	"github.com/koderover/zadig/pkg/util"
	"github.com/koderover/zadig/pkg/util/converter"
	yamlutil "github.com/koderover/zadig/pkg/util/yaml"
)

const (
	InterceptCommitID = 8
)

type yamlPreview struct {
	Kind string `json:"kind"`
}

type ServiceTmplResp struct {
	Data  []*ServiceProductMap `json:"data"`
	Total int                  `json:"total"`
}

type ServiceTmplBuildObject struct {
	ServiceTmplObject *ServiceTmplObject  `json:"pm_service_tmpl"`
	Build             *commonmodels.Build `json:"build"`
}

type ServiceTmplObject struct {
	ProductName        string                           `json:"product_name"`
	ServiceName        string                           `json:"service_name"`
	Visibility         string                           `json:"visibility"`
	Revision           int64                            `json:"revision"`
	Type               string                           `json:"type"`
	Username           string                           `json:"username"`
	EnvConfigs         []*commonmodels.EnvConfig        `json:"env_configs"`
	EnvStatuses        []*commonmodels.EnvStatus        `json:"env_statuses,omitempty"`
	From               string                           `json:"from,omitempty"`
	HealthChecks       []*commonmodels.PmHealthCheck    `json:"health_checks"`
	EnvName            string                           `json:"env_name"`
	VariableYaml       string                           `json:"variable_yaml"`
	ServiceVariableKVs []*commontypes.ServiceVariableKV `json:"service_variable_kvs"`
}

type ServiceProductMap struct {
	Service          string                    `json:"service_name"`
	Source           string                    `json:"source"`
	Type             string                    `json:"type"`
	Product          []string                  `json:"product"`
	ProductName      string                    `json:"product_name"`
	Containers       []*commonmodels.Container `json:"containers,omitempty"`
	Visibility       string                    `json:"visibility,omitempty"`
	CodehostID       int                       `json:"codehost_id"`
	RepoOwner        string                    `json:"repo_owner"`
	RepoNamespace    string                    `json:"repo_namespace"`
	RepoName         string                    `json:"repo_name"`
	RepoUUID         string                    `json:"repo_uuid"`
	BranchName       string                    `json:"branch_name"`
	LoadPath         string                    `json:"load_path"`
	LoadFromDir      bool                      `json:"is_dir"`
	GerritRemoteName string                    `json:"gerrit_remote_name,omitempty"`
	CreateFrom       interface{}               `json:"create_from"`
	AutoSync         bool                      `json:"auto_sync"`
	//estimated merged variable is set when the service is created from template
	EstimatedMergedVariable    string                           `json:"estimated_merged_variable"`
	EstimatedMergedVariableKVs []*commontypes.ServiceVariableKV `json:"estimated_merged_variable_kvs"`
}

type EnvService struct {
	ServiceName        string                          `json:"service_name"`
	ServiceModules     []*commonmodels.Container       `json:"service_modules"`
	VariableYaml       string                          `json:"variable_yaml"`
	VariableKVs        []*commontypes.RenderVariableKV `json:"variable_kvs"`
	LatestVariableYaml string                          `json:"latest_variable_yaml"`
	LatestVariableKVs  []*commontypes.RenderVariableKV `json:"latest_variable_kvs"`
	Updatable          bool                            `json:"updatable"`
	Deployed           bool                            `json:"deployed"`
}

type EnvServices struct {
	ProductName string        `json:"product_name"`
	EnvName     string        `json:"env_name"`
	Services    []*EnvService `json:"services"`
}

var (
	imageParseRegex = regexp.MustCompile(`(?P<repo>.+/)?(?P<image>[^:]+){1}(:)?(?P<tag>.+)?`)
	presetPatterns  = []map[string]string{
		{setting.PathSearchComponentImage: "image.repository", setting.PathSearchComponentTag: "image.tag"},
		{setting.PathSearchComponentImage: "image"},
	}
)

func GetCreateFromChartTemplate(createFrom interface{}) (*models.CreateFromChartTemplate, error) {
	bs, err := json.Marshal(createFrom)
	if err != nil {
		return nil, err
	}
	ret := &models.CreateFromChartTemplate{}
	err = json.Unmarshal(bs, ret)
	return ret, err
}

func FillServiceCreationInfo(serviceTemplate *models.Service) error {
	if serviceTemplate.Source != setting.SourceFromChartTemplate {
		return nil
	}
	creation, err := GetCreateFromChartTemplate(serviceTemplate.CreateFrom)
	if err != nil {
		return fmt.Errorf("failed to get creation detail: %s", err)
	}

	if creation.YamlData == nil || creation.YamlData.Source != setting.SourceFromGitRepo {
		return nil
	}

	bs, err := json.Marshal(creation.YamlData.SourceDetail)
	if err != nil {
		return err
	}
	cfr := &models.CreateFromRepo{}
	err = json.Unmarshal(bs, cfr)
	if err != nil {
		return err
	}
	if cfr.GitRepoConfig == nil {
		return nil
	}
	cfr.GitRepoConfig.Namespace = cfr.GitRepoConfig.GetNamespace()
	creation.YamlData.SourceDetail = cfr
	serviceTemplate.CreateFrom = creation
	return nil
}

// ListServiceTemplate 列出服务模板
func ListServiceTemplate(productName string, log *zap.SugaredLogger) (*ServiceTmplResp, error) {
	var err error
	resp := new(ServiceTmplResp)
	resp.Data = make([]*ServiceProductMap, 0)
	productTmpl, err := templaterepo.NewProductColl().Find(productName)
	if err != nil {
		log.Errorf("Can not find project %s, error: %s", productName, err)
		return resp, e.ErrListTemplate.AddDesc(err.Error())
	}

	services, err := commonrepo.NewServiceColl().ListMaxRevisionsForServices(productTmpl.AllServiceInfos(), "")

	if err != nil {
		log.Errorf("Failed to list services by %+v, err: %s", productTmpl.AllServiceInfos(), err)
		return resp, e.ErrListTemplate.AddDesc(err.Error())
	}

	serviceToProject, err := GetServiceInvolvedProjects(services, "")
	if err != nil {
		log.Errorf("Failed to get service involved projects, err: %s", err)
		return resp, e.ErrListTemplate.AddDesc(err.Error())
	}

	estimatedVariableYamlMap, estimatedVariableKVMap := getEstimatedMergedVariables(services, productTmpl)
	for _, serviceObject := range services {
		if serviceObject.Source == setting.SourceFromGitlab {
			if serviceObject.CodehostID == 0 {
				return nil, e.ErrListTemplate.AddDesc("codehost id is empty")
			}
			err = fillServiceRepoInfo(serviceObject)
			if err != nil {
				log.Errorf("Failed to load info from url: %s, the error is: %s", serviceObject.SrcPath, err)
				return nil, e.ErrListTemplate.AddDesc(fmt.Sprintf("Failed to load info from url: %s, the error is: %+v", serviceObject.SrcPath, err))
			}
			serviceObject.LoadFromDir = true
		} else if serviceObject.Source == setting.SourceFromGithub && serviceObject.RepoName == "" {
			if serviceObject.CodehostID == 0 {
				return nil, e.ErrListTemplate.AddDesc("codehost id is empty")
			}
			err = fillServiceRepoInfo(serviceObject)
			if err != nil {
				return nil, err
			}
			serviceObject.LoadFromDir = true
		}

		err = FillServiceCreationInfo(serviceObject)
		if err != nil {
			log.Warnf("faile to fill service creation info: %s", err)
		}
		spmap := &ServiceProductMap{
			Service:                    serviceObject.ServiceName,
			Type:                       serviceObject.Type,
			Source:                     serviceObject.Source,
			ProductName:                serviceObject.ProductName,
			Containers:                 serviceObject.Containers,
			Product:                    []string{productName},
			Visibility:                 serviceObject.Visibility,
			CodehostID:                 serviceObject.CodehostID,
			RepoOwner:                  serviceObject.RepoOwner,
			RepoNamespace:              serviceObject.GetRepoNamespace(),
			RepoName:                   serviceObject.RepoName,
			RepoUUID:                   serviceObject.RepoUUID,
			BranchName:                 serviceObject.BranchName,
			LoadFromDir:                serviceObject.LoadFromDir,
			LoadPath:                   serviceObject.LoadPath,
			GerritRemoteName:           serviceObject.GerritRemoteName,
			CreateFrom:                 serviceObject.CreateFrom,
			AutoSync:                   serviceObject.AutoSync,
			EstimatedMergedVariable:    estimatedVariableYamlMap[serviceObject.ServiceName],
			EstimatedMergedVariableKVs: estimatedVariableKVMap[serviceObject.ServiceName],
		}

		if _, ok := serviceToProject[serviceObject.ServiceName]; ok {
			spmap.Product = serviceToProject[serviceObject.ServiceName]
		}

		resp.Data = append(resp.Data, spmap)
	}

	return resp, nil
}

func getEstimatedMergedVariables(services []*commonmodels.Service, product *template.Product) (map[string]string, map[string][]*commontypes.ServiceVariableKV) {
	retYamlMap := make(map[string]string)
	retKVMap := make(map[string][]*commontypes.ServiceVariableKV)
	if product.IsK8sYamlProduct() {
		templateMap := make(map[string]*commonmodels.YamlTemplate)
		k8sYamlTemplates, _, _ := commonrepo.NewYamlTemplateColl().List(0, 0)
		for _, t := range k8sYamlTemplates {
			templateMap[t.ID.Hex()] = t
		}

		for _, service := range services {
			if service.Source != setting.ServiceSourceTemplate {
				continue
			}
			retYamlMap[service.ServiceName] = service.VariableYaml
			retKVMap[service.ServiceName] = service.ServiceVariableKVs

			sourceTemplate, ok := templateMap[service.TemplateID]
			if !ok {
				continue
			}

<<<<<<< HEAD
			mergedYaml, mergedKVs, err := commontypes.MergeServiceVariableKVs(service.ServiceVariableKVs, sourceTemplate.ServiceVariableKVs)
=======
			mergedYaml, mergedKVs, err := commontypes.MergeServiceVariableKVsIfNotExist(service.ServiceVariableKVs, sourceTemplate.ServiceVariableKVs)
>>>>>>> 87f1d3f5
			if err == nil {
				retYamlMap[service.ServiceName] = mergedYaml
				retKVMap[service.ServiceName] = mergedKVs
			}
		}
	}

	if product.IsHelmProduct() {
		for _, service := range services {
			if service.Source != setting.SourceFromChartTemplate {
				continue
			}
			creation, err := GetCreateFromChartTemplate(service.CreateFrom)
			if err == nil {
				if creation.YamlData != nil {
					retYamlMap[service.ServiceName] = creation.YamlData.YamlContent
				}
			}
		}
	}

	return retYamlMap, retKVMap
}

// ListWorkloadTemplate 列出实例模板
func ListWorkloadTemplate(productName, envName string, log *zap.SugaredLogger) (*ServiceTmplResp, error) {
	var err error
	resp := new(ServiceTmplResp)
	resp.Data = make([]*ServiceProductMap, 0)
	productTmpl, err := templaterepo.NewProductColl().Find(productName)
	if err != nil {
		log.Errorf("Can not find project %s, error: %s", productName, err)
		return resp, e.ErrListTemplate.AddDesc(err.Error())
	}

	// service in template_services
	services, err := commonrepo.NewServiceColl().ListExternalWorkloadsBy(productName, envName)
	if err != nil {
		log.Errorf("Failed to list external services by %+v, err: %s", productTmpl.AllServiceInfos(), err)
		return resp, e.ErrListTemplate.AddDesc(err.Error())
	}

	currentServiceNames := sets.NewString()
	for _, service := range services {
		currentServiceNames.Insert(service.ServiceName)
	}

	// service in services_in_external_env
	servicesInExternalEnv, _ := commonrepo.NewServicesInExternalEnvColl().List(&commonrepo.ServicesInExternalEnvArgs{
		ProductName: productName,
		EnvName:     envName,
	})

	externalServiceNames := sets.NewString()
	for _, serviceInExternalEnv := range servicesInExternalEnv {
		if !currentServiceNames.Has(serviceInExternalEnv.ServiceName) {
			externalServiceNames.Insert(serviceInExternalEnv.ServiceName)
		}
	}

	if len(externalServiceNames) > 0 {
		newServices, _ := commonrepo.NewServiceColl().ListExternalWorkloadsBy(productName, "", externalServiceNames.List()...)
		services = append(services, newServices...)
	}

	for _, serviceObject := range services {
		spmap := &ServiceProductMap{
			Service:     serviceObject.ServiceName,
			Type:        serviceObject.Type,
			Source:      serviceObject.Source,
			ProductName: serviceObject.ProductName,
			Containers:  serviceObject.Containers,
		}
		resp.Data = append(resp.Data, spmap)
	}

	return resp, nil
}

// GetServiceInvolvedProjects returns a map, key is a service name, value is a list of all projects which are using this service.
// The given services must come from same project to make sure all service names are unique.
func GetServiceInvolvedProjects(services []*commonmodels.Service, skipProject string) (map[string][]string, error) {
	serviceMap := make(map[string]sets.String)
	serviceToOwner := make(map[string]string)
	var publicServiceInfos []*templatemodels.ServiceInfo
	for _, s := range services {
		serviceMap[s.ServiceName] = sets.NewString(s.ProductName)
		serviceToOwner[s.ServiceName] = s.ProductName

		if s.Visibility == setting.PublicService {
			publicServiceInfos = append(publicServiceInfos, &templatemodels.ServiceInfo{
				Name:  s.ServiceName,
				Owner: s.ProductName,
			})
		}
	}

	projects, err := templaterepo.NewProductColl().ListWithOption(&templaterepo.ProductListOpt{ContainSharedServices: publicServiceInfos})
	if err != nil {
		return nil, err
	}

	for _, project := range projects {
		for _, service := range project.SharedServices {
			// skip service which is not in the list or the owner is different
			if serviceToOwner[service.Name] != service.Owner {
				continue
			}
			serviceMap[service.Name] = serviceMap[service.Name].Insert(project.ProductName)
		}
	}

	res := make(map[string][]string)
	for k, v := range serviceMap {
		v.Delete(skipProject)
		res[k] = v.List()
	}
	return res, nil
}

func GetServiceTemplate(serviceName, serviceType, productName, excludeStatus string, revision int64, log *zap.SugaredLogger) (*commonmodels.Service, error) {
	opt := &commonrepo.ServiceFindOption{
		ServiceName: serviceName,
		Type:        serviceType,
		Revision:    revision,
		ProductName: productName,
	}
	if excludeStatus != "" {
		opt.ExcludeStatus = excludeStatus
	}

	resp, err := commonrepo.NewServiceColl().Find(opt)
	if err != nil {
		err = func() error {
			if !commonrepo.IsErrNoDocuments(err) {
				return err
			}
			templateProductInfo, errFindProject := templaterepo.NewProductColl().Find(productName)
			if errFindProject != nil {
				return errFindProject
			}
			for _, svc := range templateProductInfo.SharedServices {
				if svc.Name == serviceName && svc.Owner != productName {
					opt.ProductName = svc.Owner
					resp, err = commonrepo.NewServiceColl().Find(opt)
					break
				}
			}
			return err
		}()

		if err != nil {
			errMsg := fmt.Sprintf("[ServiceTmpl.Find] %s error: %v", serviceName, err)
			log.Error(errMsg)
			return resp, e.ErrGetTemplate.AddDesc(errMsg)
		}
	}

	if resp.Type == setting.PMDeployType {
		err = fillPmInfo(resp)
		if err != nil {
			errMsg := fmt.Sprintf("[ServiceTmpl.Find] %s fillPmInfo error: %v", serviceName, err)
			log.Error(errMsg)
			return resp, e.ErrGetTemplate.AddDesc(errMsg)
		}
	}

	if resp.Source == setting.SourceFromGitlab && resp.RepoName == "" {
		if resp.CodehostID == 0 {
			return nil, e.ErrGetTemplate.AddDesc("Please confirm if codehost exists")
		}
		err = fillServiceRepoInfo(resp)
		if err != nil {
			log.Errorf("Failed to load info from url: %s, the error is: %s", resp.SrcPath, err)
			return nil, e.ErrGetService.AddDesc(fmt.Sprintf("Failed to load info from url: %s, the error is: %+v", resp.SrcPath, err))
		}
		return resp, nil
	} else if resp.Source == setting.SourceFromGithub {
		if resp.CodehostID == 0 {
			return nil, e.ErrGetTemplate.AddDesc("Please confirm if codehost exists")
		}
		err = fillServiceRepoInfo(resp)
		if err != nil {
			return nil, err
		}

		return resp, nil

	} else if resp.Source == setting.SourceFromGUI {
		yamls := util.SplitYaml(resp.Yaml)
		for _, y := range yamls {
			data, err := yaml.YAMLToJSON([]byte(y))
			if err != nil {
				log.Errorf("convert yaml to json failed, yaml:%s, err:%v", y, err)
				return nil, err
			}

			var result interface{}
			err = json.Unmarshal(data, &result)
			if err != nil {
				log.Errorf("unmarshal yaml data failed, yaml:%s, err:%v", y, err)
				return nil, err
			}

			yamlPreview := yamlPreview{}
			err = json.Unmarshal(data, &yamlPreview)
			if err != nil {
				log.Errorf("unmarshal yaml data failed, yaml:%s, err:%v", y, err)
				return nil, err
			}

			if resp.GUIConfig == nil {
				resp.GUIConfig = new(commonmodels.GUIConfig)
			}

			switch yamlPreview.Kind {
			case "Deployment":
				resp.GUIConfig.Deployment = result
			case "Ingress":
				resp.GUIConfig.Ingress = result
			case "Service":
				resp.GUIConfig.Service = result
			}
		}
	}
	resp.RepoNamespace = resp.GetRepoNamespace()
	return resp, nil
}

func fillPmInfo(svc *commonmodels.Service) error {
	pms, err := commonrepo.NewPrivateKeyColl().List(&commonrepo.PrivateKeyArgs{})
	if err != nil {
		if commonrepo.IsErrNoDocuments(err) {
			return nil
		}
		return err
	}
	pmMaps := make(map[string]*commonmodels.PrivateKey, len(pms))
	for _, pm := range pms {
		pmMaps[pm.ID.Hex()] = pm
	}
	for _, envStatus := range svc.EnvStatuses {
		if pm, ok := pmMaps[envStatus.HostID]; ok {
			envStatus.PmInfo = &commonmodels.PmInfo{
				ID:       pm.ID,
				Name:     pm.Name,
				IP:       pm.IP,
				Port:     pm.Port,
				Status:   pm.Status,
				Label:    pm.Label,
				IsProd:   pm.IsProd,
				Provider: pm.Provider,
			}
		}
	}
	return nil
}

func UpdatePmServiceTemplate(username string, args *ServiceTmplBuildObject, log *zap.SugaredLogger) error {
	//该请求来自环境中的服务更新时，from=createEnv
	if args.ServiceTmplObject.From == "" {
		if err := UpdateBuild(username, args.Build, log); err != nil {
			return err
		}
	}

	//先比较healthcheck是否有变动
	preService, err := GetServiceTemplate(args.ServiceTmplObject.ServiceName, setting.PMDeployType, args.ServiceTmplObject.ProductName, setting.ProductStatusDeleting, args.ServiceTmplObject.Revision, log)
	if err != nil {
		return err
	}

	preBuildName := preService.BuildName

	//更新服务
	serviceTemplate := fmt.Sprintf(setting.ServiceTemplateCounterName, preService.ServiceName, preService.ProductName)
	rev, err := commonrepo.NewCounterColl().GetNextSeq(serviceTemplate)
	if err != nil {
		return err
	}
	preService.HealthChecks = args.ServiceTmplObject.HealthChecks
	preService.Revision = rev
	preService.CreateBy = username
	preService.BuildName = args.Build.Name
	preService.EnvConfigs = args.ServiceTmplObject.EnvConfigs
	preService.EnvStatuses = args.ServiceTmplObject.EnvStatuses

	if err := commonrepo.NewServiceColl().Delete(preService.ServiceName, setting.PMDeployType, args.ServiceTmplObject.ProductName, setting.ProductStatusDeleting, preService.Revision); err != nil {
		return err
	}

	if preBuildName != args.Build.Name {
		preBuild, err := commonrepo.NewBuildColl().Find(&commonrepo.BuildFindOption{Name: preBuildName})
		if err != nil {
			return e.ErrUpdateService.AddDesc("get pre build failed")
		}

		var targets []*commonmodels.ServiceModuleTarget
		for _, serviceModule := range preBuild.Targets {
			if serviceModule.ServiceName != args.ServiceTmplObject.ServiceName {
				targets = append(targets, serviceModule)
			}
		}
		preBuild.Targets = targets

		if err = UpdateBuild(username, preBuild, log); err != nil {
			return e.ErrUpdateService.AddDesc("update pre build failed")
		}

		currentBuild, err := commonrepo.NewBuildColl().Find(&commonrepo.BuildFindOption{Name: args.Build.Name})
		if err != nil {
			return e.ErrUpdateService.AddDesc("get current build failed")
		}
		var include bool
		for _, serviceModule := range currentBuild.Targets {
			if serviceModule.ServiceName == args.ServiceTmplObject.ServiceName {
				include = true
				break
			}
		}

		if !include {
			currentBuild.Targets = append(currentBuild.Targets, &commonmodels.ServiceModuleTarget{
				ProductName:   args.ServiceTmplObject.ProductName,
				ServiceName:   args.ServiceTmplObject.ServiceName,
				ServiceModule: args.ServiceTmplObject.ServiceName,
			})
			if err = UpdateBuild(username, currentBuild, log); err != nil {
				return e.ErrUpdateService.AddDesc("update current build failed")
			}
		}
	}

	if err := commonrepo.NewServiceColl().Create(preService); err != nil {
		return err
	}
	return nil
}

func DeleteServiceWebhookByName(serviceName, productName string, logger *zap.SugaredLogger) {
	svc, err := commonrepo.NewServiceColl().Find(&commonrepo.ServiceFindOption{ServiceName: serviceName, ProductName: productName})
	if err != nil {
		logger.Errorf("Failed to get service %s, error: %s", serviceName, err)
		return
	}
	ProcessServiceWebhook(nil, svc, serviceName, logger)
}

func needProcessWebhook(source string) bool {
	if source == setting.ServiceSourceTemplate || source == setting.SourceFromZadig || source == setting.SourceFromGerrit ||
		source == "" || source == setting.SourceFromExternal || source == setting.SourceFromChartTemplate ||
		source == setting.SourceFromChartRepo || source == setting.SourceFromCustomEdit {
		return false
	}
	return true
}

func ProcessServiceWebhook(updated, current *commonmodels.Service, serviceName string, logger *zap.SugaredLogger) {
	var action string
	var updatedHooks, currentHooks []*webhook.WebHook
	if updated != nil {
		if !needProcessWebhook(updated.Source) {
			return
		}
		action = "add"
		address, err := GetGitlabAddress(updated.SrcPath)
		if err != nil {
			log.Errorf("failed to parse codehost address, err: %s", err)
			return
		}
		if address == "" {
			return
		}
		updatedHooks = append(updatedHooks, &webhook.WebHook{
			Owner:      updated.RepoOwner,
			Namespace:  updated.GetRepoNamespace(),
			Repo:       updated.RepoName,
			Address:    address,
			Name:       "trigger",
			CodeHostID: updated.CodehostID,
		})
	}
	if current != nil {
		if !needProcessWebhook(current.Source) {
			return
		}
		action = "remove"
		address, err := GetGitlabAddress(current.SrcPath)
		if err != nil {
			log.Errorf("failed to parse codehost address, err: %s", err)
			return
		}
		//address := getAddressFromPath(current.SrcPath, current.GetRepoNamespace(), current.RepoName, logger.Desugar())
		if address == "" {
			return
		}
		currentHooks = append(currentHooks, &webhook.WebHook{
			Owner:      current.RepoOwner,
			Namespace:  current.GetRepoNamespace(),
			Repo:       current.RepoName,
			Address:    address,
			Name:       "trigger",
			CodeHostID: current.CodehostID,
		})
	}
	if updated != nil && current != nil {
		action = "update"
	}

	logger.Debugf("Start to %s webhook for service %s", action, serviceName)
	err := ProcessWebhook(updatedHooks, currentHooks, webhook.ServicePrefix+serviceName, logger)
	if err != nil {
		logger.Errorf("Failed to process WebHook, error: %s", err)
	}

}

func getAddressFromPath(path, owner, repo string, logger *zap.Logger) string {
	res := strings.Split(path, fmt.Sprintf("/%s/%s/", owner, repo))
	if len(res) != 2 {
		logger.With(zap.String("path", path), zap.String("owner", owner), zap.String("repo", repo)).DPanic("Invalid path")
		return ""
	}
	return res[0]
}

// get values from source flat map
// convert map[k]absolutePath  to  map[k]value
func getValuesByPath(paths map[string]string, flatMap map[string]interface{}) map[string]interface{} {
	ret := make(map[string]interface{})
	for k, path := range paths {
		if value, ok := flatMap[path]; ok {
			ret[k] = value
		} else {
			ret[k] = nil
		}
	}
	return ret
}

// GeneImageURI generate valid image uri, legal formats:
// {repo}
// {repo}/{image}
// {repo}/{image}:{tag}
// {repo}:{tag}
// {image}:{tag}
// {image}
func GeneImageURI(pathData map[string]string, flatMap map[string]interface{}) (string, error) {
	valuesMap := getValuesByPath(pathData, flatMap)
	ret := ""
	// if repo value is set, use as repo
	if repo, ok := valuesMap[setting.PathSearchComponentRepo]; ok {
		ret = fmt.Sprintf("%v", repo)
		ret = strings.TrimSuffix(ret, "/")
	}
	// if image value is set, append to repo, if repo is not set, image values represents repo+image
	if image, ok := valuesMap[setting.PathSearchComponentImage]; ok {
		imageStr := fmt.Sprintf("%v", image)
		if ret == "" {
			ret = imageStr
		} else {
			ret = fmt.Sprintf("%s/%s", ret, imageStr)
		}
	}
	if ret == "" {
		return "", errors.New("image name not found")
	}
	// if tag is set, append to current uri, if not set ignore
	if tag, ok := valuesMap[setting.PathSearchComponentTag]; ok {
		tagStr := fmt.Sprintf("%v", tag)
		if tagStr != "" {
			ret = fmt.Sprintf("%s:%s", ret, tagStr)
		}
	}
	return ret, nil
}

// ExtractImageRegistry extract registry url from total image uri
func ExtractImageRegistry(imageURI string) (string, error) {
	subMatchAll := imageParseRegex.FindStringSubmatch(imageURI)
	exNames := imageParseRegex.SubexpNames()
	for i, matchedStr := range subMatchAll {
		if i != 0 && matchedStr != "" && matchedStr != ":" {
			if exNames[i] == "repo" {
				u, err := url.Parse(matchedStr)
				if err != nil {
					return "", err
				}
				if len(u.Scheme) > 0 {
					matchedStr = strings.TrimPrefix(matchedStr, fmt.Sprintf("%s://", u.Scheme))
				}
				return matchedStr, nil
			}
		}
	}
	return "", fmt.Errorf("failed to extract registry url")
}

// ExtractImageTag extract image tag from total image uri
func ExtractImageTag(imageURI string) string {
	subMatchAll := imageParseRegex.FindStringSubmatch(imageURI)
	exNames := imageParseRegex.SubexpNames()
	for i, matchedStr := range subMatchAll {
		if i != 0 && matchedStr != "" && matchedStr != ":" {
			if exNames[i] == "tag" {
				return matchedStr
			}
		}
	}
	return ""
}

// ExtractRegistryNamespace extract registry namespace from image uri
func ExtractRegistryNamespace(imageURI string) string {
	imageURI = strings.TrimPrefix(imageURI, "http://")
	imageURI = strings.TrimPrefix(imageURI, "https://")

	imageComponent := strings.Split(imageURI, "/")
	if len(imageComponent) <= 2 {
		return ""
	}

	nsComponent := imageComponent[1 : len(imageComponent)-1]
	return strings.Join(nsComponent, "/")
}

func generateUniquePath(pathData map[string]string) string {
	keys := []string{setting.PathSearchComponentRepo, setting.PathSearchComponentImage, setting.PathSearchComponentTag}
	values := make([]string, 0)
	for _, key := range keys {
		if value := pathData[key]; value != "" {
			values = append(values, value)
		}
	}
	return strings.Join(values, "-")
}

func parseImagesByPattern(nested map[string]interface{}, patterns []map[string]string) ([]*commonmodels.Container, error) {
	flatMap, err := converter.Flatten(nested)
	if err != nil {
		return nil, err
	}
	matchedPath, err := yamlutil.SearchByPattern(flatMap, patterns)
	if err != nil {
		return nil, err
	}
	ret := make([]*commonmodels.Container, 0)
	usedImagePath := sets.NewString()
	for _, searchResult := range matchedPath {
		uniquePath := generateUniquePath(searchResult)
		if usedImagePath.Has(uniquePath) {
			continue
		}
		usedImagePath.Insert(uniquePath)
		imageUrl, err := GeneImageURI(searchResult, flatMap)
		if err != nil {
			return nil, err
		}
		name := commonutil.ExtractImageName(imageUrl)
		ret = append(ret, &commonmodels.Container{
			Name:      name,
			ImageName: name,
			Image:     imageUrl,
			ImagePath: &commonmodels.ImagePathSpec{
				Repo:  searchResult[setting.PathSearchComponentRepo],
				Image: searchResult[setting.PathSearchComponentImage],
				Tag:   searchResult[setting.PathSearchComponentTag],
			},
		})
	}
	return ret, nil
}

func ParseImagesByRules(nested map[string]interface{}, matchRules []*templatemodels.ImageSearchingRule) ([]*commonmodels.Container, error) {
	patterns := make([]map[string]string, 0)
	for _, rule := range matchRules {
		if !rule.InUse {
			continue
		}
		patterns = append(patterns, rule.GetSearchingPattern())
	}
	return parseImagesByPattern(nested, patterns)
}

// get patterns used to parse images from yaml
func getServiceParsePatterns(productName string) ([]map[string]string, error) {
	productInfo, err := templaterepo.NewProductColl().Find(productName)
	if err != nil {
		return nil, err
	}
	ret := make([]map[string]string, 0)
	for _, rule := range productInfo.ImageSearchingRules {
		if !rule.InUse {
			continue
		}
		ret = append(ret, rule.GetSearchingPattern())
	}

	// rules are never edited, use preset rules
	if len(ret) == 0 {
		ret = presetPatterns
	}
	return ret, nil
}

// ParseImagesForProductService for product service
func ParseImagesForProductService(nested map[string]interface{}, serviceName, productName string) ([]*commonmodels.Container, error) {
	patterns, err := getServiceParsePatterns(productName)
	if err != nil {
		log.Errorf("failed to get image parse patterns for service %s in project %s, err: %s", serviceName, productName, err)
		return nil, errors.New("failed to get image parse patterns")
	}
	return parseImagesByPattern(nested, patterns)
}

// ParseImagesByPresetRules parse images from flat yaml map with preset rules
func ParseImagesByPresetRules(flatMap map[string]interface{}) ([]map[string]string, error) {
	return yamlutil.SearchByPattern(flatMap, presetPatterns)
}

func GetPresetRules() []*templatemodels.ImageSearchingRule {
	ret := make([]*templatemodels.ImageSearchingRule, 0, len(presetPatterns))
	for id, pattern := range presetPatterns {
		ret = append(ret, &templatemodels.ImageSearchingRule{
			Repo:     pattern[setting.PathSearchComponentRepo],
			Image:    pattern[setting.PathSearchComponentImage],
			Tag:      pattern[setting.PathSearchComponentTag],
			InUse:    true,
			PresetId: id + 1,
		})
	}
	return ret
}

type Variable struct {
	SERVICE        string
	IMAGE_NAME     string
	TIMESTAMP      string
	TASK_ID        string
	REPO_COMMIT_ID string
	PROJECT        string
	ENV_NAME       string
	REPO_TAG       string
	REPO_BRANCH    string
	REPO_PR        string
}

type candidate struct {
	Branch      string
	Tag         string
	CommitID    string
	PR          int
	PRs         []int
	TaskID      int64
	Timestamp   string
	ProductName string
	ServiceName string
	ImageName   string
	EnvName     string
}

// releaseCandidate 根据 TaskID 生成编译镜像Tag或者二进制包后缀
// TODO: max length of a tag is 128
func ReleaseCandidate(builds []*types.Repository, taskID int64, productName, serviceName, envName, imageName, deliveryType string) string {
	timeStamp := time.Now().Format("20060102150405")

	if imageName == "" {
		imageName = serviceName
	}
	if len(builds) == 0 {
		switch deliveryType {
		case config.TarResourceType:
			return fmt.Sprintf("%s-%s", serviceName, timeStamp)
		default:
			return fmt.Sprintf("%s:%s", imageName, timeStamp)
		}
	}

	first := builds[0]
	for index, build := range builds {
		if build.IsPrimary {
			first = builds[index]
		}
	}

	// 替换 Tag 和 Branch 中的非法字符为 "-", 避免 docker build 失败
	var (
		reg             = regexp.MustCompile(`[^\w.-]`)
		customImageRule *template.CustomRule
		customTarRule   *template.CustomRule
		commitID        = first.CommitID
	)

	if project, err := templaterepo.NewProductColl().Find(productName); err != nil {
		log.Errorf("find project err:%s", err)
	} else {
		customImageRule = project.CustomImageRule
		customTarRule = project.CustomTarRule
	}

	if len(commitID) > InterceptCommitID {
		commitID = commitID[0:InterceptCommitID]
	}

	candidate := &candidate{
		Branch:      string(reg.ReplaceAll([]byte(first.Branch), []byte("-"))),
		CommitID:    commitID,
		PR:          first.PR,
		PRs:         first.PRs,
		Tag:         string(reg.ReplaceAll([]byte(first.Tag), []byte("-"))),
		EnvName:     envName,
		Timestamp:   timeStamp,
		TaskID:      taskID,
		ProductName: productName,
		ServiceName: serviceName,
		ImageName:   imageName,
	}
	switch deliveryType {
	case config.TarResourceType:
		newTarRule := replaceVariable(customTarRule, candidate)
		if strings.Contains(newTarRule, ":") {
			return strings.Replace(newTarRule, ":", "-", -1)
		}
		return newTarRule
	default:
		return replaceVariable(customImageRule, candidate)
	}
}

// There are four situations in total
// 1.Execute workflow selection tag build
// 2.Execute workflow selection branch and pr build
// 3.Execute workflow selection branch pr build
// 4.Execute workflow selection branch build
func replaceVariable(customRule *template.CustomRule, candidate *candidate) string {
	var currentRule string
	if candidate.Tag != "" {
		if customRule == nil {
			return fmt.Sprintf("%s:%s-%s", candidate.ServiceName, candidate.Timestamp, candidate.Tag)
		}
		currentRule = customRule.TagRule
	} else if candidate.Branch != "" && (candidate.PR != 0 || len(candidate.PRs) > 0) {
		if customRule == nil {
			return fmt.Sprintf("%s:%s-%d-%s-pr-%s", candidate.ServiceName, candidate.Timestamp, candidate.TaskID, candidate.Branch, getCandidatePRsStr(candidate))
		}
		currentRule = customRule.PRAndBranchRule
	} else if candidate.Branch == "" && (candidate.PR != 0 || len(candidate.PRs) > 0) {
		if customRule == nil {
			return fmt.Sprintf("%s:%s-%d-pr-%s", candidate.ServiceName, candidate.Timestamp, candidate.TaskID, getCandidatePRsStr(candidate))
		}
		currentRule = customRule.PRRule
	} else if candidate.Branch != "" && candidate.PR == 0 && len(candidate.PRs) == 0 {
		if customRule == nil {
			return fmt.Sprintf("%s:%s-%d-%s", candidate.ServiceName, candidate.Timestamp, candidate.TaskID, candidate.Branch)
		}
		currentRule = customRule.BranchRule
	}

	currentRule = ReplaceRuleVariable(currentRule, &Variable{
		SERVICE:        candidate.ServiceName,
		IMAGE_NAME:     candidate.ImageName,
		TIMESTAMP:      candidate.Timestamp,
		TASK_ID:        strconv.FormatInt(candidate.TaskID, 10),
		REPO_COMMIT_ID: candidate.CommitID,
		PROJECT:        candidate.ProductName,
		ENV_NAME:       candidate.EnvName,
		REPO_TAG:       candidate.Tag,
		REPO_BRANCH:    candidate.Branch,
		REPO_PR:        getCandidatePRsStr(candidate),
	})
	return currentRule
}

func getCandidatePRsStr(candidate *candidate) string {
	prStrs := []string{}
	// pr was deprecated, so we use prs first
	if candidate.PR != 0 && len(candidate.PRs) == 0 {
		prStrs = append(prStrs, strconv.Itoa(candidate.PR))
	} else {
		for _, pr := range candidate.PRs {
			prStrs = append(prStrs, strconv.Itoa(pr))
		}
	}
	return strings.Join(prStrs, "-")
}

func ReplaceRuleVariable(rule string, replaceValue *Variable) string {
	template, err := templ.New("replaceRuleVariable").Parse(rule)
	if err != nil {
		log.Errorf("replaceRuleVariable Parse err:%s", err)
		return rule
	}
	var replaceRuleVariable = templ.Must(template, err)
	payload := bytes.NewBufferString("")
	err = replaceRuleVariable.Execute(payload, replaceValue)
	if err != nil {
		log.Errorf("replaceRuleVariable Execute err:%s", err)
		return rule
	}

	return payload.String()
}

func ListServicesInEnv(envName, productName string, newSvcKVsMap map[string][]*commonmodels.ServiceKeyVal, log *zap.SugaredLogger) (*EnvServices, error) {
	opt := &commonrepo.ProductFindOptions{Name: productName, EnvName: envName}
	env, err := commonrepo.NewProductColl().Find(opt)
	if err != nil {
		return nil, e.ErrGetService.AddErr(err)
	}

	latestSvcs, err := commonrepo.NewServiceColl().ListMaxRevisionsByProduct(productName)
	if err != nil {
		return nil, e.ErrGetService.AddErr(errors.Wrapf(err, "failed to find latest services for env %s:%s", productName, envName))
	}

	return buildServiceInfoInEnv(env, latestSvcs, newSvcKVsMap, log)
}

func ListServicesInProductionEnv(envName, productName string, newSvcKVsMap map[string][]*commonmodels.ServiceKeyVal, log *zap.SugaredLogger) (*EnvServices, error) {
	opt := &commonrepo.ProductFindOptions{Name: productName, EnvName: envName}
	env, err := commonrepo.NewProductColl().Find(opt)
	if err != nil {
		return nil, e.ErrGetService.AddErr(err)
	}

	latestSvcs, err := commonrepo.NewProductionServiceColl().ListMaxRevisionsByProduct(productName)
	if err != nil {
		return nil, e.ErrGetService.AddErr(errors.Wrapf(err, "failed to find latest services for product %s:%s", productName, envName))
	}

	return buildServiceInfoInEnv(env, latestSvcs, newSvcKVsMap, log)
}

func buildServiceInfoInEnv(productInfo *commonmodels.Product, templateSvcs []*commonmodels.Service, newSvcKVsMap map[string][]*commonmodels.ServiceKeyVal, log *zap.SugaredLogger) (*EnvServices, error) {
	productName, envName := productInfo.ProductName, productInfo.EnvName
	ret := &EnvServices{
		ProductName: productName,
		EnvName:     envName,
		Services:    make([]*EnvService, 0),
	}

	project, err := templaterepo.NewProductColl().Find(productInfo.ProductName)
	if err != nil {
		return nil, e.ErrGetService.AddDesc(fmt.Sprintf("failed to find project %s, err: %v", productInfo.ProductName, err))
	}

	if project.ProductFeature != nil && project.ProductFeature.CreateEnvType == "external" {
		for _, svc := range templateSvcs {
			ret.Services = append(ret.Services, &EnvService{
				ServiceName:    svc.ServiceName,
				ServiceModules: svc.Containers,
				Deployed:       true,
			})
		}
		return ret, nil
	}

	productTemplateSvcs, err := GetProductUsedTemplateSvcs(productInfo)
	if err != nil {
		return nil, e.ErrGetService.AddErr(errors.Wrapf(err, "failed to find product template services for env %s:%s", productName, envName))
	}
	productTemplateSvcMap := make(map[string]*commonmodels.Service)
	for _, svc := range productTemplateSvcs {
		productTemplateSvcMap[svc.ServiceName] = svc
	}

	productInfo.EnsureRenderInfo()
	rendersetInfo, exists, err := commonrepo.NewRenderSetColl().FindRenderSet(&commonrepo.RenderSetFindOption{
		ProductTmpl: productName,
		EnvName:     envName,
		IsDefault:   false,
		Name:        productInfo.Render.Name,
		Revision:    productInfo.Render.Revision,
	})
	if err != nil {
		return nil, e.ErrGetService.AddErr(errors.Wrapf(err, "failed to find renderset for env %s:%s", productName, envName))
	}
	if !exists {
		rendersetInfo = &models.RenderSet{}
	}

	svcModulesMap := make(map[string]map[string]*commonmodels.Container)
	templateSvcMap := make(map[string]*commonmodels.Service)
	for _, svc := range templateSvcs {
		templateSvcMap[svc.ServiceName] = svc

		svcModulesMap[svc.ServiceName] = make(map[string]*commonmodels.Container)
		for _, container := range svc.Containers {
			// templateSvcs is default
			if _, ok := svcModulesMap[svc.ServiceName]; !ok {
				svcModulesMap[svc.ServiceName] = make(map[string]*commonmodels.Container)
			}
			svcModulesMap[svc.ServiceName][container.Name] = container
		}
	}

	for _, svc := range productInfo.GetServiceMap() {
		// prodcutInfo override default
		if _, ok := svcModulesMap[svc.ServiceName]; !ok {
			svcModulesMap[svc.ServiceName] = make(map[string]*commonmodels.Container)
		}

		for _, container := range svc.Containers {
			svcModulesMap[svc.ServiceName][container.Name] = container
		}
	}

	getSvcModules := func(svcName string) []*commonmodels.Container {
		ret := make([]*commonmodels.Container, 0)
		if modulesMap, ok := svcModulesMap[svcName]; ok {
			for _, module := range modulesMap {
				module.ImageName = commonutil.ExtractImageName(module.Image)
				ret = append(ret, module)
			}
		}
		return ret
	}

	svcUpdatable := func(svcName string, revision int64) bool {
		if !commonutil.ServiceDeployed(svcName, productInfo.ServiceDeployStrategy) {
			return true
		}
		if svc, ok := templateSvcMap[svcName]; ok {
			return svc.Revision != revision
		}
		return false
	}

	variables := func(svcName string) (string, []*commontypes.RenderVariableKV, string, []*commontypes.RenderVariableKV, error) {
		svcRender := rendersetInfo.GetServiceRenderMap()[svcName]
		if svcRender == nil {
			svcRender = &template.ServiceRender{
				ServiceName:  svcName,
				OverrideYaml: &template.CustomYaml{},
			}
		}

		getVarsAndKVs := func(svcName string, updateSvcRevision bool) (string, []*commontypes.RenderVariableKV, error) {
			var tmplSvc *commonmodels.Service
			if updateSvcRevision {
				tmplSvc = templateSvcMap[svcName]
			} else {
				tmplSvc = productTemplateSvcMap[svcName]
			}
			if tmplSvc == nil {
				log.Errorf("failed to find service %s in template service, updateRevision: %v", svcName, updateSvcRevision)
				tmplSvc = &commonmodels.Service{
					ServiceName: svcName,
				}
			}

			if newSvcKVsMap[svcName] == nil {
				// config phase
				return commontypes.MergeRenderAndServiceVariableKVs(svcRender.OverrideYaml.RenderVaraibleKVs, tmplSvc.ServiceVariableKVs)
			} else {
				// @todo TBD 是否根据工作流配置来过滤
				// "exec" phase
				// yamlContent, err = prefixOverride(tmplSvc.VariableYaml, svcRender.OverrideYaml.YamlContent, newSvcKVsMap[svcName])
				return commontypes.MergeRenderAndServiceVariableKVs(svcRender.OverrideYaml.RenderVaraibleKVs, tmplSvc.ServiceVariableKVs)
			}
		}

		svcRenderYaml, kvs, err := getVarsAndKVs(svcName, false)
		if err != nil {
			return "", nil, "", nil, fmt.Errorf("failed to get variable and kvs for service %s, updateSvcRevision %v: %w", svcName, false, err)
		}
		latestSvcRenderYaml, latestKvs, err := getVarsAndKVs(svcName, true)
		if err != nil {
			return "", nil, "", nil, fmt.Errorf("failed to get variable and kvs for service %s, updateSvcRevision %v: %w", svcName, true, err)
		}

		return svcRenderYaml, kvs, latestSvcRenderYaml, latestKvs, nil
	}

	values := func(svcName string) (string, []*commonmodels.VariableKV, string, []*commonmodels.VariableKV, error) {
		currentValues := ""
		latestValues := ""

		svcRender := rendersetInfo.GetServiceRenderMap()[svcName]
		if svcRender != nil {
			currentValues = svcRender.ValuesYaml
		}

		getValuesAndKVs := func(svcName string, updateSvcRevision bool) (string, []*commonmodels.VariableKV, error) {
			var tmplSvc *commonmodels.Service
			if updateSvcRevision {
				tmplSvc = templateSvcMap[svcName]
			} else {
				tmplSvc = productTemplateSvcMap[svcName]
			}
			if tmplSvc != nil {
				latestValues = tmplSvc.HelmChart.ValuesYaml
			} else {
				log.Errorf("failed to find service %s in template service, updateRevision: %v", svcName, updateSvcRevision)
				tmplSvc = &commonmodels.Service{
					ServiceName: svcName,
				}
			}

			mergedValues := ""
			if newSvcKVsMap[svcName] == nil {
				// config phase
				mergedBs, err := util.OverrideValues([]byte(currentValues), []byte(latestValues), nil, false)
				if err != nil {
					return "", nil, errors.Wrapf(err, "failed to override values")
				}
				mergedValues = string(mergedBs)
			} else {
				// "exec" phase
				mergedValues, err = prefixOverride(latestValues, currentValues, newSvcKVsMap[svcName])
				if err != nil {
					return "", nil, errors.Wrapf(err, "failed to partial override values yaml for service %s", svcName)
				}
			}

			kvs, err := kube.GeneKVFromYaml(mergedValues)
			if err != nil {
				return "", nil, e.ErrUpdateRenderSet.AddDesc(fmt.Sprintf("failed to gene kvs from yaml, err %s", err))
			}
			return mergedValues, kvs, nil
		}

		mergeValues, kvs, err := getValuesAndKVs(svcName, false)
		if err != nil {
			return "", nil, "", nil, fmt.Errorf("failed to get values and kvs for service %s, updateSvcRevision %v: %w", svcName, false, err)
		}
		latestMergeValues, latestKvs, err := getValuesAndKVs(svcName, true)
		if err != nil {
			return "", nil, "", nil, fmt.Errorf("failed to get values and kvs for service %s, updateSvcRevision %v: %w", svcName, true, err)
		}

		return mergeValues, kvs, latestMergeValues, latestKvs, nil
	}
	_ = values

	// get all service values info

	svcList := sets.NewString()
	deployType := project.ProductFeature.DeployType
	for serviceName, productSvc := range productInfo.GetServiceMap() {
		svcList.Insert(serviceName)
		svc := &EnvService{
			ServiceName:    serviceName,
			ServiceModules: getSvcModules(serviceName),
			Updatable:      svcUpdatable(serviceName, productSvc.Revision),
			Deployed:       true,
		}

		if deployType == setting.K8SDeployType {
			svc.VariableYaml, svc.VariableKVs, svc.LatestVariableYaml, svc.LatestVariableKVs, err = variables(serviceName)
			if err != nil {
				return nil, errors.Wrapf(err, "failed to get variables for service %s", serviceName)
			}
		} else if deployType == setting.HelmDeployType {
			// TODO: helm doesn't support variables for now

			// svc.VariableYaml, svc.VariableKVs, svc.LatestVariableYaml, svc.LatestVariableKVs, err = values(serviceName)
			// if err != nil {
			// 	return nil, errors.Wrapf(err, "failed to get values for service %s", serviceName)
			// }
		}

		ret.Services = append(ret.Services, svc)
	}

	// exist in template but not in product
	for _, templateSvc := range templateSvcs {
		if svcList.Has(templateSvc.ServiceName) {
			continue
		}
		svc := &EnvService{
			ServiceName:    templateSvc.ServiceName,
			ServiceModules: getSvcModules(templateSvc.ServiceName),
			Updatable:      true,
			Deployed:       false,
		}

		if deployType == setting.K8SDeployType {
			svc.VariableYaml = templateSvc.VariableYaml
			svc.VariableKVs = commontypes.ServiceToRenderVariableKVs(templateSvc.ServiceVariableKVs)
			svc.LatestVariableYaml = svc.VariableYaml
			svc.LatestVariableKVs = svc.VariableKVs
		} else if deployType == setting.HelmDeployType {
			// TODO: helm doesn't support variables for now

			// svc.VariableYaml = templateSvc.HelmChart.ValuesYaml
			// svc.VariableKVs, _ = kube.GeneKVFromYaml(templateSvc.HelmChart.ValuesYaml)
			// svc.LatestVariableYaml = svc.VariableYaml
			// svc.LatestVariableKVs = svc.VariableKVs
		}

		ret.Services = append(ret.Services, svc)
	}

	return ret, nil
}

func prefixOverride(base, override string, kvsRange []*commonmodels.ServiceKeyVal) (string, error) {
	keySet := commonutil.KVs2Set(kvsRange)
	baseKVs, err := kube.GeneKVFromYaml(base)
	if err != nil {
		return "", fmt.Errorf("failed to gene base kvs, err %s", err)
	}
	baseKVMap := map[string]*commonmodels.VariableKV{}
	for _, kv := range baseKVs {
		baseKVMap[kv.Key] = kv
	}

	overrideKVs, err := kube.GeneKVFromYaml(override)
	if err != nil {
		return "", fmt.Errorf("failed to gene override kvs, err %s", err)
	}
	overrideKVMap := map[string]*commonmodels.VariableKV{}
	for _, kv := range overrideKVs {
		overrideKVMap[kv.Key] = kv
	}

	newKVMap := map[string]*commonmodels.VariableKV{}

	// set keys
	// if key in set, get from base
	for k, kv := range baseKVMap {
		if commonutil.FilterKV(kv, keySet) {
			newKVMap[k] = kv
		}
	}
	// if key not in set, get from override
	for k, kv := range overrideKVMap {
		if !commonutil.FilterKV(kv, keySet) {
			newKVMap[k] = kv
		}
	}

	// set values
	for k, _ := range newKVMap {
		if overrideKV, ok := overrideKVMap[k]; ok {
			// find values in override
			newKVMap[k] = overrideKV
		} else if baseKV, ok := baseKVMap[k]; ok {
			// don't find values in override
			// but find values in base
			newKVMap[k] = baseKV
		}
	}

	retKVs := []*commonmodels.VariableKV{}
	for _, kv := range newKVMap {
		retKVs = append(retKVs, kv)
	}

	merged, err := kube.GenerateYamlFromKV(retKVs)
	if err != nil {
		return "", fmt.Errorf("failed to generate yaml from ret kvs, err %s", err)
	}

	return merged, nil
}

type ConvertVaraibleKVAndYamlActionType string

const (
	ConvertVaraibleKVAndYamlActionTypeToKV   ConvertVaraibleKVAndYamlActionType = "toKV"
	ConvertVaraibleKVAndYamlActionTypeToYaml ConvertVaraibleKVAndYamlActionType = "toYaml"
)

type ConvertVaraibleKVAndYamlArgs struct {
	KVs    []*commontypes.ServiceVariableKV   `json:"kvs" binding:"required"`
	Yaml   string                             `json:"yaml" binding:"required"`
	Action ConvertVaraibleKVAndYamlActionType `json:"action" binding:"required"`
}

func ConvertVaraibleKVAndYaml(args *ConvertVaraibleKVAndYamlArgs) (*ConvertVaraibleKVAndYamlArgs, error) {
	var err error
	if args.Action == ConvertVaraibleKVAndYamlActionTypeToYaml {
		args.Yaml, err = commontypes.ServiceVariableKVToYaml(args.KVs)
		if err != nil {
			return nil, fmt.Errorf("failed to convert service variable kv to yaml, err %w", err)
		}
	} else if args.Action == ConvertVaraibleKVAndYamlActionTypeToKV {
		args.KVs, err = commontypes.YamlToServiceVariableKV(args.Yaml, args.KVs)
		if err != nil {
			return nil, fmt.Errorf("failed to convert yaml to service variable kv, err %w", err)
		}
	} else {
		return nil, fmt.Errorf("invalid action %s", args.Action)
	}

	return args, nil
}<|MERGE_RESOLUTION|>--- conflicted
+++ resolved
@@ -283,11 +283,7 @@
 				continue
 			}
 
-<<<<<<< HEAD
-			mergedYaml, mergedKVs, err := commontypes.MergeServiceVariableKVs(service.ServiceVariableKVs, sourceTemplate.ServiceVariableKVs)
-=======
 			mergedYaml, mergedKVs, err := commontypes.MergeServiceVariableKVsIfNotExist(service.ServiceVariableKVs, sourceTemplate.ServiceVariableKVs)
->>>>>>> 87f1d3f5
 			if err == nil {
 				retYamlMap[service.ServiceName] = mergedYaml
 				retKVMap[service.ServiceName] = mergedKVs

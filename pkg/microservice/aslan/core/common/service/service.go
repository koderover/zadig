/*
Copyright 2021 The KodeRover Authors.

Licensed under the Apache License, Version 2.0 (the "License");
you may not use this file except in compliance with the License.
You may obtain a copy of the License at

    http://www.apache.org/licenses/LICENSE-2.0

Unless required by applicable law or agreed to in writing, software
distributed under the License is distributed on an "AS IS" BASIS,
WITHOUT WARRANTIES OR CONDITIONS OF ANY KIND, either express or implied.
See the License for the specific language governing permissions and
limitations under the License.
*/

package service

import (
	"encoding/json"
	"errors"
	"fmt"
	"regexp"
	"strings"

	"github.com/koderover/zadig/pkg/util/converter"
	yamlutil "github.com/koderover/zadig/pkg/util/yaml"

	"go.uber.org/zap"
	"k8s.io/apimachinery/pkg/util/sets"
	"sigs.k8s.io/yaml"

	"github.com/koderover/zadig/pkg/microservice/aslan/core/common/repository/models"
	commonmodels "github.com/koderover/zadig/pkg/microservice/aslan/core/common/repository/models"
	templatemodels "github.com/koderover/zadig/pkg/microservice/aslan/core/common/repository/models/template"
	commonrepo "github.com/koderover/zadig/pkg/microservice/aslan/core/common/repository/mongodb"
	templaterepo "github.com/koderover/zadig/pkg/microservice/aslan/core/common/repository/mongodb/template"
	"github.com/koderover/zadig/pkg/microservice/aslan/core/common/service/webhook"
	"github.com/koderover/zadig/pkg/setting"
	"github.com/koderover/zadig/pkg/shared/codehost"
	"github.com/koderover/zadig/pkg/shared/poetry"
	e "github.com/koderover/zadig/pkg/tool/errors"
	yamlutil "github.com/koderover/zadig/pkg/util/yaml"
)

type yamlPreview struct {
	Kind string `json:"kind"`
}

type ServiceTmplResp struct {
	Data  []*ServiceProductMap `json:"data"`
	Total int                  `json:"total"`
}

type ServiceTmplBuildObject struct {
	ServiceTmplObject *ServiceTmplObject  `json:"pm_service_tmpl"`
	Build             *commonmodels.Build `json:"build"`
}

type ServiceTmplObject struct {
	ProductName  string                        `json:"product_name"`
	ServiceName  string                        `json:"service_name"`
	Visibility   string                        `json:"visibility"`
	Revision     int64                         `json:"revision"`
	Type         string                        `json:"type"`
	Username     string                        `json:"username"`
	EnvConfigs   []*commonmodels.EnvConfig     `json:"env_configs"`
	EnvStatuses  []*commonmodels.EnvStatus     `json:"env_statuses,omitempty"`
	From         string                        `json:"from,omitempty"`
	HealthChecks []*commonmodels.PmHealthCheck `json:"health_checks"`
}

type ServiceProductMap struct {
	Service          string                    `json:"service_name"`
	Source           string                    `json:"source"`
	Type             string                    `json:"type"`
	Product          []string                  `json:"product"`
	ProductName      string                    `json:"product_name"`
	Containers       []*commonmodels.Container `json:"containers,omitempty"`
	Visibility       string                    `json:"visibility,omitempty"`
	CodehostID       int                       `json:"codehost_id"`
	RepoOwner        string                    `json:"repo_owner"`
	RepoName         string                    `json:"repo_name"`
	RepoUUID         string                    `json:"repo_uuid"`
	BranchName       string                    `json:"branch_name"`
	LoadPath         string                    `json:"load_path"`
	LoadFromDir      bool                      `json:"is_dir"`
	GerritRemoteName string                    `json:"gerrit_remote_name,omitempty"`
}

var (
	imageParseRegex = regexp.MustCompile(`(?P<repo>.+/)?(?P<image>[^:]+){1}(:)?(?P<tag>.+)?`)
)

// ListServiceTemplate 列出服务模板
func ListServiceTemplate(productName string, log *zap.SugaredLogger) (*ServiceTmplResp, error) {
	var err error
	resp := new(ServiceTmplResp)
	resp.Data = make([]*ServiceProductMap, 0)
	productTmpl, err := templaterepo.NewProductColl().Find(productName)
	if err != nil {
		log.Errorf("Can not find project %s, error: %s", productName, err)
		return resp, e.ErrListTemplate.AddDesc(err.Error())
	}

	services, err := commonrepo.NewServiceColl().ListMaxRevisionsForServices(productTmpl.AllServiceInfos(), "")

	if err != nil {
		log.Errorf("Failed to list services by %+v, err: %s", productTmpl.AllServiceInfos(), err)
		return resp, e.ErrListTemplate.AddDesc(err.Error())
	}

	serviceToProject, err := GetServiceInvolvedProjects(services, "")
	if err != nil {
		log.Errorf("Failed to get service involved projects, err: %s", err)
		return resp, e.ErrListTemplate.AddDesc(err.Error())
	}

	for _, serviceObject := range services {
		// FIXME: 兼容老数据，想办法干掉这个
		if serviceObject.Source == setting.SourceFromGitlab && serviceObject.CodehostID == 0 {
			gitlabAddress, err := GetGitlabAddress(serviceObject.SrcPath)
			if err != nil {
				log.Errorf("无法从原有数据中恢复加载信息, GetGitlabAddr failed err: %+v", err)
				return nil, e.ErrListTemplate.AddDesc(err.Error())
			}

			details, err := codehost.ListCodehostDetial()
			if err != nil {
				log.Errorf("无法从原有数据中恢复加载信息, listCodehostDetail failed err: %+v", err)
				return nil, e.ErrListTemplate.AddDesc(err.Error())
			}
			for _, detail := range details {
				if strings.Contains(detail.Address, gitlabAddress) {
					serviceObject.CodehostID = detail.ID
				}
			}
			_, owner, r, branch, loadPath, _, err := GetOwnerRepoBranchPath(serviceObject.SrcPath)
			if err != nil {
				log.Errorf("Failed to load info from url: %s, the error is: %+v", serviceObject.SrcPath, err)
				return nil, e.ErrListTemplate.AddDesc(fmt.Sprintf("Failed to load info from url: %s, the error is: %+v", serviceObject.SrcPath, err))
			}
			// 万一codehost被删了，找不到
			if serviceObject.CodehostID == 0 {
				log.Errorf("Failed to find the old code host info")
				return nil, e.ErrListTemplate.AddDesc("无法找到原有的codehost信息，请确认codehost仍然存在")
			}
			serviceObject.RepoOwner = owner
			serviceObject.RepoName = r
			serviceObject.BranchName = branch
			serviceObject.LoadPath = loadPath
			serviceObject.LoadFromDir = true
		} else if serviceObject.Source == setting.SourceFromGithub && serviceObject.RepoName == "" {
			address, owner, r, branch, loadPath, _, err := GetOwnerRepoBranchPath(serviceObject.SrcPath)
			if err != nil {
				return nil, err
			}

			detail, err := codehost.GetCodeHostInfo(
				&codehost.Option{CodeHostType: poetry.GitHubProvider, Address: address, Namespace: owner})
			if err != nil {
				log.Errorf("get github codeHostInfo failed, err:%v", err)
				return nil, err
			}
			serviceObject.CodehostID = detail.ID
			serviceObject.RepoOwner = owner
			serviceObject.RepoName = r
			serviceObject.BranchName = branch
			serviceObject.LoadPath = loadPath
			serviceObject.LoadFromDir = true
		}

		spmap := &ServiceProductMap{
			Service:          serviceObject.ServiceName,
			Type:             serviceObject.Type,
			Source:           serviceObject.Source,
			ProductName:      serviceObject.ProductName,
			Containers:       serviceObject.Containers,
			Product:          []string{productName},
			Visibility:       serviceObject.Visibility,
			CodehostID:       serviceObject.CodehostID,
			RepoOwner:        serviceObject.RepoOwner,
			RepoName:         serviceObject.RepoName,
			RepoUUID:         serviceObject.RepoUUID,
			BranchName:       serviceObject.BranchName,
			LoadFromDir:      serviceObject.LoadFromDir,
			LoadPath:         serviceObject.LoadPath,
			GerritRemoteName: serviceObject.GerritRemoteName,
		}

		if _, ok := serviceToProject[serviceObject.ServiceName]; ok {
			spmap.Product = serviceToProject[serviceObject.ServiceName]
		}

		resp.Data = append(resp.Data, spmap)
	}

	return resp, nil
}

// ListWorkloadTemplate 列出实例模板
func ListWorkloadTemplate(productName, envName string, log *zap.SugaredLogger) (*ServiceTmplResp, error) {
	var err error
	resp := new(ServiceTmplResp)
	resp.Data = make([]*ServiceProductMap, 0)
	productTmpl, err := templaterepo.NewProductColl().Find(productName)
	if err != nil {
		log.Errorf("Can not find project %s, error: %s", productName, err)
		return resp, e.ErrListTemplate.AddDesc(err.Error())
	}

	services, err := commonrepo.NewServiceColl().ListExternalWorkloadsBy(productName, envName)
	if err != nil {
		log.Errorf("Failed to list external services by %+v, err: %s", productTmpl.AllServiceInfos(), err)
		return resp, e.ErrListTemplate.AddDesc(err.Error())
	}

	for _, serviceObject := range services {
		spmap := &ServiceProductMap{
			Service:     serviceObject.ServiceName,
			Type:        serviceObject.Type,
			Source:      serviceObject.Source,
			ProductName: serviceObject.ProductName,
			Containers:  serviceObject.Containers,
		}
		resp.Data = append(resp.Data, spmap)
	}

	return resp, nil
}

// GetServiceInvolvedProjects returns a map, key is a service name, value is a list of all projects which are using this service.
// The given services must come from same project to make sure all service names are unique.
func GetServiceInvolvedProjects(services []*commonmodels.Service, skipProject string) (map[string][]string, error) {
	serviceMap := make(map[string]sets.String)
	serviceToOwner := make(map[string]string)
	var publicServiceInfos []*templatemodels.ServiceInfo
	for _, s := range services {
		serviceMap[s.ServiceName] = sets.NewString(s.ProductName)
		serviceToOwner[s.ServiceName] = s.ProductName

		if s.Visibility == setting.PublicService {
			publicServiceInfos = append(publicServiceInfos, &templatemodels.ServiceInfo{
				Name:  s.ServiceName,
				Owner: s.ProductName,
			})
		}
	}

	projects, err := templaterepo.NewProductColl().ListWithOption(&templaterepo.ProductListOpt{ContainSharedServices: publicServiceInfos})
	if err != nil {
		return nil, err
	}

	for _, project := range projects {
		for _, service := range project.SharedServices {
			// skip service which is not in the list or the owner is different
			if serviceToOwner[service.Name] != service.Owner {
				continue
			}
			serviceMap[service.Name] = serviceMap[service.Name].Insert(project.ProductName)
		}
	}

	res := make(map[string][]string)
	for k, v := range serviceMap {
		v.Delete(skipProject)
		res[k] = v.List()
	}
	return res, nil
}

func GetServiceTemplate(serviceName, serviceType, productName, excludeStatus string, revision int64, log *zap.SugaredLogger) (*commonmodels.Service, error) {
	opt := &commonrepo.ServiceFindOption{
		ServiceName: serviceName,
		Type:        serviceType,
		Revision:    revision,
		ProductName: productName,
	}
	if excludeStatus != "" {
		opt.ExcludeStatus = excludeStatus
	}

	resp, err := commonrepo.NewServiceColl().Find(opt)
	if err != nil {
		errMsg := fmt.Sprintf("[ServiceTmpl.Find] %s error: %v", serviceName, err)
		log.Error(errMsg)
		return resp, e.ErrGetTemplate.AddDesc(errMsg)
	}

	if resp.Source == setting.SourceFromGitlab && resp.RepoName == "" {
		if gitlabAddress, err := GetGitlabAddress(resp.SrcPath); err == nil {
			if details, err := codehost.ListCodehostDetial(); err == nil {
				for _, detail := range details {
					if strings.Contains(detail.Address, gitlabAddress) {
						resp.GerritCodeHostID = detail.ID
						resp.CodehostID = detail.ID
					}
				}
				_, owner, r, branch, loadPath, pathType, err := GetOwnerRepoBranchPath(resp.SrcPath)
				if err != nil {
					log.Errorf("Failed to load info from url: %s, the error is: %+v", resp.SrcPath, err)
					return nil, e.ErrGetService.AddDesc(fmt.Sprintf("Failed to load info from url: %s, the error is: %+v", resp.SrcPath, err))
				}
				// 万一codehost被删了，找不到
				if resp.CodehostID == 0 {
					log.Errorf("Failed to find the old code host info")
					return nil, e.ErrListTemplate.AddDesc("无法找到原有的codehost信息，请确认codehost仍然存在")
				}
				resp.RepoOwner = owner
				resp.RepoName = r
				resp.BranchName = branch
				resp.LoadPath = loadPath
				resp.LoadFromDir = pathType == "tree"
				return resp, nil
			}
			errMsg := fmt.Sprintf("[ServiceTmpl.Find]  ListCodehostDetail %s error: %v", serviceName, err)
			log.Error(errMsg)
		} else {
			errMsg := fmt.Sprintf("[ServiceTmpl.Find]  GetGitlabAddress %s error: %v", serviceName, err)
			log.Error(errMsg)
		}

	} else if resp.Source == setting.SourceFromGithub && resp.GerritCodeHostID == 0 {
		address, owner, r, branch, loadPath, _, err := GetOwnerRepoBranchPath(resp.SrcPath)
		if err != nil {
			return nil, err
		}

		detail, err := codehost.GetCodeHostInfo(
			&codehost.Option{CodeHostType: poetry.GitHubProvider, Address: address, Namespace: owner})
		if err != nil {
			log.Errorf("get github codeHostInfo failed, err:%v", err)
			return nil, err
		}
		resp.CodehostID = detail.ID
		resp.RepoOwner = owner
		resp.RepoName = r
		resp.BranchName = branch
		resp.LoadPath = loadPath
		resp.LoadFromDir = true
		return resp, nil

	} else if resp.Source == setting.SourceFromGUI {
		yamls := strings.Split(resp.Yaml, "---")
		for _, y := range yamls {
			data, err := yaml.YAMLToJSON([]byte(y))
			if err != nil {
				log.Errorf("convert yaml to json failed, yaml:%s, err:%v", y, err)
				return nil, err
			}

			var result interface{}
			err = json.Unmarshal(data, &result)
			if err != nil {
				log.Errorf("unmarshal yaml data failed, yaml:%s, err:%v", y, err)
				return nil, err
			}

			yamlPreview := yamlPreview{}
			err = json.Unmarshal(data, &yamlPreview)
			if err != nil {
				log.Errorf("unmarshal yaml data failed, yaml:%s, err:%v", y, err)
				return nil, err
			}

			if resp.GUIConfig == nil {
				resp.GUIConfig = new(commonmodels.GUIConfig)
			}

			switch yamlPreview.Kind {
			case "Deployment":
				resp.GUIConfig.Deployment = result
			case "Ingress":
				resp.GUIConfig.Ingress = result
			case "Service":
				resp.GUIConfig.Service = result
			}
		}
	}

	return resp, nil
}

func UpdatePmServiceTemplate(username string, args *ServiceTmplBuildObject, log *zap.SugaredLogger) error {
	//该请求来自环境中的服务更新时，from=createEnv
	if args.ServiceTmplObject.From == "" {
		if err := UpdateBuild(username, args.Build, log); err != nil {
			return err
		}
	}

	//先比较healthcheck是否有变动
	preService, err := GetServiceTemplate(args.ServiceTmplObject.ServiceName, setting.PMDeployType, args.ServiceTmplObject.ProductName, setting.ProductStatusDeleting, args.ServiceTmplObject.Revision, log)
	if err != nil {
		return err
	}

	preBuildName := preService.BuildName

	//更新服务
	serviceTemplate := fmt.Sprintf(setting.ServiceTemplateCounterName, preService.ServiceName, preService.ProductName)
	rev, err := commonrepo.NewCounterColl().GetNextSeq(serviceTemplate)
	if err != nil {
		return err
	}
	preService.HealthChecks = args.ServiceTmplObject.HealthChecks
	preService.EnvConfigs = args.ServiceTmplObject.EnvConfigs
	preService.Revision = rev
	preService.CreateBy = username
	preService.BuildName = args.Build.Name

	if err := commonrepo.NewServiceColl().Delete(preService.ServiceName, setting.PMDeployType, args.ServiceTmplObject.ProductName, setting.ProductStatusDeleting, preService.Revision); err != nil {
		return err
	}

	if preBuildName != args.Build.Name {
		preBuild, err := commonrepo.NewBuildColl().Find(&commonrepo.BuildFindOption{Name: preBuildName})
		if err != nil {
			return e.ErrUpdateService.AddDesc("get pre build failed")
		}

		var targets []*commonmodels.ServiceModuleTarget
		for _, serviceModule := range preBuild.Targets {
			if serviceModule.ServiceName != args.ServiceTmplObject.ServiceName {
				targets = append(targets, serviceModule)
			}
		}
		preBuild.Targets = targets

		if err = UpdateBuild(username, preBuild, log); err != nil {
			return e.ErrUpdateService.AddDesc("update pre build failed")
		}

		currentBuild, err := commonrepo.NewBuildColl().Find(&commonrepo.BuildFindOption{Name: args.Build.Name})
		if err != nil {
			return e.ErrUpdateService.AddDesc("get current build failed")
		}
		var include bool
		for _, serviceModule := range currentBuild.Targets {
			if serviceModule.ServiceName == args.ServiceTmplObject.ServiceName {
				include = true
				break
			}
		}

		if !include {
			currentBuild.Targets = append(currentBuild.Targets, &commonmodels.ServiceModuleTarget{
				ProductName:   args.ServiceTmplObject.ProductName,
				ServiceName:   args.ServiceTmplObject.ServiceName,
				ServiceModule: args.ServiceTmplObject.ServiceName,
			})
			if err = UpdateBuild(username, currentBuild, log); err != nil {
				return e.ErrUpdateService.AddDesc("update current build failed")
			}
		}

	}

	if err := commonrepo.NewServiceColl().Create(preService); err != nil {
		return err
	}
	return nil
}

func DeleteServiceWebhookByName(serviceName, productName string, logger *zap.SugaredLogger) {
	svc, err := commonrepo.NewServiceColl().Find(&commonrepo.ServiceFindOption{ServiceName: serviceName, ProductName: productName})
	if err != nil {
		logger.Errorf("Failed to get service %s, error: %s", serviceName, err)
		return
	}
	ProcessServiceWebhook(nil, svc, serviceName, logger)
}

func ProcessServiceWebhook(updated, current *commonmodels.Service, serviceName string, logger *zap.SugaredLogger) {
	var action string
	var updatedHooks, currentHooks []*webhook.WebHook
	if updated != nil {
		if updated.Source == setting.SourceFromZadig || updated.Source == setting.SourceFromGerrit || updated.Source == "" || updated.Source == setting.SourceFromExternal {
			return
		}
		action = "add"
		address := getAddressFromPath(updated.SrcPath, updated.RepoOwner, updated.RepoName, logger.Desugar())
		if address == "" {
			return
		}
		updatedHooks = append(updatedHooks, &webhook.WebHook{Owner: updated.RepoOwner, Repo: updated.RepoName, Address: address, Name: "trigger", CodeHostID: updated.CodehostID})
	}
	if current != nil {
		if current.Source == setting.SourceFromZadig || current.Source == setting.SourceFromGerrit || current.Source == "" || current.Source == setting.SourceFromExternal {
			return
		}
		action = "remove"
		address := getAddressFromPath(current.SrcPath, current.RepoOwner, current.RepoName, logger.Desugar())
		if address == "" {
			return
		}
		currentHooks = append(currentHooks, &webhook.WebHook{Owner: current.RepoOwner, Repo: current.RepoName, Address: address, Name: "trigger", CodeHostID: current.CodehostID})
	}
	if updated != nil && current != nil {
		action = "update"
	}

	logger.Debugf("Start to %s webhook for service %s", action, serviceName)
	err := ProcessWebhook(updatedHooks, currentHooks, webhook.ServicePrefix+serviceName, logger)
	if err != nil {
		logger.Errorf("Failed to process WebHook, error: %s", err)
	}

}

func getAddressFromPath(path, owner, repo string, logger *zap.Logger) string {
	res := strings.Split(path, fmt.Sprintf("/%s/%s/", owner, repo))
	if len(res) != 2 {
		logger.With(zap.String("path", path), zap.String("owner", owner), zap.String("repo", repo)).DPanic("Invalid path")
		return ""
	}
	return res[0]
}

// get values form source flat map
// convert map[k]absolutePath  to  map[k]value
func getValuesByPath(paths map[string]string, flatMap map[string]interface{}) map[string]interface{} {
	ret := make(map[string]interface{})
	for k, path := range paths {
		if value, ok := flatMap[path]; ok {
			ret[k] = value
		} else {
			ret[k] = nil
		}
	}
	return ret
}

// GeneImageURI generate valid image uri, legal formats:
// {repo}
// {repo}/{image}
// {repo}/{image}:{tag}
// {repo}:{tag}
// {image}:{tag}
// {image}
func GeneImageURI(pathData map[string]string, flatMap map[string]interface{}) (string, error) {
	valuesMap := getValuesByPath(pathData, flatMap)
	ret := ""
	// if repo value is set, use as repo
	if repo, ok := valuesMap["repo"]; ok {
		ret = fmt.Sprintf("%v", repo)
		ret = strings.TrimSuffix(ret, "/")
	}
	// if image value is set, append to repo, if repo is not set, image values represents repo+image
	if image, ok := valuesMap["image"]; ok {
		imageStr := fmt.Sprintf("%v", image)
		if ret == "" {
			ret = imageStr
		} else {
			ret = fmt.Sprintf("%s/%s", ret, imageStr)
		}
	}
	if ret == "" {
		return "", errors.New("")
	}
	// if tag is set, append to current uri, if not set ignore
	if tag, ok := valuesMap["tag"]; ok {
		tagStr := fmt.Sprintf("%v", tag)
		if tagStr != "" {
			ret = fmt.Sprintf("%s:%s", ret, tagStr)
		}
	}
	return ret, nil
}

// ExtractImageName extract image name from total image uri
func ExtractImageName(imageURI string) string {
	subMatchAll := imageParseRegex.FindStringSubmatch(imageURI)
	exNames := imageParseRegex.SubexpNames()
	for i, matchedStr := range subMatchAll {
		if i != 0 && matchedStr != "" && matchedStr != ":" {
			if exNames[i] == "image" {
				return matchedStr
			}
		}
	}
	return ""
}

<<<<<<< HEAD
func ParseContainers(nested map[string]interface{}, patterns []map[string]string) ([]*models.Container, error) {
	flatMap, err := converter.Flatten(nested)
	if err != nil {
		return nil, err
	}
	matchedPath, err := yamlutil.SearchByPattern(flatMap, patterns)
	if err != nil {
		return nil, err
	}
	ret := make([]*models.Container, 0)
	for _, searchResult := range matchedPath {
		imageUrl := GeneImageUri(searchResult, flatMap)
		ret = append(ret, &models.Container{
			Name:  ExtractImageName(imageUrl),
			Image: imageUrl,
			ImagePathSpec: &models.ImagePathSpec{
				RepoPath:  searchResult["repo"],
				ImagePath: searchResult["image"],
				TagPath:   searchResult["tag"],
			},
		})
	}
	return ret, nil
=======
// SearchImagesByPresetRules parse images from flat yaml map with preset rules
func SearchImagesByPresetRules(flatMap map[string]interface{}) ([]map[string]string, error) {
	patterns := []map[string]string{
		{"image": "repository", "tag": "tag"},
		{"image": "image"},
	}
	return yamlutil.SearchByPattern(flatMap, patterns)
>>>>>>> 4483e5dd
}<|MERGE_RESOLUTION|>--- conflicted
+++ resolved
@@ -22,9 +22,6 @@
 	"fmt"
 	"regexp"
 	"strings"
-
-	"github.com/koderover/zadig/pkg/util/converter"
-	yamlutil "github.com/koderover/zadig/pkg/util/yaml"
 
 	"go.uber.org/zap"
 	"k8s.io/apimachinery/pkg/util/sets"
@@ -40,6 +37,7 @@
 	"github.com/koderover/zadig/pkg/shared/codehost"
 	"github.com/koderover/zadig/pkg/shared/poetry"
 	e "github.com/koderover/zadig/pkg/tool/errors"
+	"github.com/koderover/zadig/pkg/util/converter"
 	yamlutil "github.com/koderover/zadig/pkg/util/yaml"
 )
 
@@ -583,7 +581,6 @@
 	return ""
 }
 
-<<<<<<< HEAD
 func ParseContainers(nested map[string]interface{}, patterns []map[string]string) ([]*models.Container, error) {
 	flatMap, err := converter.Flatten(nested)
 	if err != nil {
@@ -595,11 +592,14 @@
 	}
 	ret := make([]*models.Container, 0)
 	for _, searchResult := range matchedPath {
-		imageUrl := GeneImageUri(searchResult, flatMap)
+		imageUrl, err := GeneImageURI(searchResult, flatMap)
+		if err != nil {
+			return nil, err
+		}
 		ret = append(ret, &models.Container{
 			Name:  ExtractImageName(imageUrl),
 			Image: imageUrl,
-			ImagePathSpec: &models.ImagePathSpec{
+			ImagePath: &models.ImagePathSpec{
 				RepoPath:  searchResult["repo"],
 				ImagePath: searchResult["image"],
 				TagPath:   searchResult["tag"],
@@ -607,7 +607,8 @@
 		})
 	}
 	return ret, nil
-=======
+}
+
 // SearchImagesByPresetRules parse images from flat yaml map with preset rules
 func SearchImagesByPresetRules(flatMap map[string]interface{}) ([]map[string]string, error) {
 	patterns := []map[string]string{
@@ -615,5 +616,4 @@
 		{"image": "image"},
 	}
 	return yamlutil.SearchByPattern(flatMap, patterns)
->>>>>>> 4483e5dd
 }
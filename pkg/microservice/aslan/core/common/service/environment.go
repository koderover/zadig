--- conflicted
+++ resolved
@@ -305,7 +305,7 @@
 	Spec        corev1.PodTemplateSpec `json:"-"`
 	Images      []string               `json:"-"`
 	Ready       bool                   `json:"ready"`
-<<<<<<< HEAD
+	Annotation  map[string]string      `json:"-"`
 	ServiceName string                 `json:"service_name"` //serviceName refers to the service defines in zadig
 }
 
@@ -314,10 +314,6 @@
 		return util.ExtraServiceName(chartRelease, namespace)
 	}
 	return ""
-=======
-	ServiceName string                 `json:"service_name"`
-	Annotation  map[string]string      `json:"-"`
->>>>>>> b8073ec2
 }
 
 func ListWorkloads(envName, clusterID, namespace, productName string, perPage, page int, log *zap.SugaredLogger, filter ...FilterFunc) (int, []*ServiceResp, error) {
@@ -342,21 +338,13 @@
 	}
 	for _, v := range listDeployments {
 		workLoads = append(workLoads, &Workload{
-<<<<<<< HEAD
 			Name:        v.Name,
 			Spec:        v.Spec.Template,
 			Type:        setting.Deployment,
 			Images:      wrapper.Deployment(v).ImageInfos(),
 			Ready:       wrapper.Deployment(v).Ready(),
 			ServiceName: ExtractServiceFromHelmResource(wrapper.Deployment(v).Annotations, namespace),
-=======
-			Name:       v.Name,
-			Spec:       v.Spec.Template,
-			Type:       setting.Deployment,
-			Images:     wrapper.Deployment(v).ImageInfos(),
-			Ready:      wrapper.Deployment(v).Ready(),
-			Annotation: v.Annotations,
->>>>>>> b8073ec2
+			Annotation:  v.Annotations,
 		})
 	}
 	statefulSets, err := getter.ListStatefulSetsWithCache(nil, informer)
@@ -366,21 +354,13 @@
 	}
 	for _, v := range statefulSets {
 		workLoads = append(workLoads, &Workload{
-<<<<<<< HEAD
 			Name:        v.Name,
 			Spec:        v.Spec.Template,
 			Type:        setting.StatefulSet,
 			Images:      wrapper.StatefulSet(v).ImageInfos(),
 			Ready:       wrapper.StatefulSet(v).Ready(),
+			Annotation:  v.Annotations,
 			ServiceName: ExtractServiceFromHelmResource(wrapper.StatefulSet(v).Annotations, namespace),
-		})
-=======
-			Name:       v.Name,
-			Spec:       v.Spec.Template,
-			Type:       setting.StatefulSet,
-			Images:     wrapper.StatefulSet(v).ImageInfos(),
-			Ready:      wrapper.StatefulSet(v).Ready(),
-			Annotation: v.Annotations,
 		})
 	}
 
@@ -389,7 +369,6 @@
 		selector := labels.SelectorFromSet(labels.Set(workload.Spec.Labels))
 		_, _, images := kube.GetSelectedPodsInfo(selector, informer, log)
 		workload.Images = images
->>>>>>> b8073ec2
 	}
 
 	log.Debugf("Found %d workloads in total", len(workLoads))

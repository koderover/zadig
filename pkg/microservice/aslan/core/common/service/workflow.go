/*
Copyright 2021 The KodeRover Authors.

Licensed under the Apache License, Version 2.0 (the "License");
you may not use this file except in compliance with the License.
You may obtain a copy of the License at

    http://www.apache.org/licenses/LICENSE-2.0

Unless required by applicable law or agreed to in writing, software
distributed under the License is distributed on an "AS IS" BASIS,
WITHOUT WARRANTIES OR CONDITIONS OF ANY KIND, either express or implied.
See the License for the specific language governing permissions and
limitations under the License.
*/

package service

import (
	"encoding/json"
	"fmt"
	"sync"

	"github.com/hashicorp/go-multierror"
	"go.uber.org/zap"

	"github.com/koderover/zadig/pkg/microservice/aslan/config"
	"github.com/koderover/zadig/pkg/microservice/aslan/core/common/repository/models"
	"github.com/koderover/zadig/pkg/microservice/aslan/core/common/repository/mongodb"
	"github.com/koderover/zadig/pkg/microservice/aslan/core/common/repository/mongodb/template"
	"github.com/koderover/zadig/pkg/microservice/aslan/core/common/service/collaboration"
	"github.com/koderover/zadig/pkg/microservice/aslan/core/common/service/gerrit"
	"github.com/koderover/zadig/pkg/microservice/aslan/core/common/service/nsq"
	"github.com/koderover/zadig/pkg/microservice/aslan/core/common/service/webhook"
	"github.com/koderover/zadig/pkg/setting"
	"github.com/koderover/zadig/pkg/shared/client/systemconfig"
	e "github.com/koderover/zadig/pkg/tool/errors"
)

func DeleteWorkflows(productName, requestID string, log *zap.SugaredLogger) error {
	workflows, err := mongodb.NewWorkflowColl().List(&mongodb.ListWorkflowOption{Projects: []string{productName}})
	if err != nil {
		log.Errorf("Workflow.List error: %v", err)
		return fmt.Errorf("DeleteWorkflows productName %s Workflow.List error: %v", productName, err)
	}
	errList := new(multierror.Error)
	for _, workflow := range workflows {
		if err = DeleteWorkflow(workflow.Name, requestID, true, log); err != nil {
			errList = multierror.Append(errList, fmt.Errorf("productName %s workflow delete %s error: %v", productName, workflow.Name, err))
		}
	}
	if err := errList.ErrorOrNil(); err != nil {
		log.Error(err)
		return err
	}
	return nil
}

func DeleteWorkflow(workflowName, requestID string, isDeletingProductTmpl bool, log *zap.SugaredLogger) error {
	// query workflow before deleting, used to delete gerrit webhook
	workflow, err := mongodb.NewWorkflowColl().Find(workflowName)
	if err != nil {
		log.Errorf("Workflow.Find error: %v", err)
		return err
	}
	workflowCMMap, err := collaboration.GetWorkflowCMMap([]string{workflow.ProductTmplName}, log)
	if err != nil {
		return err
	}
	if cmSets, ok := workflowCMMap[collaboration.BuildWorkflowCMMapKey(workflow.ProductTmplName, workflowName)]; ok {
		return fmt.Errorf("this is a base workflow, collaborations:%v is related", cmSets.List())
	}
	taskQueue, err := mongodb.NewQueueColl().List(&mongodb.ListQueueOption{})
	if err != nil {
		log.Errorf("List queued task error: %v", err)
		return e.ErrDeletePipeline.AddErr(err)
	}
	// 当task还在运行时，先取消任务
	for _, task := range taskQueue {
		if task.PipelineName == workflowName && task.Type == config.WorkflowType {
			if err = CancelTaskV2("system", task.PipelineName, task.TaskID, config.WorkflowType, requestID, log); err != nil {
				log.Errorf("task still running, cancel pipeline %s task %d", task.PipelineName, task.TaskID)
			}
		}
	}

	if !isDeletingProductTmpl {
		prod, err := template.NewProductColl().Find(workflow.ProductTmplName)
		if err != nil {
			log.Errorf("ProductTmpl.Find error: %v", err)
			return e.ErrDeleteWorkflow.AddErr(err)
		}
		if prod.OnboardingStatus != 0 {
			return e.ErrDeleteWorkflow.AddDesc("该工作流所属的项目处于onboarding流程中，不能删除工作流")
		}
	}

	err = ProcessWebhook(nil, workflow.HookCtl.Items, webhook.WorkflowPrefix+workflow.Name, log)
	if err != nil {
		log.Errorf("Failed to process webhook, err: %s", err)
	}

	err = DisableCronjobForWorkflow(workflow)
	if err != nil {
		log.Errorf("Failed to stop cronjob for workflow: %s, error: %s", workflow.Name, err)
	}

	go gerrit.DeleteGerritWebhook(workflow, log)

	//删除所属的所有定时任务
	err = mongodb.NewCronjobColl().Delete(&mongodb.CronjobDeleteOption{
		ParentName: workflowName,
		ParentType: config.WorkflowCronjob,
	})
	if err != nil {
		log.Errorf("Failed to delete cronjob for workflow %s, error: %s", workflow.Name, err)
		//return e.ErrDeleteWorkflow.AddDesc(err.Error())
	}

	if err := mongodb.NewWorkflowColl().Delete(workflowName); err != nil {
		log.Errorf("Workflow.Find error: %v", err)
		return e.ErrDeleteWorkflow.AddDesc(err.Error())
	}

	if err := mongodb.NewTaskColl().DeleteByPipelineNameAndType(workflowName, config.WorkflowType); err != nil {
		log.Errorf("PipelineTaskV2.DeleteByPipelineName error: %v", err)
	}

	if deliveryVersions, err := mongodb.NewDeliveryVersionColl().Find(&mongodb.DeliveryVersionArgs{WorkflowName: workflowName}); err == nil {
		for _, deliveryVersion := range deliveryVersions {
			if err := mongodb.NewDeliveryVersionColl().Delete(deliveryVersion.ID.Hex()); err != nil {
				log.Errorf("DeleteWorkflow.DeliveryVersion.Delete error: %v", err)
			}

			if err = mongodb.NewDeliveryBuildColl().Delete(deliveryVersion.ID.Hex()); err != nil {
				log.Errorf("DeleteWorkflow.DeliveryBuild.Delete error: %v", err)
			}

			if err = mongodb.NewDeliveryDeployColl().Delete(deliveryVersion.ID.Hex()); err != nil {
				log.Errorf("DeleteWorkflow.DeliveryDeploy.Delete error: %v", err)
			}

			if err = mongodb.NewDeliveryTestColl().Delete(deliveryVersion.ID.Hex()); err != nil {
				log.Errorf("DeleteWorkflow.DeliveryTest.Delete error: %v", err)
			}

			if err = mongodb.NewDeliveryDistributeColl().Delete(deliveryVersion.ID.Hex()); err != nil {
				log.Errorf("DeleteWorkflow.DeliveryDistribute.Delete error: %v", err)
			}
		}
	}

	err = mongodb.NewWorkflowStatColl().Delete(workflowName, string(config.WorkflowType))
	if err != nil {
		log.Errorf("WorkflowStat.Delete failed, error: %v", err)
	}

	if err := mongodb.NewCounterColl().Delete("WorkflowTask:" + workflowName); err != nil {
		log.Errorf("Counter.Delete error: %v", err)
	}
	return nil
}

func DisableCronjobForWorkflow(workflow *models.Workflow) error {
	disableIDList := make([]string, 0)
	payload := &CronjobPayload{
		Name:    workflow.Name,
		JobType: config.WorkflowCronjob,
		Action:  setting.TypeEnableCronjob,
	}
	if workflow.ScheduleEnabled {
		jobList, err := mongodb.NewCronjobColl().List(&mongodb.ListCronjobParam{
			ParentName: workflow.Name,
			ParentType: config.WorkflowCronjob,
		})
		if err != nil {
			return err
		}

		for _, job := range jobList {
			disableIDList = append(disableIDList, job.ID.Hex())
		}
		payload.DeleteList = disableIDList
	}

	pl, _ := json.Marshal(payload)
	return nsq.Publish(setting.TopicCronjob, pl)
}

func ProcessWebhook(updatedHooks, currentHooks interface{}, name string, logger *zap.SugaredLogger) error {
	currentSet := toHookSet(currentHooks)
	updatedSet := toHookSet(updatedHooks)
	hooksToRemove := currentSet.Difference(updatedSet)
	hooksToAdd := updatedSet.Difference(currentSet)

	if hooksToRemove.Len() > 0 {
		logger.Debugf("Going to remove webhooks %+v", hooksToRemove)
	}
	if hooksToAdd.Len() > 0 {
		logger.Debugf("Going to add webhooks %+v", hooksToAdd)
	}

	var errs *multierror.Error
	var wg sync.WaitGroup

	for _, h := range hooksToRemove {
		wg.Add(1)
		go func(wh hookItem) {
			defer wg.Done()
			ch, err := systemconfig.New().GetCodeHost(wh.codeHostID)
			if err != nil {
				logger.Errorf("Failed to get codeHost by id %d, err: %s", wh.codeHostID, err)
				errs = multierror.Append(errs, err)
				return
			}

			switch ch.Type {
			case setting.SourceFromGithub, setting.SourceFromGitlab, setting.SourceFromCodeHub, setting.SourceFromGitee:
				err = webhook.NewClient().RemoveWebHook(&webhook.TaskOption{
					ID:          ch.ID,
					Name:        wh.name,
					Owner:       wh.owner,
					Namespace:   wh.namespace,
					Repo:        wh.repo,
					Address:     ch.Address,
					Token:       ch.AccessToken,
					AK:          ch.AccessKey,
					SK:          ch.SecretKey,
					Region:      ch.Region,
					EnableProxy: ch.EnableProxy,
					Ref:         name,
					From:        ch.Type,
				})
				if err != nil {
					logger.Errorf("Failed to remove %s webhook %+v, err: %s", ch.Type, wh, err)
					errs = multierror.Append(errs, err)
					return
				}
			}
		}(h)
	}

	for _, h := range hooksToAdd {
		wg.Add(1)
		go func(wh hookItem) {
			defer wg.Done()
			ch, err := systemconfig.New().GetCodeHost(wh.codeHostID)
			if err != nil {
				logger.Errorf("Failed to get codeHost by id %d, err: %s", wh.codeHostID, err)
				errs = multierror.Append(errs, err)
				return
			}

			switch ch.Type {
			case setting.SourceFromGithub, setting.SourceFromGitlab, setting.SourceFromCodeHub, setting.SourceFromGitee:
				err = webhook.NewClient().AddWebHook(&webhook.TaskOption{
<<<<<<< HEAD
					Name:      wh.name,
					Owner:     wh.owner,
					Namespace: wh.namespace,
					Repo:      wh.repo,
					Address:   ch.Address,
					Token:     ch.AccessToken,
					Ref:       name,
					AK:        ch.AccessKey,
					SK:        ch.SecretKey,
					Region:    ch.Region,
					From:      ch.Type,
=======
					ID:      ch.ID,
					Name:    wh.name,
					Owner:   wh.owner,
					Repo:    wh.repo,
					Address: ch.Address,
					Token:   ch.AccessToken,
					Ref:     name,
					AK:      ch.AccessKey,
					SK:      ch.SecretKey,
					Region:  ch.Region,
					From:    ch.Type,
>>>>>>> b32fd727
				})
				if err != nil {
					logger.Errorf("Failed to add %s webhook %+v, err: %s", ch.Type, wh, err)
					errs = multierror.Append(errs, err)
					return
				}
			}
		}(h)
	}

	wg.Wait()

	return errs.ErrorOrNil()
}

func toHookSet(hooks interface{}) HookSet {
	res := NewHookSet()
	switch hs := hooks.(type) {
	case []*models.WorkflowHook:
		for _, h := range hs {
			res.Insert(hookItem{
				hookUniqueID: hookUniqueID{
					name:      h.MainRepo.Name,
					owner:     h.MainRepo.RepoOwner,
					namespace: h.MainRepo.GetRepoNamespace(),
					repo:      h.MainRepo.RepoName,
					source:    h.MainRepo.Source,
				},
				codeHostID: h.MainRepo.CodehostID,
			})
		}
	case []models.GitHook:
		for _, h := range hs {
			res.Insert(hookItem{
				hookUniqueID: hookUniqueID{
					name:      h.Name,
					owner:     h.Owner,
					namespace: h.Owner, // webhooks for pipelines, no need to handler anymore
					repo:      h.Repo,
				},
				codeHostID: h.CodehostID,
			})
		}
	case []*webhook.WebHook:
		for _, h := range hs {
			res.Insert(hookItem{
				hookUniqueID: hookUniqueID{
					name:      h.Name,
					owner:     h.Owner,
					namespace: h.Namespace,
					repo:      h.Repo,
				},
				codeHostID: h.CodeHostID,
			})
		}
	case []*models.TestingHook:
		for _, h := range hs {
			res.Insert(hookItem{
				hookUniqueID: hookUniqueID{
					name:      h.MainRepo.Name,
					owner:     h.MainRepo.RepoOwner,
					namespace: h.MainRepo.GetRepoNamespace(),
					repo:      h.MainRepo.RepoName,
				},
				codeHostID: h.MainRepo.CodehostID,
			})
		}
	}

	return res
}<|MERGE_RESOLUTION|>--- conflicted
+++ resolved
@@ -254,7 +254,7 @@
 			switch ch.Type {
 			case setting.SourceFromGithub, setting.SourceFromGitlab, setting.SourceFromCodeHub, setting.SourceFromGitee:
 				err = webhook.NewClient().AddWebHook(&webhook.TaskOption{
-<<<<<<< HEAD
+					ID:        ch.ID,
 					Name:      wh.name,
 					Owner:     wh.owner,
 					Namespace: wh.namespace,
@@ -266,19 +266,6 @@
 					SK:        ch.SecretKey,
 					Region:    ch.Region,
 					From:      ch.Type,
-=======
-					ID:      ch.ID,
-					Name:    wh.name,
-					Owner:   wh.owner,
-					Repo:    wh.repo,
-					Address: ch.Address,
-					Token:   ch.AccessToken,
-					Ref:     name,
-					AK:      ch.AccessKey,
-					SK:      ch.SecretKey,
-					Region:  ch.Region,
-					From:    ch.Type,
->>>>>>> b32fd727
 				})
 				if err != nil {
 					logger.Errorf("Failed to add %s webhook %+v, err: %s", ch.Type, wh, err)

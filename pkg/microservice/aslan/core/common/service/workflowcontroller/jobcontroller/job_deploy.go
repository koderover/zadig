--- conflicted
+++ resolved
@@ -353,9 +353,6 @@
 	return nil
 }
 
-<<<<<<< HEAD
-func workLoadDeployStat(kubeClient client.Client, namespace string, labelMaps []map[string]string, ownerUID string) error {
-=======
 func (c *DeployJobCtl) updateServiceModuleImages(ctx context.Context, resources []*kube.WorkloadResource, env *commonmodels.Product) error {
 	errList := new(multierror.Error)
 	wg := sync.WaitGroup{}
@@ -375,8 +372,7 @@
 	return nil
 }
 
-func workLoadDeployStat(kubeClient client.Client, namespace string, labelMaps []map[string]string) error {
->>>>>>> db27c0bb
+func workLoadDeployStat(kubeClient client.Client, namespace string, labelMaps []map[string]string, ownerUID string) error {
 	for _, label := range labelMaps {
 		selector := labels.Set(label).AsSelector()
 		pods, err := getter.ListPods(namespace, selector, kubeClient)

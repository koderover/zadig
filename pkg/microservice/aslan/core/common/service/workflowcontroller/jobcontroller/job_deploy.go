/*
Copyright 2022 The KodeRover Authors.

Licensed under the Apache License, Version 2.0 (the "License");
you may not use this file except in compliance with the License.
You may obtain a copy of the License at

    http://www.apache.org/licenses/LICENSE-2.0

Unless required by applicable law or agreed to in writing, software
distributed under the License is distributed on an "AS IS" BASIS,
WITHOUT WARRANTIES OR CONDITIONS OF ANY KIND, either express or implied.
See the License for the specific language governing permissions and
limitations under the License.
*/

package jobcontroller

import (
	"context"
	"fmt"
	"sort"
	"strings"
	"sync"
	"time"

	"github.com/hashicorp/go-multierror"
	"github.com/pkg/errors"
	"go.uber.org/zap"
	"golang.org/x/exp/slices"
	versionedclient "istio.io/client-go/pkg/clientset/versioned"
	appsv1 "k8s.io/api/apps/v1"
	corev1 "k8s.io/api/core/v1"
	metav1 "k8s.io/apimachinery/pkg/apis/meta/v1"
	"k8s.io/apimachinery/pkg/apis/meta/v1/unstructured"
	"k8s.io/apimachinery/pkg/labels"
	"k8s.io/client-go/informers"
	"k8s.io/client-go/kubernetes"
	"k8s.io/client-go/rest"
	"sigs.k8s.io/controller-runtime/pkg/client"
	crClient "sigs.k8s.io/controller-runtime/pkg/client"

	"github.com/koderover/zadig/v2/pkg/microservice/aslan/config"
	commonmodels "github.com/koderover/zadig/v2/pkg/microservice/aslan/core/common/repository/models"
	commonrepo "github.com/koderover/zadig/v2/pkg/microservice/aslan/core/common/repository/mongodb"
	"github.com/koderover/zadig/v2/pkg/microservice/aslan/core/common/service/kube"
	commontypes "github.com/koderover/zadig/v2/pkg/microservice/aslan/core/common/types"
	"github.com/koderover/zadig/v2/pkg/microservice/aslan/core/common/util"
	commonutil "github.com/koderover/zadig/v2/pkg/microservice/aslan/core/common/util"
	"github.com/koderover/zadig/v2/pkg/setting"
	kubeclient "github.com/koderover/zadig/v2/pkg/shared/kube/client"
	"github.com/koderover/zadig/v2/pkg/shared/kube/wrapper"
	"github.com/koderover/zadig/v2/pkg/tool/kube/getter"
	"github.com/koderover/zadig/v2/pkg/tool/kube/informer"
	"github.com/koderover/zadig/v2/pkg/tool/kube/updater"
	"github.com/koderover/zadig/v2/pkg/types/job"
)

type DeployJobCtl struct {
	job         *commonmodels.JobTask
	namespace   string
	workflowCtx *commonmodels.WorkflowTaskCtx
	logger      *zap.SugaredLogger
	kubeClient  crClient.Client
	restConfig  *rest.Config
	informer    informers.SharedInformerFactory
	clientSet   *kubernetes.Clientset
	istioClient *versionedclient.Clientset
	jobTaskSpec *commonmodels.JobTaskDeploySpec
	ack         func()
}

func NewDeployJobCtl(job *commonmodels.JobTask, workflowCtx *commonmodels.WorkflowTaskCtx, ack func(), logger *zap.SugaredLogger) *DeployJobCtl {
	jobTaskSpec := &commonmodels.JobTaskDeploySpec{}
	if err := commonmodels.IToi(job.Spec, jobTaskSpec); err != nil {
		logger.Error(err)
	}
	job.Spec = jobTaskSpec
	return &DeployJobCtl{
		job:         job,
		workflowCtx: workflowCtx,
		logger:      logger,
		ack:         ack,
		jobTaskSpec: jobTaskSpec,
	}
}

func (c *DeployJobCtl) Clean(ctx context.Context) {}

func (c *DeployJobCtl) Run(ctx context.Context) {
	c.job.Status = config.StatusRunning
	c.ack()
	c.preRun()
	if err := c.run(ctx); err != nil {
		return
	}
	if c.jobTaskSpec.SkipCheckRunStatus {
		c.job.Status = config.StatusPassed
		return
	}
	c.wait(ctx)
}

func (c *DeployJobCtl) preRun() {
	// set IMAGE job output
	for _, svc := range c.jobTaskSpec.ServiceAndImages {
		// deploy job key is jobName.serviceName
		c.workflowCtx.GlobalContextSet(job.GetJobOutputKey(c.job.Key+"."+svc.ServiceModule, IMAGEKEY), svc.Image)
	}
}

func (c *DeployJobCtl) run(ctx context.Context) error {
	var (
		err error
	)
	env, err := commonrepo.NewProductColl().Find(&commonrepo.ProductFindOptions{
		Name:    c.workflowCtx.ProjectName,
		EnvName: c.jobTaskSpec.Env,
	})
	if err != nil {
		msg := fmt.Sprintf("find project error: %v", err)
		logError(c.job, msg, c.logger)
		return errors.New(msg)
	}
	if env.IsSleeping() {
		msg := fmt.Sprintf("Environment %s/%s is sleeping", env.ProductName, env.EnvName)
		logError(c.job, msg, c.logger)
		return errors.New(msg)
	}

	c.namespace = env.Namespace
	c.jobTaskSpec.ClusterID = env.ClusterID

	c.restConfig, err = kubeclient.GetRESTConfig(config.HubServerAddress(), c.jobTaskSpec.ClusterID)
	if err != nil {
		msg := fmt.Sprintf("can't get k8s rest config: %v", err)
		logError(c.job, msg, c.logger)
		return errors.New(msg)
	}

	c.kubeClient, err = kubeclient.GetKubeClient(config.HubServerAddress(), c.jobTaskSpec.ClusterID)
	if err != nil {
		msg := fmt.Sprintf("can't init k8s client: %v", err)
		logError(c.job, msg, c.logger)
		return errors.New(msg)
	}
	c.clientSet, err = kubeclient.GetKubeClientSet(config.HubServerAddress(), c.jobTaskSpec.ClusterID)
	if err != nil {
		msg := fmt.Sprintf("can't init k8s clientset: %v", err)
		logError(c.job, msg, c.logger)
		return errors.New(msg)
	}

	c.informer, err = informer.NewInformer(c.jobTaskSpec.ClusterID, c.namespace, c.clientSet)
	if err != nil {
		msg := fmt.Sprintf("can't init k8s informer: %v", err)
		logError(c.job, msg, c.logger)
		return errors.New(msg)
	}

	c.istioClient, err = versionedclient.NewForConfig(c.restConfig)
	if err != nil {
		msg := fmt.Sprintf("can't init k8s istio client: %v", err)
		logError(c.job, msg, c.logger)
		return errors.New(msg)
	}

	// k8s projects
<<<<<<< HEAD
	//if c.jobTaskSpec.CreateEnvType == "system" {
	var updateRevision bool
	if slices.Contains(c.jobTaskSpec.DeployContents, config.DeployConfig) && c.jobTaskSpec.UpdateConfig {
		updateRevision = true
	}
=======
	if c.jobTaskSpec.CreateEnvType == "system" {
		var updateRevision bool
		if slices.Contains(c.jobTaskSpec.DeployContents, config.DeployConfig) && c.jobTaskSpec.UpdateConfig {
			updateRevision = true
		}

		varsYaml := ""
		varKVs := []*commontypes.RenderVariableKV{}
		if slices.Contains(c.jobTaskSpec.DeployContents, config.DeployVars) {
			varsYaml, err = commontypes.RenderVariableKVToYaml(c.jobTaskSpec.VariableKVs)
			if err != nil {
				msg := fmt.Sprintf("generate vars yaml error: %v", err)
				logError(c.job, msg, c.logger)
				return errors.New(msg)
			}
			varKVs = c.jobTaskSpec.VariableKVs
		}
		containers := []*commonmodels.Container{}
		if slices.Contains(c.jobTaskSpec.DeployContents, config.DeployImage) {
			for _, serviceImage := range c.jobTaskSpec.ServiceAndImages {
				containers = append(containers, &commonmodels.Container{
					Name:      serviceImage.ServiceModule,
					Image:     serviceImage.Image,
					ImageName: util.ExtractImageName(serviceImage.Image),
				})
			}
		}

		option := &kube.GeneSvcYamlOption{
			ProductName:           env.ProductName,
			EnvName:               c.jobTaskSpec.Env,
			ServiceName:           c.jobTaskSpec.ServiceName,
			UpdateServiceRevision: updateRevision,
			VariableYaml:          varsYaml,
			VariableKVs:           varKVs,
			Containers:            containers,
		}
		updatedYaml, revision, resources, err := kube.GenerateRenderedYaml(option)
		if err != nil {
			msg := fmt.Sprintf("generate service yaml error: %v", err)
			logError(c.job, msg, c.logger)
			return errors.New(msg)
		}
		c.jobTaskSpec.YamlContent = updatedYaml
		c.ack()
>>>>>>> 029c8070

	varsYaml := ""
	varKVs := []*commontypes.RenderVariableKV{}
	if slices.Contains(c.jobTaskSpec.DeployContents, config.DeployVars) {
		varsYaml, err = commontypes.RenderVariableKVToYaml(c.jobTaskSpec.VariableKVs)
		if err != nil {
			msg := fmt.Sprintf("generate vars yaml error: %v", err)
			logError(c.job, msg, c.logger)
			return errors.New(msg)
		}
		varKVs = c.jobTaskSpec.VariableKVs
	}
	containers := []*commonmodels.Container{}
	if slices.Contains(c.jobTaskSpec.DeployContents, config.DeployImage) {
		for _, serviceImage := range c.jobTaskSpec.ServiceAndImages {
			containers = append(containers, &commonmodels.Container{
				Name:      serviceImage.ServiceModule,
				Image:     serviceImage.Image,
				ImageName: util.ExtractImageName(serviceImage.Image),
			})
		}
	}

	option := &kube.GeneSvcYamlOption{
		ProductName:           env.ProductName,
		EnvName:               c.jobTaskSpec.Env,
		ServiceName:           c.jobTaskSpec.ServiceName,
		UpdateServiceRevision: updateRevision,
		VariableYaml:          varsYaml,
		VariableKVs:           varKVs,
		Containers:            containers,
	}
	updatedYaml, revision, resources, err := kube.GenerateRenderedYaml(option)
	if err != nil {
		msg := fmt.Sprintf("generate service yaml error: %v", err)
		logError(c.job, msg, c.logger)
		return errors.New(msg)
	}
	c.jobTaskSpec.YamlContent = updatedYaml
	c.ack()

<<<<<<< HEAD
	currentYaml, _, err := kube.FetchCurrentAppliedYaml(option)
=======
	// host projects
	var (
		serviceInfo *commonmodels.Service
	)
	serviceInfo, err = commonrepo.NewServiceColl().Find(
		&commonrepo.ServiceFindOption{
			ServiceName:   c.jobTaskSpec.ServiceName,
			ProductName:   c.workflowCtx.ProjectName,
			ExcludeStatus: setting.ProductStatusDeleting,
			Type:          c.jobTaskSpec.ServiceType,
		})
>>>>>>> 029c8070
	if err != nil {
		msg := fmt.Sprintf("get current service yaml error: %v", err)
		logError(c.job, msg, c.logger)
		return errors.New(msg)
	}

	// if not only deploy image, we will redeploy service
	if !onlyDeployImage(c.jobTaskSpec.DeployContents) {
		if err := c.updateSystemService(env, currentYaml, updatedYaml, c.jobTaskSpec.VariableKVs, revision, containers, updateRevision, c.jobTaskSpec.ServiceName); err != nil {
			logError(c.job, err.Error(), c.logger)
			return err
		}

		return nil
	}
	// if only deploy image, we only patch image.
	if err := c.updateServiceModuleImages(ctx, resources, env); err != nil {
		logError(c.job, err.Error(), c.logger)
		return err
	}

	return nil
	//}

	// host projects
	//var (
	//	serviceInfo *commonmodels.Service
	//)
	//serviceInfo, err = commonrepo.NewServiceColl().Find(
	//	&commonrepo.ServiceFindOption{
	//		ServiceName:   c.jobTaskSpec.ServiceName,
	//		ProductName:   c.workflowCtx.ProjectName,
	//		ExcludeStatus: setting.ProductStatusDeleting,
	//		Type:          c.jobTaskSpec.ServiceType,
	//	})
	//if err != nil {
	//	msg := fmt.Sprintf("find service %s error: %v", c.jobTaskSpec.ServiceName, err)
	//	logError(c.job, msg, c.logger)
	//	return errors.New(msg)
	//}
	//
	//if err := c.updateServiceModuleImages(ctx, []*kube.WorkloadResource{{Type: serviceInfo.WorkloadType, Name: c.jobTaskSpec.ServiceName}}, env); err != nil {
	//	logError(c.job, err.Error(), c.logger)
	//	return err
	//}

	return nil
}

func onlyDeployImage(deployContents []config.DeployContent) bool {
	return slices.Contains(deployContents, config.DeployImage) && len(deployContents) == 1
}

func (c *DeployJobCtl) updateSystemService(env *commonmodels.Product, currentYaml, updatedYaml string, variableKVs []*commontypes.RenderVariableKV, revision int,
	containers []*commonmodels.Container, updateRevision bool, serviceName string) error {
	addZadigLabel := !c.jobTaskSpec.Production
	if addZadigLabel {
		if !commonutil.ServiceDeployed(c.jobTaskSpec.ServiceName, env.ServiceDeployStrategy) && !updateRevision &&
			!slices.Contains(c.jobTaskSpec.DeployContents, config.DeployVars) {
			addZadigLabel = false
		}
	}

	err := kube.CheckResourceAppliedByOtherEnv(updatedYaml, env, serviceName)
	if err != nil {
		return errors.New(err.Error())
	}

	unstructuredList, err := kube.CreateOrPatchResource(&kube.ResourceApplyParam{
		ServiceName:         c.jobTaskSpec.ServiceName,
		CurrentResourceYaml: currentYaml,
		UpdateResourceYaml:  updatedYaml,
		Informer:            c.informer,
		KubeClient:          c.kubeClient,
		AddZadigLabel:       addZadigLabel,
		InjectSecrets:       true,
		SharedEnvHandler:    nil,
		ProductInfo:         env}, c.logger)

	if err != nil {
		msg := fmt.Sprintf("create or patch resource error: %v", err)
		return errors.New(msg)
	}

	variableYaml, err := commontypes.RenderVariableKVToYaml(variableKVs)
	if err != nil {
		msg := fmt.Sprintf("convert render variable to yaml error: %v", err)
		return errors.New(msg)
	}

	err = UpdateProductServiceDeployInfo(&ProductServiceDeployInfo{
		ProductName:           env.ProductName,
		EnvName:               c.jobTaskSpec.Env,
		ServiceName:           c.jobTaskSpec.ServiceName,
		ServiceRevision:       revision,
		VariableYaml:          variableYaml,
		VariableKVs:           variableKVs,
		Containers:            containers,
		UpdateServiceRevision: updateRevision,
		UserName:              c.workflowCtx.WorkflowTaskCreatorUsername,
		Resources:             unstructuredList,
	})
	if err != nil {
		msg := fmt.Sprintf("update service render set info error: %v", err)
		return errors.New(msg)
	}
	for _, us := range unstructuredList {
		switch us.GetKind() {
		case setting.Deployment, setting.StatefulSet:
			podLabels, _, err := unstructured.NestedStringMap(us.Object, "spec", "template", "metadata", "labels")
			if err == nil {
				c.jobTaskSpec.RelatedPodLabels = append(c.jobTaskSpec.RelatedPodLabels, podLabels)
			}
			c.jobTaskSpec.ReplaceResources = append(c.jobTaskSpec.ReplaceResources, commonmodels.Resource{Name: us.GetName(), Kind: us.GetKind()})
		case setting.CronJob:
			c.jobTaskSpec.ReplaceResources = append(c.jobTaskSpec.ReplaceResources, commonmodels.Resource{Name: us.GetName(), Kind: us.GetKind()})
		}
	}
	return nil
}

func (c *DeployJobCtl) updateExternalServiceModule(ctx context.Context, resources []*kube.WorkloadResource, env *commonmodels.Product, serviceModule *commonmodels.DeployServiceModule) error {
	var err error
	var replaced bool

	deployments, statefulSets, cronJobs, betaCronJobs, err := kube.FetchSelectedWorkloads(env.Namespace, resources, c.kubeClient, c.clientSet)
	if err != nil {
		return err
	}

L:
	for _, deploy := range deployments {
		for _, container := range deploy.Spec.Template.Spec.Containers {
			if container.Name == serviceModule.ServiceModule {
				err = updater.UpdateDeploymentImage(deploy.Namespace, deploy.Name, serviceModule.ServiceModule, serviceModule.Image, c.kubeClient)
				if err != nil {
					return fmt.Errorf("failed to update container image in %s/deployments/%s/%s: %v", env.Namespace, deploy.Name, container.Name, err)
				}
				c.jobTaskSpec.ReplaceResources = append(c.jobTaskSpec.ReplaceResources, commonmodels.Resource{
					Kind:      setting.Deployment,
					Container: container.Name,
					Origin:    container.Image,
					Name:      deploy.Name,
				})
				replaced = true
				c.jobTaskSpec.RelatedPodLabels = append(c.jobTaskSpec.RelatedPodLabels, deploy.Spec.Template.Labels)
				break L
			}
		}
	}
Loop:
	for _, sts := range statefulSets {
		for _, container := range sts.Spec.Template.Spec.Containers {
			if container.Name == serviceModule.ServiceModule {
				err = updater.UpdateStatefulSetImage(sts.Namespace, sts.Name, serviceModule.ServiceModule, serviceModule.Image, c.kubeClient)
				if err != nil {
					return fmt.Errorf("failed to update container image in %s/statefulsets/%s/%s: %v", env.Namespace, sts.Name, container.Name, err)
				}
				c.jobTaskSpec.ReplaceResources = append(c.jobTaskSpec.ReplaceResources, commonmodels.Resource{
					Kind:      setting.StatefulSet,
					Container: container.Name,
					Origin:    container.Image,
					Name:      sts.Name,
				})
				replaced = true
				c.jobTaskSpec.RelatedPodLabels = append(c.jobTaskSpec.RelatedPodLabels, sts.Spec.Template.Labels)
				break Loop
			}
		}
	}
CronLoop:
	for _, cron := range cronJobs {
		for _, container := range cron.Spec.JobTemplate.Spec.Template.Spec.Containers {
			if container.Name == serviceModule.ServiceModule {
				err = updater.UpdateCronJobImage(cron.Namespace, cron.Name, serviceModule.ServiceModule, serviceModule.Image, c.kubeClient, false)
				if err != nil {
					return fmt.Errorf("failed to update container image in %s/cronJob/%s/%s: %v", env.Namespace, cron.Name, container.Name, err)
				}
				c.jobTaskSpec.ReplaceResources = append(c.jobTaskSpec.ReplaceResources, commonmodels.Resource{
					Kind:      setting.CronJob,
					Container: container.Name,
					Origin:    container.Image,
					Name:      cron.Name,
				})
				replaced = true
				c.jobTaskSpec.RelatedPodLabels = append(c.jobTaskSpec.RelatedPodLabels, cron.Spec.JobTemplate.Spec.Template.Labels)
				break CronLoop
			}
		}
	}
BetaCronLoop:
	for _, cron := range betaCronJobs {
		for _, container := range cron.Spec.JobTemplate.Spec.Template.Spec.Containers {
			if container.Name == serviceModule.ServiceModule {
				err = updater.UpdateCronJobImage(cron.Namespace, cron.Name, serviceModule.ServiceModule, serviceModule.Image, c.kubeClient, true)
				if err != nil {
					return fmt.Errorf("failed to update container image in %s/cronJobBeta/%s/%s: %v", env.Namespace, cron.Name, container.Name, err)
				}
				c.jobTaskSpec.ReplaceResources = append(c.jobTaskSpec.ReplaceResources, commonmodels.Resource{
					Kind:      setting.CronJob,
					Container: container.Name,
					Origin:    container.Image,
					Name:      cron.Name,
				})
				replaced = true
				c.jobTaskSpec.RelatedPodLabels = append(c.jobTaskSpec.RelatedPodLabels, cron.Spec.JobTemplate.Spec.Template.Labels)
				break BetaCronLoop
			}
		}
	}

	if !replaced {
		return fmt.Errorf("service %s container name %s is not found in env %s", c.jobTaskSpec.ServiceName, serviceModule.ServiceModule, c.jobTaskSpec.Env)
	}
	if err := commonutil.UpdateProductImage(env.EnvName, c.workflowCtx.ProjectName, c.jobTaskSpec.ServiceName, map[string]string{serviceModule.ServiceModule: serviceModule.Image}, c.workflowCtx.WorkflowTaskCreatorUsername, c.logger); err != nil {
		return err
	}
	return nil
}

func (c *DeployJobCtl) updateServiceModuleImages(ctx context.Context, resources []*kube.WorkloadResource, env *commonmodels.Product) error {
	errList := new(multierror.Error)
	wg := sync.WaitGroup{}
	for _, serviceModule := range c.jobTaskSpec.ServiceAndImages {
		wg.Add(1)
		go func(serviceModule *commonmodels.DeployServiceModule) {
			defer wg.Done()
			if err := c.updateExternalServiceModule(ctx, resources, env, serviceModule); err != nil {
				errList = multierror.Append(errList, err)
			}
		}(serviceModule)
	}
	wg.Wait()
	if err := errList.ErrorOrNil(); err != nil {
		return err
	}
	return nil
}

// 5.26 temporarily deactivate this function
// Because these errors must exist for a short period of time in some cases
func workLoadDeployStat(kubeClient client.Client, namespace string, labelMaps []map[string]string, ownerUID string) error {
	for _, label := range labelMaps {
		selector := labels.Set(label).AsSelector()
		pods, err := getter.ListPods(namespace, selector, kubeClient)
		if err != nil {
			return err
		}
		for _, pod := range pods {
			if !wrapper.Pod(pod).IsOwnerMatched(ownerUID) {
				continue
			}
			allContainerStatuses := make([]corev1.ContainerStatus, 0)
			allContainerStatuses = append(allContainerStatuses, pod.Status.InitContainerStatuses...)
			allContainerStatuses = append(allContainerStatuses, pod.Status.ContainerStatuses...)
			for _, cs := range allContainerStatuses {
				if cs.State.Waiting != nil {
					switch cs.State.Waiting.Reason {
					case "ImagePullBackOff", "ErrImagePull", "CrashLoopBackOff", "ErrImageNeverPull":
						return fmt.Errorf("pod: %s, %s: %s", pod.Name, cs.State.Waiting.Reason, cs.State.Waiting.Message)
					}
				}
			}
		}
	}
	return nil
}

func (c *DeployJobCtl) getResourcesPodOwnerUID() ([]commonmodels.Resource, error) {
	newResources := []commonmodels.Resource{}
	for _, resource := range c.jobTaskSpec.ReplaceResources {
		switch resource.Kind {
		case setting.StatefulSet:
			sts, _, err := getter.GetStatefulSet(c.namespace, resource.Name, c.kubeClient)
			if err != nil {
				return newResources, err
			}
			resource.PodOwnerUID = string(sts.ObjectMeta.UID)
		case setting.Deployment:
			deployment, _, err := getter.GetDeployment(c.namespace, resource.Name, c.kubeClient)
			if err != nil {
				return newResources, err
			}
			selector, err := metav1.LabelSelectorAsSelector(deployment.Spec.Selector)
			if err != nil {
				return nil, err
			}
			// esure latest replicaset to be created
			time.Sleep(3 * time.Second)
			replicaSets, err := getter.ListReplicaSets(c.namespace, selector, c.kubeClient)
			if err != nil {
				return newResources, err
			}
			// Only include those whose ControllerRef matches the Deployment.
			owned := make([]*appsv1.ReplicaSet, 0, len(replicaSets))
			for _, rs := range replicaSets {
				if metav1.IsControlledBy(rs, deployment) {
					owned = append(owned, rs)
				}
			}
			if len(owned) <= 0 {
				return newResources, fmt.Errorf("no replicaset found for deployment: %s", deployment.Name)
			}
			sort.Slice(owned, func(i, j int) bool {
				return owned[i].CreationTimestamp.After(owned[j].CreationTimestamp.Time)
			})
			resource.PodOwnerUID = string(owned[0].ObjectMeta.UID)
		}
		newResources = append(newResources, resource)
	}
	return newResources, nil
}

func (c *DeployJobCtl) wait(ctx context.Context) {
	timeout := time.After(time.Duration(c.timeout()) * time.Second)
	resources, err := c.getResourcesPodOwnerUID()
	if err != nil {
		msg := fmt.Sprintf("get resource owner info error: %v", err)
		logError(c.job, msg, c.logger)
		return
	}
	c.jobTaskSpec.ReplaceResources = resources
	for {
		select {
		case <-ctx.Done():
			c.job.Status = config.StatusCancelled
			return

		case <-timeout:
			var msg []string
			for _, label := range c.jobTaskSpec.RelatedPodLabels {
				selector := labels.Set(label).AsSelector()
				pods, err := getter.ListPods(c.namespace, selector, c.kubeClient)
				if err != nil {
					msg := fmt.Sprintf("list pods error: %v", err)
					logError(c.job, msg, c.logger)
					return
				}
				for _, pod := range pods {
					podResource := wrapper.Pod(pod).Resource()
					if podResource.Status != setting.StatusRunning && podResource.Status != setting.StatusSucceeded {
						for _, cs := range podResource.Containers {
							// message为空不认为是错误状态，有可能还在waiting
							if cs.Message != "" {
								msg = append(msg, fmt.Sprintf("Status: %s, Reason: %s, Message: %s", cs.Status, cs.Reason, cs.Message))
							}
						}
					}
				}
			}

			if len(msg) != 0 {
				err := errors.New(strings.Join(msg, "\n"))
				logError(c.job, err.Error(), c.logger)
				return
			}
			c.job.Status = config.StatusTimeout
			return

		default:
			time.Sleep(time.Second * 2)
			ready := true
			var err error
		L:
			for _, resource := range c.jobTaskSpec.ReplaceResources {
				if err := workLoadDeployStat(c.kubeClient, c.namespace, c.jobTaskSpec.RelatedPodLabels, resource.PodOwnerUID); err != nil {
					logError(c.job, err.Error(), c.logger)
					return
				}
				switch resource.Kind {
				case setting.Deployment:
					d, found, e := getter.GetDeployment(c.namespace, resource.Name, c.kubeClient)
					if e != nil {
						err = e
					}
					if e != nil || !found {
						c.logger.Errorf(
							"failed to check deployment ready status %s/%s/%s - %v",
							c.namespace,
							resource.Kind,
							resource.Name,
							e,
						)
						ready = false
					} else {
						ready = wrapper.Deployment(d).Ready()
					}

					if !ready {
						break L
					}
				case setting.StatefulSet:
					st, found, e := getter.GetStatefulSet(c.namespace, resource.Name, c.kubeClient)
					if e != nil {
						err = e
					}
					if err != nil || !found {
						c.logger.Errorf(
							"failed to check statefulSet ready status %s/%s/%s",
							c.namespace,
							resource.Kind,
							resource.Name,
							e,
						)
						ready = false
					} else {
						ready = wrapper.StatefulSet(st).Ready()
					}

					if !ready {
						break L
					}
				}
			}

			if ready {
				c.job.Status = config.StatusPassed
				return
			}
		}
	}
}

func (c *DeployJobCtl) timeout() int {
	if c.jobTaskSpec.Timeout == 0 {
		c.jobTaskSpec.Timeout = setting.DeployTimeout
	}
	return c.jobTaskSpec.Timeout
}

func (c *DeployJobCtl) SaveInfo(ctx context.Context) error {
	modules := make([]string, 0)
	for _, module := range c.jobTaskSpec.ServiceAndImages {
		modules = append(modules, module.ServiceModule)
	}
	moduleList := strings.Join(modules, ",")
	return commonrepo.NewJobInfoColl().Create(context.TODO(), &commonmodels.JobInfo{
		Type:                c.job.JobType,
		WorkflowName:        c.workflowCtx.WorkflowName,
		WorkflowDisplayName: c.workflowCtx.WorkflowDisplayName,
		TaskID:              c.workflowCtx.TaskID,
		ProductName:         c.workflowCtx.ProjectName,
		StartTime:           c.job.StartTime,
		EndTime:             c.job.EndTime,
		Duration:            c.job.EndTime - c.job.StartTime,
		Status:              string(c.job.Status),

		ServiceType:   c.jobTaskSpec.ServiceType,
		ServiceName:   c.jobTaskSpec.ServiceName,
		ServiceModule: moduleList,
		TargetEnv:     c.jobTaskSpec.Env,
		Production:    c.jobTaskSpec.Production,
	})
}<|MERGE_RESOLUTION|>--- conflicted
+++ resolved
@@ -166,59 +166,11 @@
 	}
 
 	// k8s projects
-<<<<<<< HEAD
 	//if c.jobTaskSpec.CreateEnvType == "system" {
 	var updateRevision bool
 	if slices.Contains(c.jobTaskSpec.DeployContents, config.DeployConfig) && c.jobTaskSpec.UpdateConfig {
 		updateRevision = true
 	}
-=======
-	if c.jobTaskSpec.CreateEnvType == "system" {
-		var updateRevision bool
-		if slices.Contains(c.jobTaskSpec.DeployContents, config.DeployConfig) && c.jobTaskSpec.UpdateConfig {
-			updateRevision = true
-		}
-
-		varsYaml := ""
-		varKVs := []*commontypes.RenderVariableKV{}
-		if slices.Contains(c.jobTaskSpec.DeployContents, config.DeployVars) {
-			varsYaml, err = commontypes.RenderVariableKVToYaml(c.jobTaskSpec.VariableKVs)
-			if err != nil {
-				msg := fmt.Sprintf("generate vars yaml error: %v", err)
-				logError(c.job, msg, c.logger)
-				return errors.New(msg)
-			}
-			varKVs = c.jobTaskSpec.VariableKVs
-		}
-		containers := []*commonmodels.Container{}
-		if slices.Contains(c.jobTaskSpec.DeployContents, config.DeployImage) {
-			for _, serviceImage := range c.jobTaskSpec.ServiceAndImages {
-				containers = append(containers, &commonmodels.Container{
-					Name:      serviceImage.ServiceModule,
-					Image:     serviceImage.Image,
-					ImageName: util.ExtractImageName(serviceImage.Image),
-				})
-			}
-		}
-
-		option := &kube.GeneSvcYamlOption{
-			ProductName:           env.ProductName,
-			EnvName:               c.jobTaskSpec.Env,
-			ServiceName:           c.jobTaskSpec.ServiceName,
-			UpdateServiceRevision: updateRevision,
-			VariableYaml:          varsYaml,
-			VariableKVs:           varKVs,
-			Containers:            containers,
-		}
-		updatedYaml, revision, resources, err := kube.GenerateRenderedYaml(option)
-		if err != nil {
-			msg := fmt.Sprintf("generate service yaml error: %v", err)
-			logError(c.job, msg, c.logger)
-			return errors.New(msg)
-		}
-		c.jobTaskSpec.YamlContent = updatedYaml
-		c.ack()
->>>>>>> 029c8070
 
 	varsYaml := ""
 	varKVs := []*commontypes.RenderVariableKV{}
@@ -260,21 +212,7 @@
 	c.jobTaskSpec.YamlContent = updatedYaml
 	c.ack()
 
-<<<<<<< HEAD
 	currentYaml, _, err := kube.FetchCurrentAppliedYaml(option)
-=======
-	// host projects
-	var (
-		serviceInfo *commonmodels.Service
-	)
-	serviceInfo, err = commonrepo.NewServiceColl().Find(
-		&commonrepo.ServiceFindOption{
-			ServiceName:   c.jobTaskSpec.ServiceName,
-			ProductName:   c.workflowCtx.ProjectName,
-			ExcludeStatus: setting.ProductStatusDeleting,
-			Type:          c.jobTaskSpec.ServiceType,
-		})
->>>>>>> 029c8070
 	if err != nil {
 		msg := fmt.Sprintf("get current service yaml error: %v", err)
 		logError(c.job, msg, c.logger)
@@ -295,31 +233,6 @@
 		logError(c.job, err.Error(), c.logger)
 		return err
 	}
-
-	return nil
-	//}
-
-	// host projects
-	//var (
-	//	serviceInfo *commonmodels.Service
-	//)
-	//serviceInfo, err = commonrepo.NewServiceColl().Find(
-	//	&commonrepo.ServiceFindOption{
-	//		ServiceName:   c.jobTaskSpec.ServiceName,
-	//		ProductName:   c.workflowCtx.ProjectName,
-	//		ExcludeStatus: setting.ProductStatusDeleting,
-	//		Type:          c.jobTaskSpec.ServiceType,
-	//	})
-	//if err != nil {
-	//	msg := fmt.Sprintf("find service %s error: %v", c.jobTaskSpec.ServiceName, err)
-	//	logError(c.job, msg, c.logger)
-	//	return errors.New(msg)
-	//}
-	//
-	//if err := c.updateServiceModuleImages(ctx, []*kube.WorkloadResource{{Type: serviceInfo.WorkloadType, Name: c.jobTaskSpec.ServiceName}}, env); err != nil {
-	//	logError(c.job, err.Error(), c.logger)
-	//	return err
-	//}
 
 	return nil
 }

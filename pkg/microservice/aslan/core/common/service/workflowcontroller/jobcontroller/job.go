--- conflicted
+++ resolved
@@ -72,13 +72,10 @@
 		jobCtl = NewIstioRollbackJobCtl(job, workflowCtx, ack, logger)
 	case string(config.JobJira):
 		jobCtl = NewJiraJobCtl(job, workflowCtx, ack, logger)
-<<<<<<< HEAD
 	case string(config.JobNacos):
 		jobCtl = NewNacosJobCtl(job, workflowCtx, ack, logger)
-=======
 	case string(config.JobApollo):
 		jobCtl = NewApolloJobCtl(job, workflowCtx, ack, logger)
->>>>>>> e633fb84
 	default:
 		jobCtl = NewFreestyleJobCtl(job, workflowCtx, ack, logger)
 	}

--- conflicted
+++ resolved
@@ -222,13 +222,9 @@
 		return errors.New(errMsg)
 	}
 
-<<<<<<< HEAD
-	return nil
+	return session.CommitTransaction(context.TODO())
 }
 
 func GenIstioGatewayName(serviceName string) string {
 	return fmt.Sprintf("%s-gateway-%s", "zadig", serviceName)
-=======
-	return session.CommitTransaction(context.TODO())
->>>>>>> 31c6c810
 }
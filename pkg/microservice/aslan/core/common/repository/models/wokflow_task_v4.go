/*
Copyright 2022 The KodeRover Authors.

Licensed under the Apache License, Version 2.0 (the "License");
you may not use this file except in compliance with the License.
You may obtain a copy of the License at

    http://www.apache.org/licenses/LICENSE-2.0

Unless required by applicable law or agreed to in writing, software
distributed under the License is distributed on an "AS IS" BASIS,
WITHOUT WARRANTIES OR CONDITIONS OF ANY KIND, either express or implied.
See the License for the specific language governing permissions and
limitations under the License.
*/

package models

import (
	"time"

	"go.mongodb.org/mongo-driver/bson/primitive"

	"github.com/koderover/zadig/pkg/microservice/aslan/config"
	"github.com/koderover/zadig/pkg/types"
)

type WorkflowTask struct {
	ID                  primitive.ObjectID `bson:"_id,omitempty"             json:"id,omitempty"`
	TaskID              int64              `bson:"task_id"                   json:"task_id"`
	WorkflowName        string             `bson:"workflow_name"             json:"workflow_name"`
	WorkflowDisplayName string             `bson:"workflow_display_name"     json:"workflow_display_name"`
	Params              []*Param           `bson:"params"                    json:"params"`
	WorkflowArgs        *WorkflowV4        `bson:"workflow_args"             json:"workflow_args"`
	OriginWorkflowArgs  *WorkflowV4        `bson:"origin_workflow_args"      json:"origin_workflow_args"`
	KeyVals             []*KeyVal          `bson:"key_vals"                  json:"key_vals"`
	GlobalContext       map[string]string  `bson:"global_context"            json:"global_context"`
	ClusterIDMap        map[string]bool    `bson:"cluster_id_map"            json:"cluster_id_map"`
	Status              config.Status      `bson:"status"                    json:"status,omitempty"`
	TaskCreator         string             `bson:"task_creator"              json:"task_creator,omitempty"`
	TaskCreatorPhone    string             `bson:"task_creator_phone"        json:"task_creator_phone"`
	TaskCreatorEmail    string             `bson:"task_creator_email"        json:"task_creator_email"`
	TaskRevoker         string             `bson:"task_revoker,omitempty"    json:"task_revoker,omitempty"`
	CreateTime          int64              `bson:"create_time"               json:"create_time,omitempty"`
	StartTime           int64              `bson:"start_time"                json:"start_time,omitempty"`
	EndTime             int64              `bson:"end_time"                  json:"end_time,omitempty"`
	Stages              []*StageTask       `bson:"stages"                    json:"stages"`
	ProjectName         string             `bson:"project_name,omitempty"    json:"project_name,omitempty"`
	IsDeleted           bool               `bson:"is_deleted"                json:"is_deleted"`
	IsArchived          bool               `bson:"is_archived"               json:"is_archived"`
	Error               string             `bson:"error,omitempty"           json:"error,omitempty"`
	IsRestart           bool               `bson:"is_restart"                json:"is_restart"`
	MultiRun            bool               `bson:"multi_run"                 json:"multi_run"`
	ShareStorages       []*ShareStorage    `bson:"share_storages"            json:"share_storages"`
}

func (WorkflowTask) TableName() string {
	return "workflow_task"
}

type StageTask struct {
	Name      string        `bson:"name"          json:"name"`
	Status    config.Status `bson:"status"        json:"status"`
	StartTime int64         `bson:"start_time"    json:"start_time,omitempty"`
	EndTime   int64         `bson:"end_time"      json:"end_time,omitempty"`
	Parallel  bool          `bson:"parallel"      json:"parallel"`
	Approval  *Approval     `bson:"approval"      json:"approval"`
	Jobs      []*JobTask    `bson:"jobs"          json:"jobs"`
	Error     string        `bson:"error"         json:"error"`
}

type JobTask struct {
	Name string `bson:"name"                json:"name"`
	// jobTask unique id, unique in the workflow
	Key        string        `bson:"key"                 json:"key"`
	K8sJobName string        `bson:"k8s_job_name"        json:"k8s_job_name"`
	JobType    string        `bson:"type"                json:"type"`
	Status     config.Status `bson:"status"              json:"status"`
	StartTime  int64         `bson:"start_time"          json:"start_time,omitempty"`
	EndTime    int64         `bson:"end_time"            json:"end_time,omitempty"`
	Error      string        `bson:"error"               json:"error"`
	Timeout    int64         `bson:"timeout"             json:"timeout"`
	Retry      int64         `bson:"retry"               json:"retry"`
	Spec       interface{}   `bson:"spec"                json:"spec"`
	Outputs    []*Output     `bson:"outputs"             json:"outputs"`
}

type JobTaskCustomDeploySpec struct {
	Namespace          string     `bson:"namespace"              json:"namespace"             yaml:"namespace"`
	ClusterID          string     `bson:"cluster_id"             json:"cluster_id"            yaml:"cluster_id"`
	Timeout            int64      `bson:"timeout"                json:"timeout"               yaml:"timeout"`
	WorkloadType       string     `bson:"workload_type"          json:"workload_type"         yaml:"workload_type"`
	WorkloadName       string     `bson:"workload_name"          json:"workload_name"         yaml:"workload_name"`
	ContainerName      string     `bson:"container_name"         json:"container_name"        yaml:"container_name"`
	Image              string     `bson:"image"                  json:"image"                 yaml:"image"`
	SkipCheckRunStatus bool       `bson:"skip_check_run_status"  json:"skip_check_run_status" yaml:"skip_check_run_status"`
	ReplaceResources   []Resource `bson:"replace_resources"      json:"replace_resources"     yaml:"replace_resources"`
}

type JobTaskDeploySpec struct {
	Env                string              `bson:"env"                              json:"env"                                 yaml:"env"`
	ServiceName        string              `bson:"service_name"                     json:"service_name"                        yaml:"service_name"`
	ServiceType        string              `bson:"service_type"                     json:"service_type"                        yaml:"service_type"`
	ServiceModule      string              `bson:"service_module"                   json:"service_module"                      yaml:"service_module"`
	SkipCheckRunStatus bool                `bson:"skip_check_run_status"            json:"skip_check_run_status"               yaml:"skip_check_run_status"`
	Image              string              `bson:"image"                            json:"image"                               yaml:"image"`
	ClusterID          string              `bson:"cluster_id"                       json:"cluster_id"                          yaml:"cluster_id"`
	Timeout            int                 `bson:"timeout"                          json:"timeout"                             yaml:"timeout"`
	ReplaceResources   []Resource          `bson:"replace_resources"                json:"replace_resources"                   yaml:"replace_resources"`
	RelatedPodLabels   []map[string]string `bson:"-"                                json:"-"                                   yaml:"-"`
}

type Resource struct {
	Name      string `bson:"name"                              json:"name"                                 yaml:"name"`
	Kind      string `bson:"kind"                              json:"kind"                                 yaml:"kind"`
	Container string `bson:"container"                         json:"container"                            yaml:"container"`
	Origin    string `bson:"origin"                            json:"origin"                               yaml:"origin"`
}

type JobTaskHelmDeploySpec struct {
	Env                string                   `bson:"env"                              json:"env"                                 yaml:"env"`
	ServiceName        string                   `bson:"service_name"                     json:"service_name"                        yaml:"service_name"`
	ServiceType        string                   `bson:"service_type"                     json:"service_type"                        yaml:"service_type"`
	SkipCheckRunStatus bool                     `bson:"skip_check_run_status"            json:"skip_check_run_status"               yaml:"skip_check_run_status"`
	ImageAndModules    []*ImageAndServiceModule `bson:"image_and_service_modules"        json:"image_and_service_modules"           yaml:"image_and_service_modules"`
	ClusterID          string                   `bson:"cluster_id"                       json:"cluster_id"                          yaml:"cluster_id"`
	ReleaseName        string                   `bson:"release_name"                     json:"release_name"                        yaml:"release_name"`
	Timeout            int                      `bson:"timeout"                          json:"timeout"                             yaml:"timeout"`
	ReplaceResources   []Resource               `bson:"replace_resources"                json:"replace_resources"                   yaml:"replace_resources"`
}

type ImageAndServiceModule struct {
	ServiceModule string `bson:"service_module"                     json:"service_module"                        yaml:"service_module"`
	Image         string `bson:"image"                              json:"image"                                 yaml:"image"`
}

type JobTaskFreestyleSpec struct {
	Properties JobProperties `bson:"properties"          json:"properties"        yaml:"properties"`
	Steps      []*StepTask   `bson:"steps"               json:"steps"             yaml:"steps"`
}

type JobTaskPluginSpec struct {
	Properties JobProperties   `bson:"properties"          json:"properties"        yaml:"properties"`
	Plugin     *PluginTemplate `bson:"plugin"              json:"plugin"            yaml:"plugin"`
}

type JobTaskBlueGreenDeploySpec struct {
	ClusterID        string `bson:"cluster_id"             json:"cluster_id"            yaml:"cluster_id"`
	Namespace        string `bson:"namespace"              json:"namespace"             yaml:"namespace"`
	DockerRegistryID string `bson:"docker_registry_id"     json:"docker_registry_id"    yaml:"docker_registry_id"`
	// unit is minute.
	DeployTimeout      int64   `bson:"deploy_timeout"              json:"deploy_timeout"             yaml:"deploy_timeout"`
	K8sServiceName     string  `bson:"k8s_service_name"            json:"k8s_service_name"           yaml:"k8s_service_name"`
	BlueK8sServiceName string  `bson:"blue_k8s_service_name"       json:"blue_k8s_service_name"      yaml:"blue_k8s_service_name"`
	WorkloadType       string  `bson:"workload_type"               json:"workload_type"              yaml:"workload_type"`
	WorkloadName       string  `bson:"workload_name"               json:"workload_name"              yaml:"workload_name"`
	BlueWorkloadName   string  `bson:"blue_workload_name"          json:"blue_workload_name"         yaml:"blue_workload_name"`
	ContainerName      string  `bson:"container_name"              json:"container_name"             yaml:"container_name"`
	Version            string  `bson:"version"                     json:"version"                    yaml:"version"`
	Image              string  `bson:"image"                       json:"image"                      yaml:"image"`
	FirstDeploy        bool    `bson:"first_deploy"                json:"first_deploy"               yaml:"first_deploy"`
	Events             *Events `bson:"events"                      json:"events"                     yaml:"events"`
}

type JobTaskBlueGreenReleaseSpec struct {
	ClusterID          string  `bson:"cluster_id"             json:"cluster_id"            yaml:"cluster_id"`
	Namespace          string  `bson:"namespace"              json:"namespace"             yaml:"namespace"`
	K8sServiceName     string  `bson:"k8s_service_name"       json:"k8s_service_name"      yaml:"k8s_service_name"`
	BlueK8sServiceName string  `bson:"blue_k8s_service_name"  json:"blue_k8s_service_name" yaml:"blue_k8s_service_name"`
	WorkloadType       string  `bson:"workload_type"          json:"workload_type"         yaml:"workload_type"`
	WorkloadName       string  `bson:"workload_name"          json:"workload_name"         yaml:"workload_name"`
	BlueWorkloadName   string  `bson:"blue_workload_name"     json:"blue_workload_name"    yaml:"blue_workload_name"`
	Version            string  `bson:"version"                json:"version"               yaml:"version"`
	Image              string  `bson:"image"                  json:"image"                 yaml:"image"`
	ContainerName      string  `bson:"container_name"         json:"container_name"        yaml:"container_name"`
	Events             *Events `bson:"events"                 json:"events"                yaml:"events"`
}

type JobTaskCanaryDeploySpec struct {
	ClusterID        string `bson:"cluster_id"             json:"cluster_id"            yaml:"cluster_id"`
	Namespace        string `bson:"namespace"              json:"namespace"             yaml:"namespace"`
	DockerRegistryID string `bson:"docker_registry_id"     json:"docker_registry_id"    yaml:"docker_registry_id"`
	// unit is minute.
	DeployTimeout      int64   `bson:"deploy_timeout"                 json:"deploy_timeout"                yaml:"deploy_timeout"`
	K8sServiceName     string  `bson:"k8s_service_name"               json:"k8s_service_name"              yaml:"k8s_service_name"`
	WorkloadType       string  `bson:"workload_type"                  json:"workload_type"                 yaml:"workload_type"`
	WorkloadName       string  `bson:"workload_name"                  json:"workload_name"                 yaml:"workload_name"`
	ContainerName      string  `bson:"container_name"                 json:"container_name"                yaml:"container_name"`
	CanaryPercentage   int     `bson:"canary_percentage"              json:"canary_percentage"             yaml:"canary_percentage"`
	CanaryReplica      int     `bson:"canary_replica"                 json:"canary_replica"                yaml:"canary_replica"`
	CanaryWorkloadName string  `bson:"canary_workload_name"           json:"canary_workload_name"          yaml:"canary_workload_name"`
	Version            string  `bson:"version"                        json:"version"                       yaml:"version"`
	Image              string  `bson:"image"                          json:"image"                         yaml:"image"`
	Events             *Events `bson:"events"                         json:"events"                        yaml:"events"`
}

type JobTaskCanaryReleaseSpec struct {
	ClusterID          string `bson:"cluster_id"             json:"cluster_id"             yaml:"cluster_id"`
	Namespace          string `bson:"namespace"              json:"namespace"              yaml:"namespace"`
	K8sServiceName     string `bson:"k8s_service_name"       json:"k8s_service_name"       yaml:"k8s_service_name"`
	WorkloadType       string `bson:"workload_type"          json:"workload_type"          yaml:"workload_type"`
	WorkloadName       string `bson:"workload_name"          json:"workload_name"          yaml:"workload_name"`
	ContainerName      string `bson:"container_name"         json:"container_name"         yaml:"container_name"`
	Version            string `bson:"version"                json:"version"                yaml:"version"`
	Image              string `bson:"image"                  json:"image"                  yaml:"image"`
	CanaryWorkloadName string `bson:"canary_workload_name"   json:"canary_workload_name"   yaml:"canary_workload_name"`
	// unit is minute.
	ReleaseTimeout int64   `bson:"release_timeout"        json:"release_timeout"       yaml:"release_timeout"`
	Events         *Events `bson:"events"                 json:"events"                yaml:"events"`
}

type JobTaskGrayReleaseSpec struct {
	ClusterID        string `bson:"cluster_id"             json:"cluster_id"             yaml:"cluster_id"`
	ClusterName      string `bson:"cluster_name"           json:"cluster_name"           yaml:"cluster_name"`
	Namespace        string `bson:"namespace"              json:"namespace"              yaml:"namespace"`
	WorkloadType     string `bson:"workload_type"          json:"workload_type"          yaml:"workload_type"`
	WorkloadName     string `bson:"workload_name"          json:"workload_name"          yaml:"workload_name"`
	ContainerName    string `bson:"container_name"         json:"container_name"         yaml:"container_name"`
	FirstJob         bool   `bson:"first_job"              json:"first_job"              yaml:"first_job"`
	Image            string `bson:"image"                  json:"image"                  yaml:"image"`
	GrayWorkloadName string `bson:"gray_workload_name"     json:"gray_workload_name"     yaml:"gray_workload_name"`
	// unit is minute.
	DeployTimeout int64   `bson:"deploy_timeout"        json:"deploy_timeout"       yaml:"deploy_timeout"`
	GrayScale     int     `bson:"gray_scale"            json:"gray_scale"           yaml:"gray_scale"`
	TotalReplica  int     `bson:"total_replica"         json:"total_replica"        yaml:"total_replica"`
	GrayReplica   int     `bson:"gray_replica"          json:"gray_replica"         yaml:"gray_replica"`
	Events        *Events `bson:"events"                json:"events"               yaml:"events"`
}

type JobIstioReleaseSpec struct {
	FirstJob          bool            `bson:"first_job"          json:"first_job"          yaml:"first_job"`
	Timeout           int64           `bson:"timeout"            json:"timeout"            yaml:"timeout"`
	ClusterID         string          `bson:"cluster_id"         json:"cluster_id"         yaml:"cluster_id"`
	ClusterName       string          `bson:"cluster_name"       json:"cluster_name"       yaml:"cluster_name"`
	Namespace         string          `bson:"namespace"          json:"namespace"          yaml:"namespace"`
	Weight            int64           `bson:"weight"             json:"weight"             yaml:"weight"`
	ReplicaPercentage int64           `bson:"replica_percentage" json:"replica_percentage" yaml:"replica_percentage"`
	Replicas          int64           `bson:"replicas"           json:"replicas"           yaml:"replicas"`
	Targets           *IstioJobTarget `bson:"targets"            json:"targets"            yaml:"targets"`
	Event             []*Event        `bson:"event"              json:"event"              yaml:"event"`
}

type JobIstioRollbackSpec struct {
	Namespace   string          `json:"namespace"    bson:"namespace"    yaml:"namespace"`
	ClusterID   string          `json:"cluster_id"   bson:"cluster_id"   yaml:"cluster_id"`
	ClusterName string          `json:"cluster_name" bson:"cluster_name" yaml:"cluster_name"`
	Image       string          `json:"image"        bson:"image"        yaml:"image"`
	Replicas    int             `json:"replicas"     bson:"replicas"     yaml:"replicas"`
	Targets     *IstioJobTarget `json:"targets"      bson:"targets"      yaml:"targets"`
	Timeout     int64           `json:"timeout"      bson:"timeout"      yaml:"timeout"`
}

type JobTaskGrayRollbackSpec struct {
	ClusterID        string `bson:"cluster_id"             json:"cluster_id"             yaml:"cluster_id"`
	ClusterName      string `bson:"cluster_name"           json:"cluster_name"           yaml:"cluster_name"`
	Namespace        string `bson:"namespace"              json:"namespace"              yaml:"namespace"`
	WorkloadType     string `bson:"workload_type"          json:"workload_type"          yaml:"workload_type"`
	WorkloadName     string `bson:"workload_name"          json:"workload_name"          yaml:"workload_name"`
	ContainerName    string `bson:"container_name"         json:"container_name"         yaml:"container_name"`
	Image            string `bson:"image"                  json:"image"                  yaml:"image"`
	GrayWorkloadName string `bson:"gray_workload_name"     json:"gray_workload_name"     yaml:"gray_workload_name"`
	// unit is minute.
	RollbackTimeout int64   `bson:"rollback_timeout"      json:"rollback_timeout"     yaml:"rollback_timeout"`
	TotalReplica    int     `bson:"total_replica"         json:"total_replica"        yaml:"total_replica"`
	Events          *Events `bson:"events"                json:"events"               yaml:"events"`
}

type JobTasK8sPatchSpec struct {
	ClusterID  string           `bson:"cluster_id"             json:"cluster_id"             yaml:"cluster_id"`
	Namespace  string           `bson:"namespace"              json:"namespace"              yaml:"namespace"`
	PatchItems []*PatchTaskItem `bson:"patch_items"            json:"patch_items"           yaml:"patch_items"`
}

type IssueID struct {
	Key    string `bson:"key" json:"key" yaml:"key"`
	Name   string `bson:"name" json:"name" yaml:"name"`
	Status string `bson:"status" json:"status" yaml:"status"`
	Link   string `bson:"link" json:"link" yaml:"link"`
}

type JobTaskJiraSpec struct {
	ProjectID    string     `bson:"project_id"  json:"project_id"  yaml:"project_id"`
	IssueType    string     `bson:"issue_type"  json:"issue_type"  yaml:"issue_type"`
	Issues       []*IssueID `bson:"issues" json:"issues" yaml:"issues"`
	TargetStatus string     `bson:"target_status" json:"target_status" yaml:"target_status"`
	Source       string     `bson:"source" json:"source" yaml:"source"`
}

<<<<<<< HEAD
type JobTaskNacosSpec struct {
	NacosID       string       `bson:"nacos_id"         json:"nacos_id"         yaml:"nacos_id"`
	NamespaceID   string       `bson:"namespace_id"     json:"namespace_id"     yaml:"namespace_id"`
	NamespaceName string       `bson:"namespace_name"   json:"namespace_name"   yaml:"namespace_name"`
	NacosAddr     string       `bson:"nacos_addr"       json:"nacos_addr"       yaml:"nacos_addr"`
	UserName      string       `bson:"user_name"        json:"user_name"        yaml:"user_name"`
	Password      string       `bson:"password"         json:"password"         yaml:"password"`
	NacosDatas    []*NacosData `bson:"nacos_datas"      json:"nacos_datas"      yaml:"nacos_datas"`
}

type NacosData struct {
	types.NacosConfig
	Error string `bson:"error"      json:"error"      yaml:"error"`
=======
type JobTaskApolloSpec struct {
	ApolloID      string                    `bson:"apolloID" json:"apolloID" yaml:"apolloID"`
	NamespaceList []*JobTaskApolloNamespace `bson:"namespaceList" json:"namespaceList" yaml:"namespaceList"`
}

type JobTaskApolloNamespace struct {
	ApolloNamespace `bson:",inline" json:",inline" yaml:",inline"`
	Error           string `bson:"error" json:"error" yaml:"error"`
}

type ApolloKV struct {
	Key string `bson:"key" json:"key" yaml:"key"`
	Val string `bson:"val" json:"val" yaml:"val"`
>>>>>>> e633fb84
}

type PatchTaskItem struct {
	ResourceName    string   `bson:"resource_name"                json:"resource_name"               yaml:"resource_name"`
	ResourceKind    string   `bson:"resource_kind"                json:"resource_kind"               yaml:"resource_kind"`
	ResourceGroup   string   `bson:"resource_group"               json:"resource_group"              yaml:"resource_group"`
	ResourceVersion string   `bson:"resource_version"             json:"resource_version"            yaml:"resource_version"`
	PatchContent    string   `bson:"patch_content"                json:"patch_content"               yaml:"patch_content"`
	Params          []*Param `bson:"params"                       json:"params"                      yaml:"params"`
	// support strategic-merge/merge/json
	PatchStrategy string `bson:"patch_strategy"          json:"patch_strategy"         yaml:"patch_strategy"`
	Error         string `bson:"error"                   json:"error"                  yaml:"error"`
}

type Event struct {
	EventType string `bson:"event_type"             json:"event_type"            yaml:"event_type"`
	Time      string `bson:"time"                   json:"time"                  yaml:"time"`
	Message   string `bson:"message"                json:"message"               yaml:"message"`
}

type Events []*Event

func (e *Events) Info(message string) {
	*e = append(*e, &Event{
		EventType: "info",
		Time:      time.Now().Format("2006-01-02 15:04:05"),
		Message:   message,
	})
}

func (e *Events) Error(message string) {
	*e = append(*e, &Event{
		EventType: "error",
		Time:      time.Now().Format("2006-01-02 15:04:05"),
		Message:   message,
	})
}

type StepTask struct {
	Name      string          `bson:"name"           json:"name"         yaml:"name"`
	JobName   string          `bson:"job_name"       json:"job_name"     yaml:"job_name"`
	Error     string          `bson:"error"          json:"error"        yaml:"error"`
	StepType  config.StepType `bson:"type"           json:"type"         yaml:"type"`
	Onfailure bool            `bson:"on_failure"     json:"on_failure"   yaml:"on_failure"`
	// step input params,differ form steps
	Spec interface{} `bson:"spec"           json:"spec"   yaml:"spec"`
	// step output results,like testing results,differ form steps
	Result interface{} `bson:"result"         json:"result"  yaml:"result"`
}

type WorkflowTaskCtx struct {
	WorkflowName              string
	WorkflowDisplayName       string
	ProjectName               string
	TaskID                    int64
	DockerHost                string
	Workspace                 string
	DistDir                   string
	DockerMountDir            string
	ConfigMapMountDir         string
	WorkflowTaskCreatorEmail  string
	WorkflowTaskCreatorMobile string
	WorkflowKeyVals           []*KeyVal
	GlobalContextGet          func(key string) (string, bool)
	GlobalContextSet          func(key, value string)
	GlobalContextEach         func(f func(k, v string) bool)
	ClusterIDAdd              func(clusterID string)
}<|MERGE_RESOLUTION|>--- conflicted
+++ resolved
@@ -286,7 +286,6 @@
 	Source       string     `bson:"source" json:"source" yaml:"source"`
 }
 
-<<<<<<< HEAD
 type JobTaskNacosSpec struct {
 	NacosID       string       `bson:"nacos_id"         json:"nacos_id"         yaml:"nacos_id"`
 	NamespaceID   string       `bson:"namespace_id"     json:"namespace_id"     yaml:"namespace_id"`
@@ -300,7 +299,8 @@
 type NacosData struct {
 	types.NacosConfig
 	Error string `bson:"error"      json:"error"      yaml:"error"`
-=======
+}
+
 type JobTaskApolloSpec struct {
 	ApolloID      string                    `bson:"apolloID" json:"apolloID" yaml:"apolloID"`
 	NamespaceList []*JobTaskApolloNamespace `bson:"namespaceList" json:"namespaceList" yaml:"namespaceList"`
@@ -314,7 +314,6 @@
 type ApolloKV struct {
 	Key string `bson:"key" json:"key" yaml:"key"`
 	Val string `bson:"val" json:"val" yaml:"val"`
->>>>>>> e633fb84
 }
 
 type PatchTaskItem struct {

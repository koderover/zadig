/*
Copyright 2022 The KodeRover Authors.

Licensed under the Apache License, Version 2.0 (the "License");
you may not use this file except in compliance with the License.
You may obtain a copy of the License at

    http://www.apache.org/licenses/LICENSE-2.0

Unless required by applicable law or agreed to in writing, software
distributed under the License is distributed on an "AS IS" BASIS,
WITHOUT WARRANTIES OR CONDITIONS OF ANY KIND, either express or implied.
See the License for the specific language governing permissions and
limitations under the License.
*/

package models

import (
	"time"

	"go.mongodb.org/mongo-driver/bson/primitive"

	"github.com/koderover/zadig/pkg/microservice/aslan/config"
)

type WorkflowTask struct {
	ID                  primitive.ObjectID `bson:"_id,omitempty"             json:"id,omitempty"`
	TaskID              int64              `bson:"task_id"                   json:"task_id"`
	WorkflowName        string             `bson:"workflow_name"             json:"workflow_name"`
	WorkflowDisplayName string             `bson:"workflow_display_name"     json:"workflow_display_name"`
	Params              []*Param           `bson:"params"                    json:"params"`
	WorkflowArgs        *WorkflowV4        `bson:"workflow_args"             json:"workflow_args"`
	OriginWorkflowArgs  *WorkflowV4        `bson:"origin_workflow_args"      json:"origin_workflow_args"`
	KeyVals             []*KeyVal          `bson:"key_vals"                  json:"key_vals"`
	GlobalContext       map[string]string  `bson:"global_context"            json:"global_context"`
	ClusterIDMap        map[string]bool    `bson:"cluster_id_map"            json:"cluster_id_map"`
	Status              config.Status      `bson:"status"                    json:"status,omitempty"`
	TaskCreator         string             `bson:"task_creator"              json:"task_creator,omitempty"`
	TaskCreatorEmail    string             `bson:"task_creator_email"        json:"task_creator_email"`
	TaskRevoker         string             `bson:"task_revoker,omitempty"    json:"task_revoker,omitempty"`
	CreateTime          int64              `bson:"create_time"               json:"create_time,omitempty"`
	StartTime           int64              `bson:"start_time"                json:"start_time,omitempty"`
	EndTime             int64              `bson:"end_time"                  json:"end_time,omitempty"`
	Stages              []*StageTask       `bson:"stages"                    json:"stages"`
	ProjectName         string             `bson:"project_name,omitempty"    json:"project_name,omitempty"`
	IsDeleted           bool               `bson:"is_deleted"                json:"is_deleted"`
	IsArchived          bool               `bson:"is_archived"               json:"is_archived"`
	Error               string             `bson:"error,omitempty"           json:"error,omitempty"`
	IsRestart           bool               `bson:"is_restart"                json:"is_restart"`
	MultiRun            bool               `bson:"multi_run"                 json:"multi_run"`
	ShareStorages       []*ShareStorage    `bson:"share_storages"            json:"share_storages"`
}

func (WorkflowTask) TableName() string {
	return "workflow_task"
}

type StageTask struct {
	Name      string        `bson:"name"          json:"name"`
	Status    config.Status `bson:"status"        json:"status"`
	StartTime int64         `bson:"start_time"    json:"start_time,omitempty"`
	EndTime   int64         `bson:"end_time"      json:"end_time,omitempty"`
	Parallel  bool          `bson:"parallel"      json:"parallel"`
	Approval  *Approval     `bson:"approval"      json:"approval"`
	Jobs      []*JobTask    `bson:"jobs"          json:"jobs"`
	Error     string        `bson:"error"         json:"error"`
}

type JobTask struct {
	Name string `bson:"name"                json:"name"`
	// jobTask unique id, unique in the workflow
	Key        string        `bson:"key"                 json:"key"`
	K8sJobName string        `bson:"k8s_job_name"        json:"k8s_job_name"`
	JobType    string        `bson:"type"                json:"type"`
	Status     config.Status `bson:"status"              json:"status"`
	StartTime  int64         `bson:"start_time"          json:"start_time,omitempty"`
	EndTime    int64         `bson:"end_time"            json:"end_time,omitempty"`
	Error      string        `bson:"error"               json:"error"`
	Timeout    int64         `bson:"timeout"             json:"timeout"`
	Retry      int64         `bson:"retry"               json:"retry"`
	Spec       interface{}   `bson:"spec"                json:"spec"`
	Outputs    []*Output     `bson:"outputs"             json:"outputs"`
}

type JobTaskCustomDeploySpec struct {
	Namespace          string     `bson:"namespace"              json:"namespace"             yaml:"namespace"`
	ClusterID          string     `bson:"cluster_id"             json:"cluster_id"            yaml:"cluster_id"`
	Timeout            int64      `bson:"timeout"                json:"timeout"               yaml:"timeout"`
	WorkloadType       string     `bson:"workload_type"          json:"workload_type"         yaml:"workload_type"`
	WorkloadName       string     `bson:"workload_name"          json:"workload_name"         yaml:"workload_name"`
	ContainerName      string     `bson:"container_name"         json:"container_name"        yaml:"container_name"`
	Image              string     `bson:"image"                  json:"image"                 yaml:"image"`
	SkipCheckRunStatus bool       `bson:"skip_check_run_status"  json:"skip_check_run_status" yaml:"skip_check_run_status"`
	ReplaceResources   []Resource `bson:"replace_resources"      json:"replace_resources"     yaml:"replace_resources"`
}

type JobTaskDeploySpec struct {
	Env                string              `bson:"env"                              json:"env"                                 yaml:"env"`
	ServiceName        string              `bson:"service_name"                     json:"service_name"                        yaml:"service_name"`
	ServiceType        string              `bson:"service_type"                     json:"service_type"                        yaml:"service_type"`
	ServiceModule      string              `bson:"service_module"                   json:"service_module"                      yaml:"service_module"`
	SkipCheckRunStatus bool                `bson:"skip_check_run_status"            json:"skip_check_run_status"               yaml:"skip_check_run_status"`
	Image              string              `bson:"image"                            json:"image"                               yaml:"image"`
	ClusterID          string              `bson:"cluster_id"                       json:"cluster_id"                          yaml:"cluster_id"`
	Timeout            int                 `bson:"timeout"                          json:"timeout"                             yaml:"timeout"`
	ReplaceResources   []Resource          `bson:"replace_resources"                json:"replace_resources"                   yaml:"replace_resources"`
	RelatedPodLabels   []map[string]string `bson:"-"                                json:"-"                                   yaml:"-"`
}

type Resource struct {
	Name      string `bson:"name"                              json:"name"                                 yaml:"name"`
	Kind      string `bson:"kind"                              json:"kind"                                 yaml:"kind"`
	Container string `bson:"container"                         json:"container"                            yaml:"container"`
	Origin    string `bson:"origin"                            json:"origin"                               yaml:"origin"`
}

type JobTaskHelmDeploySpec struct {
	Env                string                   `bson:"env"                              json:"env"                                 yaml:"env"`
	ServiceName        string                   `bson:"service_name"                     json:"service_name"                        yaml:"service_name"`
	ServiceType        string                   `bson:"service_type"                     json:"service_type"                        yaml:"service_type"`
	SkipCheckRunStatus bool                     `bson:"skip_check_run_status"            json:"skip_check_run_status"               yaml:"skip_check_run_status"`
	ImageAndModules    []*ImageAndServiceModule `bson:"image_and_service_modules"        json:"image_and_service_modules"           yaml:"image_and_service_modules"`
	ClusterID          string                   `bson:"cluster_id"                       json:"cluster_id"                          yaml:"cluster_id"`
	ReleaseName        string                   `bson:"release_name"                     json:"release_name"                        yaml:"release_name"`
	Timeout            int                      `bson:"timeout"                          json:"timeout"                             yaml:"timeout"`
	ReplaceResources   []Resource               `bson:"replace_resources"                json:"replace_resources"                   yaml:"replace_resources"`
}

type ImageAndServiceModule struct {
	ServiceModule string `bson:"service_module"                     json:"service_module"                        yaml:"service_module"`
	Image         string `bson:"image"                              json:"image"                                 yaml:"image"`
}

type JobTaskFreestyleSpec struct {
	Properties JobProperties `bson:"properties"          json:"properties"        yaml:"properties"`
	Steps      []*StepTask   `bson:"steps"               json:"steps"             yaml:"steps"`
}

type JobTaskPluginSpec struct {
	Properties JobProperties   `bson:"properties"          json:"properties"        yaml:"properties"`
	Plugin     *PluginTemplate `bson:"plugin"              json:"plugin"            yaml:"plugin"`
}

type JobTaskBlueGreenDeploySpec struct {
	ClusterID        string `bson:"cluster_id"             json:"cluster_id"            yaml:"cluster_id"`
	Namespace        string `bson:"namespace"              json:"namespace"             yaml:"namespace"`
	DockerRegistryID string `bson:"docker_registry_id"     json:"docker_registry_id"    yaml:"docker_registry_id"`
	// unit is minute.
	DeployTimeout      int64   `bson:"deploy_timeout"              json:"deploy_timeout"             yaml:"deploy_timeout"`
	K8sServiceName     string  `bson:"k8s_service_name"            json:"k8s_service_name"           yaml:"k8s_service_name"`
	BlueK8sServiceName string  `bson:"blue_k8s_service_name"       json:"blue_k8s_service_name"      yaml:"blue_k8s_service_name"`
	WorkloadType       string  `bson:"workload_type"               json:"workload_type"              yaml:"workload_type"`
	WorkloadName       string  `bson:"workload_name"               json:"workload_name"              yaml:"workload_name"`
	BlueWorkloadName   string  `bson:"blue_workload_name"          json:"blue_workload_name"         yaml:"blue_workload_name"`
	ContainerName      string  `bson:"container_name"              json:"container_name"             yaml:"container_name"`
	Version            string  `bson:"version"                     json:"version"                    yaml:"version"`
	Image              string  `bson:"image"                       json:"image"                      yaml:"image"`
	FirstDeploy        bool    `bson:"first_deploy"                json:"first_deploy"               yaml:"first_deploy"`
	Events             *Events `bson:"events"                      json:"events"                     yaml:"events"`
}

type JobTaskBlueGreenReleaseSpec struct {
	ClusterID          string  `bson:"cluster_id"             json:"cluster_id"            yaml:"cluster_id"`
	Namespace          string  `bson:"namespace"              json:"namespace"             yaml:"namespace"`
	K8sServiceName     string  `bson:"k8s_service_name"       json:"k8s_service_name"      yaml:"k8s_service_name"`
	BlueK8sServiceName string  `bson:"blue_k8s_service_name"  json:"blue_k8s_service_name" yaml:"blue_k8s_service_name"`
	WorkloadType       string  `bson:"workload_type"          json:"workload_type"         yaml:"workload_type"`
	WorkloadName       string  `bson:"workload_name"          json:"workload_name"         yaml:"workload_name"`
	BlueWorkloadName   string  `bson:"blue_workload_name"     json:"blue_workload_name"    yaml:"blue_workload_name"`
	Version            string  `bson:"version"                json:"version"               yaml:"version"`
	Image              string  `bson:"image"                  json:"image"                 yaml:"image"`
	ContainerName      string  `bson:"container_name"         json:"container_name"        yaml:"container_name"`
	Events             *Events `bson:"events"                 json:"events"                yaml:"events"`
}

type JobTaskCanaryDeploySpec struct {
	ClusterID        string `bson:"cluster_id"             json:"cluster_id"            yaml:"cluster_id"`
	Namespace        string `bson:"namespace"              json:"namespace"             yaml:"namespace"`
	DockerRegistryID string `bson:"docker_registry_id"     json:"docker_registry_id"    yaml:"docker_registry_id"`
	// unit is minute.
	DeployTimeout      int64   `bson:"deploy_timeout"                 json:"deploy_timeout"                yaml:"deploy_timeout"`
	K8sServiceName     string  `bson:"k8s_service_name"               json:"k8s_service_name"              yaml:"k8s_service_name"`
	WorkloadType       string  `bson:"workload_type"                  json:"workload_type"                 yaml:"workload_type"`
	WorkloadName       string  `bson:"workload_name"                  json:"workload_name"                 yaml:"workload_name"`
	ContainerName      string  `bson:"container_name"                 json:"container_name"                yaml:"container_name"`
	CanaryPercentage   int     `bson:"canary_percentage"              json:"canary_percentage"             yaml:"canary_percentage"`
	CanaryReplica      int     `bson:"canary_replica"                 json:"canary_replica"                yaml:"canary_replica"`
	CanaryWorkloadName string  `bson:"canary_workload_name"           json:"canary_workload_name"          yaml:"canary_workload_name"`
	Version            string  `bson:"version"                        json:"version"                       yaml:"version"`
	Image              string  `bson:"image"                          json:"image"                         yaml:"image"`
	Events             *Events `bson:"events"                         json:"events"                        yaml:"events"`
}

type JobTaskCanaryReleaseSpec struct {
	ClusterID          string `bson:"cluster_id"             json:"cluster_id"             yaml:"cluster_id"`
	Namespace          string `bson:"namespace"              json:"namespace"              yaml:"namespace"`
	K8sServiceName     string `bson:"k8s_service_name"       json:"k8s_service_name"       yaml:"k8s_service_name"`
	WorkloadType       string `bson:"workload_type"          json:"workload_type"          yaml:"workload_type"`
	WorkloadName       string `bson:"workload_name"          json:"workload_name"          yaml:"workload_name"`
	ContainerName      string `bson:"container_name"         json:"container_name"         yaml:"container_name"`
	Version            string `bson:"version"                json:"version"                yaml:"version"`
	Image              string `bson:"image"                  json:"image"                  yaml:"image"`
	CanaryWorkloadName string `bson:"canary_workload_name"   json:"canary_workload_name"   yaml:"canary_workload_name"`
	// unit is minute.
	ReleaseTimeout int64   `bson:"release_timeout"        json:"release_timeout"       yaml:"release_timeout"`
	Events         *Events `bson:"events"                 json:"events"                yaml:"events"`
}

type JobTaskGrayReleaseSpec struct {
	ClusterID        string `bson:"cluster_id"             json:"cluster_id"             yaml:"cluster_id"`
	ClusterName      string `bson:"cluster_name"           json:"cluster_name"           yaml:"cluster_name"`
	Namespace        string `bson:"namespace"              json:"namespace"              yaml:"namespace"`
	WorkloadType     string `bson:"workload_type"          json:"workload_type"          yaml:"workload_type"`
	WorkloadName     string `bson:"workload_name"          json:"workload_name"          yaml:"workload_name"`
	ContainerName    string `bson:"container_name"         json:"container_name"         yaml:"container_name"`
	FirstJob         bool   `bson:"first_job"              json:"first_job"              yaml:"first_job"`
	Image            string `bson:"image"                  json:"image"                  yaml:"image"`
	GrayWorkloadName string `bson:"gray_workload_name"     json:"gray_workload_name"     yaml:"gray_workload_name"`
	// unit is minute.
	DeployTimeout int64   `bson:"deploy_timeout"        json:"deploy_timeout"       yaml:"deploy_timeout"`
	GrayScale     int     `bson:"gray_scale"            json:"gray_scale"           yaml:"gray_scale"`
	TotalReplica  int     `bson:"total_replica"         json:"total_replica"        yaml:"total_replica"`
	GrayReplica   int     `bson:"gray_replica"          json:"gray_replica"         yaml:"gray_replica"`
	Events        *Events `bson:"events"                json:"events"               yaml:"events"`
}

type JobTaskGrayRollbackSpec struct {
	ClusterID        string `bson:"cluster_id"             json:"cluster_id"             yaml:"cluster_id"`
	ClusterName      string `bson:"cluster_name"           json:"cluster_name"           yaml:"cluster_name"`
	Namespace        string `bson:"namespace"              json:"namespace"              yaml:"namespace"`
	WorkloadType     string `bson:"workload_type"          json:"workload_type"          yaml:"workload_type"`
	WorkloadName     string `bson:"workload_name"          json:"workload_name"          yaml:"workload_name"`
	ContainerName    string `bson:"container_name"         json:"container_name"         yaml:"container_name"`
	Image            string `bson:"image"                  json:"image"                  yaml:"image"`
	GrayWorkloadName string `bson:"gray_workload_name"     json:"gray_workload_name"     yaml:"gray_workload_name"`
	// unit is minute.
	RollbackTimeout int64   `bson:"rollback_timeout"      json:"rollback_timeout"     yaml:"rollback_timeout"`
	TotalReplica    int     `bson:"total_replica"         json:"total_replica"        yaml:"total_replica"`
	Events          *Events `bson:"events"                json:"events"               yaml:"events"`
}

type JobTasK8sPatchSpec struct {
	ClusterID  string           `bson:"cluster_id"             json:"cluster_id"             yaml:"cluster_id"`
	Namespace  string           `bson:"namespace"              json:"namespace"              yaml:"namespace"`
	PatchItems []*PatchTaskItem `bson:"patch_items"            json:"patch_items"           yaml:"patch_items"`
}

type PatchTaskItem struct {
	ResourceName    string   `bson:"resource_name"                json:"resource_name"               yaml:"resource_name"`
	ResourceKind    string   `bson:"resource_kind"                json:"resource_kind"               yaml:"resource_kind"`
	ResourceGroup   string   `bson:"resource_group"               json:"resource_group"              yaml:"resource_group"`
	ResourceVersion string   `bson:"resource_version"             json:"resource_version"            yaml:"resource_version"`
	PatchContent    string   `bson:"patch_content"                json:"patch_content"               yaml:"patch_content"`
	Params          []*Param `bson:"params"                       json:"params"                      yaml:"params"`
	// support strategic-merge/merge/json
	PatchStrategy string `bson:"patch_strategy"          json:"patch_strategy"         yaml:"patch_strategy"`
	Error         string `bson:"error"                   json:"error"                  yaml:"error"`
}

type Event struct {
	EventType string `bson:"event_type"             json:"event_type"            yaml:"event_type"`
	Time      string `bson:"time"                   json:"time"                  yaml:"time"`
	Message   string `bson:"message"                json:"message"               yaml:"message"`
}

type Events []*Event

func (e *Events) Info(message string) {
	*e = append(*e, &Event{
		EventType: "info",
		Time:      time.Now().Format("2006-01-02 15:04:05"),
		Message:   message,
	})
}

func (e *Events) Error(message string) {
	*e = append(*e, &Event{
		EventType: "error",
		Time:      time.Now().Format("2006-01-02 15:04:05"),
		Message:   message,
	})
}

type StepTask struct {
	Name      string          `bson:"name"           json:"name"         yaml:"name"`
	JobName   string          `bson:"job_name"       json:"job_name"     yaml:"job_name"`
	Error     string          `bson:"error"          json:"error"        yaml:"error"`
	StepType  config.StepType `bson:"type"           json:"type"         yaml:"type"`
	Onfailure bool            `bson:"on_failure"     json:"on_failure"   yaml:"on_failure"`
	// step input params,differ form steps
	Spec interface{} `bson:"spec"           json:"spec"   yaml:"spec"`
	// step output results,like testing results,differ form steps
	Result interface{} `bson:"result"         json:"result"  yaml:"result"`
}

type WorkflowTaskCtx struct {
<<<<<<< HEAD
	WorkflowName             string
	ProjectName              string
	TaskID                   int64
	DockerHost               string
	Workspace                string
	DistDir                  string
	DockerMountDir           string
	ConfigMapMountDir        string
	WorkflowTaskCreatorEmail string
	WorkflowKeyVals          []*KeyVal
	GlobalContextGet         func(key string) (string, bool)
	GlobalContextSet         func(key, value string)
	GlobalContextEach        func(f func(k, v string) bool)
=======
	WorkflowName      string
	ProjectName       string
	TaskID            int64
	DockerHost        string
	Workspace         string
	DistDir           string
	DockerMountDir    string
	ConfigMapMountDir string
	WorkflowKeyVals   []*KeyVal
	GlobalContextGet  func(key string) (string, bool)
	GlobalContextSet  func(key, value string)
	GlobalContextEach func(f func(k, v string) bool)
	ClusterIDAdd      func(clusterID string)
>>>>>>> 6dc3f0ae
}<|MERGE_RESOLUTION|>--- conflicted
+++ resolved
@@ -295,7 +295,6 @@
 }
 
 type WorkflowTaskCtx struct {
-<<<<<<< HEAD
 	WorkflowName             string
 	ProjectName              string
 	TaskID                   int64
@@ -309,19 +308,5 @@
 	GlobalContextGet         func(key string) (string, bool)
 	GlobalContextSet         func(key, value string)
 	GlobalContextEach        func(f func(k, v string) bool)
-=======
-	WorkflowName      string
-	ProjectName       string
-	TaskID            int64
-	DockerHost        string
-	Workspace         string
-	DistDir           string
-	DockerMountDir    string
-	ConfigMapMountDir string
-	WorkflowKeyVals   []*KeyVal
-	GlobalContextGet  func(key string) (string, bool)
-	GlobalContextSet  func(key, value string)
-	GlobalContextEach func(f func(k, v string) bool)
 	ClusterIDAdd      func(clusterID string)
->>>>>>> 6dc3f0ae
 }
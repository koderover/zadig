/*
Copyright 2022 The KodeRover Authors.

Licensed under the Apache License, Version 2.0 (the "License");
you may not use this file except in compliance with the License.
You may obtain a copy of the License at

    http://www.apache.org/licenses/LICENSE-2.0

Unless required by applicable law or agreed to in writing, software
distributed under the License is distributed on an "AS IS" BASIS,
WITHOUT WARRANTIES OR CONDITIONS OF ANY KIND, either express or implied.
See the License for the specific language governing permissions and
limitations under the License.
*/

package models

import (
	"time"

	"go.mongodb.org/mongo-driver/bson/primitive"

	"github.com/koderover/zadig/pkg/microservice/aslan/config"
	commontypes "github.com/koderover/zadig/pkg/microservice/aslan/core/common/types"
	"github.com/koderover/zadig/pkg/types"
)

type WorkflowTask struct {
	ID                  primitive.ObjectID `bson:"_id,omitempty"             json:"id,omitempty"`
	TaskID              int64              `bson:"task_id"                   json:"task_id"`
	WorkflowName        string             `bson:"workflow_name"             json:"workflow_name"`
	WorkflowHash        string             `bson:"workflow_hash"             json:"workflow_hash"`
	WorkflowDisplayName string             `bson:"workflow_display_name"     json:"workflow_display_name"`
	Params              []*Param           `bson:"params"                    json:"params"`
	WorkflowArgs        *WorkflowV4        `bson:"workflow_args"             json:"workflow_args"`
	OriginWorkflowArgs  *WorkflowV4        `bson:"origin_workflow_args"      json:"origin_workflow_args"`
	KeyVals             []*KeyVal          `bson:"key_vals"                  json:"key_vals"`
	GlobalContext       map[string]string  `bson:"global_context"            json:"global_context"`
	ClusterIDMap        map[string]bool    `bson:"cluster_id_map"            json:"cluster_id_map"`
	Status              config.Status      `bson:"status"                    json:"status,omitempty"`
	TaskCreator         string             `bson:"task_creator"              json:"task_creator,omitempty"`
	TaskCreatorPhone    string             `bson:"task_creator_phone"        json:"task_creator_phone"`
	TaskCreatorEmail    string             `bson:"task_creator_email"        json:"task_creator_email"`
	TaskRevoker         string             `bson:"task_revoker,omitempty"    json:"task_revoker,omitempty"`
	CreateTime          int64              `bson:"create_time"               json:"create_time,omitempty"`
	StartTime           int64              `bson:"start_time"                json:"start_time,omitempty"`
	EndTime             int64              `bson:"end_time"                  json:"end_time,omitempty"`
	Stages              []*StageTask       `bson:"stages"                    json:"stages"`
	ProjectName         string             `bson:"project_name,omitempty"    json:"project_name,omitempty"`
	IsDeleted           bool               `bson:"is_deleted"                json:"is_deleted"`
	IsArchived          bool               `bson:"is_archived"               json:"is_archived"`
	Error               string             `bson:"error,omitempty"           json:"error,omitempty"`
	IsRestart           bool               `bson:"is_restart"                json:"is_restart"`
	IsDebug             bool               `bson:"is_debug"                  json:"is_debug"`
	MultiRun            bool               `bson:"multi_run"                 json:"multi_run"`
	ShareStorages       []*ShareStorage    `bson:"share_storages"            json:"share_storages"`
}

func (WorkflowTask) TableName() string {
	return "workflow_task"
}

type StageTask struct {
	Name      string        `bson:"name"          json:"name"`
	Status    config.Status `bson:"status"        json:"status"`
	StartTime int64         `bson:"start_time"    json:"start_time,omitempty"`
	EndTime   int64         `bson:"end_time"      json:"end_time,omitempty"`
	Parallel  bool          `bson:"parallel"      json:"parallel,omitempty"`
	Approval  *Approval     `bson:"approval"      json:"approval,omitempty"`
	Jobs      []*JobTask    `bson:"jobs"          json:"jobs,omitempty"`
	Error     string        `bson:"error"         json:"error"`
}

type JobTask struct {
	Name string `bson:"name"                json:"name"`
	// jobTask unique id, unique in the workflow
	Key        string `bson:"key"                 json:"key"`
	K8sJobName string `bson:"k8s_job_name"        json:"k8s_job_name"`
	// JobInfo contains the fields that make up the job task name, for frontend display
	JobInfo          interface{}   `bson:"job_info"            json:"job_info"`
	JobType          string        `bson:"type"                json:"type"`
	Status           config.Status `bson:"status"              json:"status"`
	StartTime        int64         `bson:"start_time"          json:"start_time,omitempty"`
	EndTime          int64         `bson:"end_time"            json:"end_time,omitempty"`
	Error            string        `bson:"error"               json:"error"`
	Timeout          int64         `bson:"timeout"             json:"timeout"`
	Retry            int64         `bson:"retry"               json:"retry"`
	Spec             interface{}   `bson:"spec"                json:"spec"`
	Outputs          []*Output     `bson:"outputs"             json:"outputs"`
	BreakpointBefore bool          `bson:"breakpoint_before"   json:"breakpoint_before"`
	BreakpointAfter  bool          `bson:"breakpoint_after"    json:"breakpoint_after"`
}

type JobTaskCustomDeploySpec struct {
	Namespace          string     `bson:"namespace"              json:"namespace"             yaml:"namespace"`
	ClusterID          string     `bson:"cluster_id"             json:"cluster_id"            yaml:"cluster_id"`
	Timeout            int64      `bson:"timeout"                json:"timeout"               yaml:"timeout"`
	WorkloadType       string     `bson:"workload_type"          json:"workload_type"         yaml:"workload_type"`
	WorkloadName       string     `bson:"workload_name"          json:"workload_name"         yaml:"workload_name"`
	ContainerName      string     `bson:"container_name"         json:"container_name"        yaml:"container_name"`
	Image              string     `bson:"image"                  json:"image"                 yaml:"image"`
	SkipCheckRunStatus bool       `bson:"skip_check_run_status"  json:"skip_check_run_status" yaml:"skip_check_run_status"`
	ReplaceResources   []Resource `bson:"replace_resources"      json:"replace_resources"     yaml:"replace_resources"`
}

type JobTaskDeploySpec struct {
	Env                string                          `bson:"env"                              json:"env"                                 yaml:"env"`
	ServiceName        string                          `bson:"service_name"                     json:"service_name"                        yaml:"service_name"`
	Production         bool                            `bson:"production"                       json:"production"                          yaml:"production"`
	DeployContents     []config.DeployContent          `bson:"deploy_contents"                  json:"deploy_contents"                     yaml:"deploy_contents"`
	KeyVals            []*ServiceKeyVal                `bson:"key_vals"                         json:"key_vals"                            yaml:"key_vals"`         // deprecated since 1.18.0
	VariableConfigs    []*DeplopyVariableConfig        `bson:"variable_configs"                 json:"variable_configs"                    yaml:"variable_configs"` // new since 1.18.0, only used for k8s
<<<<<<< HEAD
	Variables          []*commontypes.RenderVariableKV `bson:"variables"                        json:"variables"                           yaml:"variables"`        // new since 1.18.0, only used for k8s
=======
	VariableKVs        []*commontypes.RenderVariableKV `bson:"variable_kvs"                     json:"variable_kvs"                        yaml:"variable_kvs"`     // new since 1.18.0, only used for k8s
>>>>>>> 87f1d3f5
	UpdateConfig       bool                            `bson:"update_config"                    json:"update_config"                       yaml:"update_config"`
	YamlContent        string                          `bson:"yaml_content"                     json:"yaml_content"                        yaml:"yaml_content"`
	ServiceAndImages   []*DeployServiceModule          `bson:"service_and_images"               json:"service_and_images"                  yaml:"service_and_images"`
	ServiceType        string                          `bson:"service_type"                     json:"service_type"                        yaml:"service_type"`
	CreateEnvType      string                          `bson:"env_type"                         json:"env_type"                            yaml:"env_type"`
	SkipCheckRunStatus bool                            `bson:"skip_check_run_status"            json:"skip_check_run_status"               yaml:"skip_check_run_status"`
	ClusterID          string                          `bson:"cluster_id"                       json:"cluster_id"                          yaml:"cluster_id"`
	Timeout            int                             `bson:"timeout"                          json:"timeout"                             yaml:"timeout"`
	ReplaceResources   []Resource                      `bson:"replace_resources"                json:"replace_resources"                   yaml:"replace_resources"`
	RelatedPodLabels   []map[string]string             `bson:"-"                                json:"-"                                   yaml:"-"`
	// for compatibility
	ServiceModule string `bson:"service_module"                   json:"service_module"                      yaml:"-"`
	Image         string `bson:"image"                            json:"image"                               yaml:"-"`
}

type DeployServiceModule struct {
	ServiceModule string `bson:"service_module"                   json:"service_module"                      yaml:"service_module"`
	Image         string `bson:"image"                            json:"image"                               yaml:"image"`
	ImageName     string `bson:"image_name"                       json:"image_name"                          yaml:"image_name"`
}

type Resource struct {
	Name        string `bson:"name"                              json:"name"                                 yaml:"name"`
	Kind        string `bson:"kind"                              json:"kind"                                 yaml:"kind"`
	Container   string `bson:"container"                         json:"container"                            yaml:"container"`
	Origin      string `bson:"origin"                            json:"origin"                               yaml:"origin"`
	PodOwnerUID string `bson:"pod_owner_uid"                     json:"pod_owner_uid"                        yaml:"pod_owner_uid"`
}

type JobTaskHelmDeploySpec struct {
	Env                string                   `bson:"env"                              json:"env"                                 yaml:"env"`
	ServiceName        string                   `bson:"service_name"                     json:"service_name"                        yaml:"service_name"`
	ServiceType        string                   `bson:"service_type"                     json:"service_type"                        yaml:"service_type"`
	DeployContents     []config.DeployContent   `bson:"deploy_contents"                  json:"deploy_contents"                     yaml:"deploy_contents"`
	KeyVals            []*ServiceKeyVal         `bson:"key_vals"                         json:"key_vals"                            yaml:"key_vals"`
	YamlContent        string                   `bson:"yaml_content"                     json:"yaml_content"                        yaml:"yaml_content"`
	UpdateConfig       bool                     `bson:"update_config"                    json:"update_config"                       yaml:"update_config"`
	SkipCheckRunStatus bool                     `bson:"skip_check_run_status"            json:"skip_check_run_status"               yaml:"skip_check_run_status"`
	ImageAndModules    []*ImageAndServiceModule `bson:"image_and_service_modules"        json:"image_and_service_modules"           yaml:"image_and_service_modules"`
	ClusterID          string                   `bson:"cluster_id"                       json:"cluster_id"                          yaml:"cluster_id"`
	ReleaseName        string                   `bson:"release_name"                     json:"release_name"                        yaml:"release_name"`
	Timeout            int                      `bson:"timeout"                          json:"timeout"                             yaml:"timeout"`
	ReplaceResources   []Resource               `bson:"replace_resources"                json:"replace_resources"                   yaml:"replace_resources"`
}

type ImageAndServiceModule struct {
	ServiceModule string `bson:"service_module"                     json:"service_module"                        yaml:"service_module"`
	Image         string `bson:"image"                              json:"image"                                 yaml:"image"`
}

type JobTaskFreestyleSpec struct {
	Properties JobProperties `bson:"properties"          json:"properties"        yaml:"properties"`
	Steps      []*StepTask   `bson:"steps"               json:"steps"             yaml:"steps"`
}

type JobTaskPluginSpec struct {
	Properties JobProperties   `bson:"properties"          json:"properties"        yaml:"properties"`
	Plugin     *PluginTemplate `bson:"plugin"              json:"plugin"            yaml:"plugin"`
}

type JobTaskBlueGreenDeploySpec struct {
	ClusterID        string `bson:"cluster_id"             json:"cluster_id"            yaml:"cluster_id"`
	Namespace        string `bson:"namespace"              json:"namespace"             yaml:"namespace"`
	DockerRegistryID string `bson:"docker_registry_id"     json:"docker_registry_id"    yaml:"docker_registry_id"`
	// unit is minute.
	DeployTimeout      int64   `bson:"deploy_timeout"              json:"deploy_timeout"             yaml:"deploy_timeout"`
	K8sServiceName     string  `bson:"k8s_service_name"            json:"k8s_service_name"           yaml:"k8s_service_name"`
	BlueK8sServiceName string  `bson:"blue_k8s_service_name"       json:"blue_k8s_service_name"      yaml:"blue_k8s_service_name"`
	WorkloadType       string  `bson:"workload_type"               json:"workload_type"              yaml:"workload_type"`
	WorkloadName       string  `bson:"workload_name"               json:"workload_name"              yaml:"workload_name"`
	BlueWorkloadName   string  `bson:"blue_workload_name"          json:"blue_workload_name"         yaml:"blue_workload_name"`
	ContainerName      string  `bson:"container_name"              json:"container_name"             yaml:"container_name"`
	Version            string  `bson:"version"                     json:"version"                    yaml:"version"`
	Image              string  `bson:"image"                       json:"image"                      yaml:"image"`
	FirstDeploy        bool    `bson:"first_deploy"                json:"first_deploy"               yaml:"first_deploy"`
	Events             *Events `bson:"events"                      json:"events"                     yaml:"events"`
}

type JobTaskBlueGreenReleaseSpec struct {
	ClusterID          string  `bson:"cluster_id"             json:"cluster_id"            yaml:"cluster_id"`
	Namespace          string  `bson:"namespace"              json:"namespace"             yaml:"namespace"`
	K8sServiceName     string  `bson:"k8s_service_name"       json:"k8s_service_name"      yaml:"k8s_service_name"`
	BlueK8sServiceName string  `bson:"blue_k8s_service_name"  json:"blue_k8s_service_name" yaml:"blue_k8s_service_name"`
	WorkloadType       string  `bson:"workload_type"          json:"workload_type"         yaml:"workload_type"`
	WorkloadName       string  `bson:"workload_name"          json:"workload_name"         yaml:"workload_name"`
	BlueWorkloadName   string  `bson:"blue_workload_name"     json:"blue_workload_name"    yaml:"blue_workload_name"`
	Version            string  `bson:"version"                json:"version"               yaml:"version"`
	Image              string  `bson:"image"                  json:"image"                 yaml:"image"`
	ContainerName      string  `bson:"container_name"         json:"container_name"        yaml:"container_name"`
	Events             *Events `bson:"events"                 json:"events"                yaml:"events"`
}

type JobTaskCanaryDeploySpec struct {
	ClusterID        string `bson:"cluster_id"             json:"cluster_id"            yaml:"cluster_id"`
	Namespace        string `bson:"namespace"              json:"namespace"             yaml:"namespace"`
	DockerRegistryID string `bson:"docker_registry_id"     json:"docker_registry_id"    yaml:"docker_registry_id"`
	// unit is minute.
	DeployTimeout      int64   `bson:"deploy_timeout"                 json:"deploy_timeout"                yaml:"deploy_timeout"`
	K8sServiceName     string  `bson:"k8s_service_name"               json:"k8s_service_name"              yaml:"k8s_service_name"`
	WorkloadType       string  `bson:"workload_type"                  json:"workload_type"                 yaml:"workload_type"`
	WorkloadName       string  `bson:"workload_name"                  json:"workload_name"                 yaml:"workload_name"`
	ContainerName      string  `bson:"container_name"                 json:"container_name"                yaml:"container_name"`
	CanaryPercentage   int     `bson:"canary_percentage"              json:"canary_percentage"             yaml:"canary_percentage"`
	CanaryReplica      int     `bson:"canary_replica"                 json:"canary_replica"                yaml:"canary_replica"`
	CanaryWorkloadName string  `bson:"canary_workload_name"           json:"canary_workload_name"          yaml:"canary_workload_name"`
	Version            string  `bson:"version"                        json:"version"                       yaml:"version"`
	Image              string  `bson:"image"                          json:"image"                         yaml:"image"`
	Events             *Events `bson:"events"                         json:"events"                        yaml:"events"`
}

type JobTaskCanaryReleaseSpec struct {
	ClusterID          string `bson:"cluster_id"             json:"cluster_id"             yaml:"cluster_id"`
	Namespace          string `bson:"namespace"              json:"namespace"              yaml:"namespace"`
	K8sServiceName     string `bson:"k8s_service_name"       json:"k8s_service_name"       yaml:"k8s_service_name"`
	WorkloadType       string `bson:"workload_type"          json:"workload_type"          yaml:"workload_type"`
	WorkloadName       string `bson:"workload_name"          json:"workload_name"          yaml:"workload_name"`
	ContainerName      string `bson:"container_name"         json:"container_name"         yaml:"container_name"`
	Version            string `bson:"version"                json:"version"                yaml:"version"`
	Image              string `bson:"image"                  json:"image"                  yaml:"image"`
	CanaryWorkloadName string `bson:"canary_workload_name"   json:"canary_workload_name"   yaml:"canary_workload_name"`
	// unit is minute.
	ReleaseTimeout int64   `bson:"release_timeout"        json:"release_timeout"       yaml:"release_timeout"`
	Events         *Events `bson:"events"                 json:"events"                yaml:"events"`
}

type JobTaskGrayReleaseSpec struct {
	ClusterID        string `bson:"cluster_id"             json:"cluster_id"             yaml:"cluster_id"`
	ClusterName      string `bson:"cluster_name"           json:"cluster_name"           yaml:"cluster_name"`
	Namespace        string `bson:"namespace"              json:"namespace"              yaml:"namespace"`
	WorkloadType     string `bson:"workload_type"          json:"workload_type"          yaml:"workload_type"`
	WorkloadName     string `bson:"workload_name"          json:"workload_name"          yaml:"workload_name"`
	ContainerName    string `bson:"container_name"         json:"container_name"         yaml:"container_name"`
	FirstJob         bool   `bson:"first_job"              json:"first_job"              yaml:"first_job"`
	Image            string `bson:"image"                  json:"image"                  yaml:"image"`
	GrayWorkloadName string `bson:"gray_workload_name"     json:"gray_workload_name"     yaml:"gray_workload_name"`
	// unit is minute.
	DeployTimeout int64   `bson:"deploy_timeout"        json:"deploy_timeout"       yaml:"deploy_timeout"`
	GrayScale     int     `bson:"gray_scale"            json:"gray_scale"           yaml:"gray_scale"`
	TotalReplica  int     `bson:"total_replica"         json:"total_replica"        yaml:"total_replica"`
	GrayReplica   int     `bson:"gray_replica"          json:"gray_replica"         yaml:"gray_replica"`
	Events        *Events `bson:"events"                json:"events"               yaml:"events"`
}

type JobIstioReleaseSpec struct {
	FirstJob          bool            `bson:"first_job"          json:"first_job"          yaml:"first_job"`
	Timeout           int64           `bson:"timeout"            json:"timeout"            yaml:"timeout"`
	ClusterID         string          `bson:"cluster_id"         json:"cluster_id"         yaml:"cluster_id"`
	ClusterName       string          `bson:"cluster_name"       json:"cluster_name"       yaml:"cluster_name"`
	Namespace         string          `bson:"namespace"          json:"namespace"          yaml:"namespace"`
	Weight            int64           `bson:"weight"             json:"weight"             yaml:"weight"`
	ReplicaPercentage int64           `bson:"replica_percentage" json:"replica_percentage" yaml:"replica_percentage"`
	Replicas          int64           `bson:"replicas"           json:"replicas"           yaml:"replicas"`
	Targets           *IstioJobTarget `bson:"targets"            json:"targets"            yaml:"targets"`
	Event             []*Event        `bson:"event"              json:"event"              yaml:"event"`
}

type JobIstioRollbackSpec struct {
	Namespace   string          `json:"namespace"    bson:"namespace"    yaml:"namespace"`
	ClusterID   string          `json:"cluster_id"   bson:"cluster_id"   yaml:"cluster_id"`
	ClusterName string          `json:"cluster_name" bson:"cluster_name" yaml:"cluster_name"`
	Image       string          `json:"image"        bson:"image"        yaml:"image"`
	Replicas    int             `json:"replicas"     bson:"replicas"     yaml:"replicas"`
	Targets     *IstioJobTarget `json:"targets"      bson:"targets"      yaml:"targets"`
	Timeout     int64           `json:"timeout"      bson:"timeout"      yaml:"timeout"`
}

type MeegoTransitionSpec struct {
	Link            string                     `bson:"link"               json:"link"               yaml:"link"`
	Source          string                     `bson:"source"             json:"source"             yaml:"source"`
	ProjectKey      string                     `bson:"project_key"        json:"project_key"        yaml:"project_key"`
	ProjectName     string                     `bson:"project_name"       json:"project_name"       yaml:"project_name"`
	WorkItemType    string                     `bson:"work_item_type"     json:"work_item_type"     yaml:"work_item_type"`
	WorkItemTypeKey string                     `bson:"work_item_type_key" json:"work_item_type_key" yaml:"work_item_type_key"`
	WorkItems       []*MeegoWorkItemTransition `bson:"work_items"         json:"work_items"         yaml:"work_items"`
}

type JobTaskGrayRollbackSpec struct {
	ClusterID        string `bson:"cluster_id"             json:"cluster_id"             yaml:"cluster_id"`
	ClusterName      string `bson:"cluster_name"           json:"cluster_name"           yaml:"cluster_name"`
	Namespace        string `bson:"namespace"              json:"namespace"              yaml:"namespace"`
	WorkloadType     string `bson:"workload_type"          json:"workload_type"          yaml:"workload_type"`
	WorkloadName     string `bson:"workload_name"          json:"workload_name"          yaml:"workload_name"`
	ContainerName    string `bson:"container_name"         json:"container_name"         yaml:"container_name"`
	Image            string `bson:"image"                  json:"image"                  yaml:"image"`
	GrayWorkloadName string `bson:"gray_workload_name"     json:"gray_workload_name"     yaml:"gray_workload_name"`
	// unit is minute.
	RollbackTimeout int64   `bson:"rollback_timeout"      json:"rollback_timeout"     yaml:"rollback_timeout"`
	TotalReplica    int     `bson:"total_replica"         json:"total_replica"        yaml:"total_replica"`
	Events          *Events `bson:"events"                json:"events"               yaml:"events"`
}

type JobTasK8sPatchSpec struct {
	ClusterID  string           `bson:"cluster_id"             json:"cluster_id"             yaml:"cluster_id"`
	Namespace  string           `bson:"namespace"              json:"namespace"              yaml:"namespace"`
	PatchItems []*PatchTaskItem `bson:"patch_items"            json:"patch_items"           yaml:"patch_items"`
}

type IssueID struct {
	Key    string `bson:"key" json:"key" yaml:"key"`
	Name   string `bson:"name" json:"name" yaml:"name"`
	Status string `bson:"status,omitempty" json:"status,omitempty" yaml:"status,omitempty"`
	Link   string `bson:"link,omitempty" json:"link,omitempty" yaml:"link,omitempty"`
}

type JobTaskJiraSpec struct {
	ProjectID    string     `bson:"project_id"  json:"project_id"  yaml:"project_id"`
	IssueType    string     `bson:"issue_type"  json:"issue_type"  yaml:"issue_type"`
	Issues       []*IssueID `bson:"issues" json:"issues" yaml:"issues"`
	TargetStatus string     `bson:"target_status" json:"target_status" yaml:"target_status"`
}

type JobTaskNacosSpec struct {
	NacosID       string       `bson:"nacos_id"         json:"nacos_id"         yaml:"nacos_id"`
	NamespaceID   string       `bson:"namespace_id"     json:"namespace_id"     yaml:"namespace_id"`
	NamespaceName string       `bson:"namespace_name"   json:"namespace_name"   yaml:"namespace_name"`
	NacosAddr     string       `bson:"nacos_addr"       json:"nacos_addr"       yaml:"nacos_addr"`
	UserName      string       `bson:"user_name"        json:"user_name"        yaml:"user_name"`
	Password      string       `bson:"password"         json:"password"         yaml:"password"`
	NacosDatas    []*NacosData `bson:"nacos_datas"      json:"nacos_datas"      yaml:"nacos_datas"`
}

type NacosData struct {
	types.NacosConfig `bson:",inline" json:",inline" yaml:",inline"`
	Error             string `bson:"error"      json:"error"      yaml:"error"`
}

type JobTaskApolloSpec struct {
	ApolloID      string                    `bson:"apolloID" json:"apolloID" yaml:"apolloID"`
	NamespaceList []*JobTaskApolloNamespace `bson:"namespaceList" json:"namespaceList" yaml:"namespaceList"`
}

type JobTaskApolloNamespace struct {
	ApolloNamespace `bson:",inline" json:",inline" yaml:",inline"`
	Error           string `bson:"error" json:"error" yaml:"error"`
}

type ApolloKV struct {
	Key string `bson:"key" json:"key" yaml:"key"`
	Val string `bson:"val" json:"val" yaml:"val"`
}

type JobTaskWorkflowTriggerSpec struct {
	TriggerType           config.WorkflowTriggerType `bson:"trigger_type" json:"trigger_type" yaml:"trigger_type"`
	IsEnableCheck         bool                       `bson:"is_enable_check" json:"is_enable_check" yaml:"is_enable_check"`
	WorkflowTriggerEvents []*WorkflowTriggerEvent    `bson:"workflow_trigger_events" json:"workflow_trigger_events" yaml:"workflow_trigger_events"`
}

type WorkflowTriggerEvent struct {
	ServiceName         string        `bson:"service_name" json:"service_name" yaml:"service_name"`
	ServiceModule       string        `bson:"service_module" json:"service_module" yaml:"service_module"`
	WorkflowName        string        `bson:"workflow_name" json:"workflow_name" yaml:"workflow_name"`
	WorkflowDisplayName string        `bson:"workflow_display_name" json:"workflow_display_name" yaml:"workflow_display_name"`
	TaskID              int64         `bson:"task_id" json:"task_id" yaml:"task_id"`
	Status              config.Status `bson:"status" json:"status" yaml:"status"`
	Params              []*Param      `bson:"params" json:"params" yaml:"params"`
	ProjectName         string        `bson:"project_name" json:"project_name" yaml:"project_name"`
}

type JobTaskOfflineServiceSpec struct {
	EnvType       config.EnvType                `bson:"env_type" json:"env_type" yaml:"env_type"`
	EnvName       string                        `bson:"env_name" json:"env_name" yaml:"env_name"`
	Namespace     string                        `bson:"namespace" json:"namespace" yaml:"namespace"`
	ServiceEvents []*JobTaskOfflineServiceEvent `bson:"service_events" json:"service_events" yaml:"service_events"`
}

type JobTaskOfflineServiceEvent struct {
	ServiceName string        `bson:"service_name" json:"service_name" yaml:"service_name"`
	Status      config.Status `bson:"status" json:"status" yaml:"status"`
	Error       string        `bson:"error" json:"error" yaml:"error"`
}

type PatchTaskItem struct {
	ResourceName    string   `bson:"resource_name"                json:"resource_name"               yaml:"resource_name"`
	ResourceKind    string   `bson:"resource_kind"                json:"resource_kind"               yaml:"resource_kind"`
	ResourceGroup   string   `bson:"resource_group"               json:"resource_group"              yaml:"resource_group"`
	ResourceVersion string   `bson:"resource_version"             json:"resource_version"            yaml:"resource_version"`
	PatchContent    string   `bson:"patch_content"                json:"patch_content"               yaml:"patch_content"`
	Params          []*Param `bson:"params"                       json:"params"                      yaml:"params"`
	// support strategic-merge/merge/json
	PatchStrategy string `bson:"patch_strategy"          json:"patch_strategy"         yaml:"patch_strategy"`
	Error         string `bson:"error"                   json:"error"                  yaml:"error"`
}

type Event struct {
	EventType string `bson:"event_type"             json:"event_type"            yaml:"event_type"`
	Time      string `bson:"time"                   json:"time"                  yaml:"time"`
	Message   string `bson:"message"                json:"message"               yaml:"message"`
}

type Events []*Event

func (e *Events) Info(message string) {
	*e = append(*e, &Event{
		EventType: "info",
		Time:      time.Now().Format("2006-01-02 15:04:05"),
		Message:   message,
	})
}

func (e *Events) Error(message string) {
	*e = append(*e, &Event{
		EventType: "error",
		Time:      time.Now().Format("2006-01-02 15:04:05"),
		Message:   message,
	})
}

type StepTask struct {
	Name      string          `bson:"name"           json:"name"         yaml:"name"`
	JobName   string          `bson:"job_name"       json:"job_name"     yaml:"job_name"`
	Error     string          `bson:"error"          json:"error"        yaml:"error"`
	StepType  config.StepType `bson:"type"           json:"type"         yaml:"type"`
	Onfailure bool            `bson:"on_failure"     json:"on_failure"   yaml:"on_failure"`
	// step input params,differ form steps
	Spec interface{} `bson:"spec"           json:"spec"   yaml:"spec"`
	// step output results,like testing results,differ form steps
	Result interface{} `bson:"result"         json:"result"  yaml:"result"`
}

type WorkflowTaskCtx struct {
	WorkflowName                string
	WorkflowDisplayName         string
	ProjectName                 string
	TaskID                      int64
	DockerHost                  string
	Workspace                   string
	DistDir                     string
	DockerMountDir              string
	ConfigMapMountDir           string
	WorkflowTaskCreatorUsername string
	WorkflowTaskCreatorEmail    string
	WorkflowTaskCreatorMobile   string
	WorkflowKeyVals             []*KeyVal
	GlobalContextGet            func(key string) (string, bool)
	GlobalContextSet            func(key, value string)
	GlobalContextEach           func(f func(k, v string) bool)
	ClusterIDAdd                func(clusterID string)
	SetStatus                   func(status config.Status)
}<|MERGE_RESOLUTION|>--- conflicted
+++ resolved
@@ -111,11 +111,7 @@
 	DeployContents     []config.DeployContent          `bson:"deploy_contents"                  json:"deploy_contents"                     yaml:"deploy_contents"`
 	KeyVals            []*ServiceKeyVal                `bson:"key_vals"                         json:"key_vals"                            yaml:"key_vals"`         // deprecated since 1.18.0
 	VariableConfigs    []*DeplopyVariableConfig        `bson:"variable_configs"                 json:"variable_configs"                    yaml:"variable_configs"` // new since 1.18.0, only used for k8s
-<<<<<<< HEAD
-	Variables          []*commontypes.RenderVariableKV `bson:"variables"                        json:"variables"                           yaml:"variables"`        // new since 1.18.0, only used for k8s
-=======
 	VariableKVs        []*commontypes.RenderVariableKV `bson:"variable_kvs"                     json:"variable_kvs"                        yaml:"variable_kvs"`     // new since 1.18.0, only used for k8s
->>>>>>> 87f1d3f5
 	UpdateConfig       bool                            `bson:"update_config"                    json:"update_config"                       yaml:"update_config"`
 	YamlContent        string                          `bson:"yaml_content"                     json:"yaml_content"                        yaml:"yaml_content"`
 	ServiceAndImages   []*DeployServiceModule          `bson:"service_and_images"               json:"service_and_images"                  yaml:"service_and_images"`

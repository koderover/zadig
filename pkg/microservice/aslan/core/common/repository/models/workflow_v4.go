/*
Copyright 2022 The KodeRover Authors.

Licensed under the Apache License, Version 2.0 (the "License");
you may not use this file except in compliance with the License.
You may obtain a copy of the License at

    http://www.apache.org/licenses/LICENSE-2.0

Unless required by applicable law or agreed to in writing, software
distributed under the License is distributed on an "AS IS" BASIS,
WITHOUT WARRANTIES OR CONDITIONS OF ANY KIND, either express or implied.
See the License for the specific language governing permissions and
limitations under the License.
*/

package models

import (
	"fmt"

	"go.mongodb.org/mongo-driver/bson/primitive"
	"gopkg.in/yaml.v3"

	"github.com/koderover/zadig/pkg/microservice/aslan/config"
	"github.com/koderover/zadig/pkg/setting"
	"github.com/koderover/zadig/pkg/tool/lark"
	"github.com/koderover/zadig/pkg/types"
)

type WorkflowV4 struct {
	ID              primitive.ObjectID       `bson:"_id,omitempty"       yaml:"-"                   json:"id"`
	Name            string                   `bson:"name"                yaml:"name"                json:"name"`
	DisplayName     string                   `bson:"display_name"        yaml:"display_name"        json:"display_name"`
	Category        setting.WorkflowCategory `bson:"category"            yaml:"category"            json:"category"`
	KeyVals         []*KeyVal                `bson:"key_vals"            yaml:"key_vals"            json:"key_vals"`
	Params          []*Param                 `bson:"params"              yaml:"params"              json:"params"`
	Stages          []*WorkflowStage         `bson:"stages"              yaml:"stages"              json:"stages"`
	Project         string                   `bson:"project"             yaml:"project"             json:"project"`
	Description     string                   `bson:"description"         yaml:"description"         json:"description"`
	CreatedBy       string                   `bson:"created_by"          yaml:"created_by"          json:"created_by"`
	CreateTime      int64                    `bson:"create_time"         yaml:"create_time"         json:"create_time"`
	UpdatedBy       string                   `bson:"updated_by"          yaml:"updated_by"          json:"updated_by"`
	UpdateTime      int64                    `bson:"update_time"         yaml:"update_time"         json:"update_time"`
	MultiRun        bool                     `bson:"multi_run"           yaml:"multi_run"           json:"multi_run"`
	Debug           bool                     `bson:"debug"               yaml:"debug"               json:"debug"`
	NotifyCtls      []*NotifyCtl             `bson:"notify_ctls"         yaml:"notify_ctls"         json:"notify_ctls"`
	HookCtls        []*WorkflowV4Hook        `bson:"hook_ctl"            yaml:"-"                   json:"hook_ctl"`
	JiraHookCtls    []*JiraHook              `bson:"jira_hook_ctls"      yaml:"-"                   json:"jira_hook_ctls"`
	MeegoHookCtls   []*MeegoHook             `bson:"meego_hook_ctls"     yaml:"-"                   json:"meego_hook_ctls"`
	GeneralHookCtls []*GeneralHook           `bson:"general_hook_ctls"   yaml:"-"                   json:"general_hook_ctls"`
	NotificationID  string                   `bson:"notification_id"     yaml:"-"                   json:"notification_id"`
	HookPayload     *HookPayload             `bson:"hook_payload"        yaml:"-"                   json:"hook_payload,omitempty"`
	BaseName        string                   `bson:"base_name"           yaml:"-"                   json:"base_name"`
	ShareStorages   []*ShareStorage          `bson:"share_storages"      yaml:"share_storages"      json:"share_storages"`
}

type WorkflowStage struct {
	Name     string    `bson:"name"          yaml:"name"         json:"name"`
	Parallel bool      `bson:"parallel"      yaml:"parallel"     json:"parallel"`
	Approval *Approval `bson:"approval"      yaml:"approval"     json:"approval"`
	Jobs     []*Job    `bson:"jobs"          yaml:"jobs"         json:"jobs"`
}

type Approval struct {
	Enabled        bool                `bson:"enabled"                     yaml:"enabled"                       json:"enabled"`
	Type           config.ApprovalType `bson:"type"                        yaml:"type"                          json:"type"`
	Description    string              `bson:"description"                 yaml:"description"                   json:"description"`
	NativeApproval *NativeApproval     `bson:"native_approval"             yaml:"native_approval,omitempty"     json:"native_approval,omitempty"`
	LarkApproval   *LarkApproval       `bson:"lark_approval"               yaml:"lark_approval,omitempty"       json:"lark_approval,omitempty"`
}

type NativeApproval struct {
	Timeout         int                    `bson:"timeout"                     yaml:"timeout"                    json:"timeout"`
	ApproveUsers    []*User                `bson:"approve_users"               yaml:"approve_users"              json:"approve_users"`
	NeededApprovers int                    `bson:"needed_approvers"            yaml:"needed_approvers"           json:"needed_approvers"`
	RejectOrApprove config.ApproveOrReject `bson:"reject_or_approve"           yaml:"-"                          json:"reject_or_approve"`
}

type LarkApproval struct {
	Timeout      int                 `bson:"timeout"                     yaml:"timeout"                    json:"timeout"`
	ApprovalID   string              `bson:"approval_id"                 yaml:"approval_id"                json:"approval_id"`
	ApproveUsers []*LarkApprovalUser `bson:"approve_users"               yaml:"approve_users"              json:"approve_users"`
}

type LarkApprovalUser struct {
	lark.UserInfo   `bson:",inline"  yaml:",inline"  json:",inline"`
	RejectOrApprove config.ApproveOrReject `bson:"reject_or_approve"           yaml:"-"                          json:"reject_or_approve"`
	Comment         string                 `bson:"comment"                     yaml:"-"                          json:"comment"`
	OperationTime   int64                  `bson:"operation_time"              yaml:"-"                          json:"operation_time"`
}

type User struct {
	UserID          string                 `bson:"user_id"                     yaml:"user_id"                    json:"user_id"`
	UserName        string                 `bson:"user_name"                   yaml:"user_name"                  json:"user_name"`
	RejectOrApprove config.ApproveOrReject `bson:"reject_or_approve"           yaml:"-"                          json:"reject_or_approve"`
	Comment         string                 `bson:"comment"                     yaml:"-"                          json:"comment"`
	OperationTime   int64                  `bson:"operation_time"              yaml:"-"                          json:"operation_time"`
}

type Job struct {
	Name    string         `bson:"name"           yaml:"name"     json:"name"`
	JobType config.JobType `bson:"type"           yaml:"type"     json:"type"`
	// only for webhook workflow args to skip some tasks.
<<<<<<< HEAD
	Skipped          bool        `bson:"skipped"        yaml:"skipped"  json:"skipped"`
	BreakpointBefore bool        `bson:"breakpoint_before"  yaml:"breakpoint_before" json:"breakpoint_before"`
	BreakpointAfter  bool        `bson:"breakpoint_after"  yaml:"breakpoint_after"  json:"breakpoint_after"`
	Spec             interface{} `bson:"spec"           yaml:"spec"     json:"spec"`
=======
	Skipped   bool                `bson:"skipped"      yaml:"skipped"    json:"skipped"`
	RunPolicy config.JobRunPolicy `bson:"run_policy"   yaml:"run_policy" json:"run_policy"`
	Spec      interface{}         `bson:"spec"         yaml:"spec"       json:"spec"`
>>>>>>> d6111397
}

type CustomDeployJobSpec struct {
	Namespace          string `bson:"namespace"              json:"namespace"             yaml:"namespace"`
	ClusterID          string `bson:"cluster_id"             json:"cluster_id"            yaml:"cluster_id"`
	DockerRegistryID   string `bson:"docker_registry_id"     json:"docker_registry_id"    yaml:"docker_registry_id"`
	SkipCheckRunStatus bool   `bson:"skip_check_run_status"  json:"skip_check_run_status" yaml:"skip_check_run_status"`
	// support two sources, runtime/fixed.
	Source string `bson:"source"                 json:"source"                yaml:"source"`
	// unit is minute.
	Timeout int64            `bson:"timeout"                json:"timeout"               yaml:"timeout"`
	Targets []*DeployTargets `bson:"targets"                json:"targets"               yaml:"targets"`
}

type DeployTargets struct {
	// workload_type/workload_name/container_name.
	Target string `bson:"target"           json:"target"            yaml:"target"`
	Image  string `bson:"image,omitempty"  json:"image,omitempty"   yaml:"image,omitempty"`
}

type PluginJobSpec struct {
	Properties *JobProperties  `bson:"properties"               yaml:"properties"              json:"properties"`
	Plugin     *PluginTemplate `bson:"plugin"                   yaml:"plugin"                  json:"plugin"`
}

type FreestyleJobSpec struct {
	Properties *JobProperties `bson:"properties"     yaml:"properties"    json:"properties"`
	Steps      []*Step        `bson:"steps"          yaml:"steps"         json:"steps"`
	Outputs    []*Output      `bson:"outputs"        yaml:"outputs"       json:"outputs"`
}

type ZadigBuildJobSpec struct {
	DockerRegistryID string             `bson:"docker_registry_id"     yaml:"docker_registry_id"     json:"docker_registry_id"`
	ServiceAndBuilds []*ServiceAndBuild `bson:"service_and_builds"     yaml:"service_and_builds"     json:"service_and_builds"`
}

type ServiceAndBuild struct {
	ServiceName      string              `bson:"service_name"        yaml:"service_name"     json:"service_name"`
	ServiceModule    string              `bson:"service_module"      yaml:"service_module"   json:"service_module"`
	BuildName        string              `bson:"build_name"          yaml:"build_name"       json:"build_name"`
	Image            string              `bson:"-"                   yaml:"-"                json:"image"`
	Package          string              `bson:"-"                   yaml:"-"                json:"package"`
	KeyVals          []*KeyVal           `bson:"key_vals"            yaml:"key_vals"         json:"key_vals"`
	Repos            []*types.Repository `bson:"repos"               yaml:"repos"            json:"repos"`
	ShareStorageInfo *ShareStorageInfo   `bson:"share_storage_info"   yaml:"share_storage_info"   json:"share_storage_info"`
}

type ZadigDeployJobSpec struct {
	Env                string `bson:"env"                      yaml:"env"                         json:"env"`
	DeployType         string `bson:"deploy_type"              yaml:"-"                           json:"deploy_type"`
	SkipCheckRunStatus bool   `bson:"skip_check_run_status"    yaml:"skip_check_run_status"       json:"skip_check_run_status"`
	// fromjob/runtime, runtime 表示运行时输入，fromjob 表示从上游构建任务中获取
	Source config.DeploySourceType `bson:"source"     yaml:"source"     json:"source"`
	// 当 source 为 fromjob 时需要，指定部署镜像来源是上游哪一个构建任务
	JobName          string             `bson:"job_name"             yaml:"job_name"             json:"job_name"`
	ServiceAndImages []*ServiceAndImage `bson:"service_and_images"   yaml:"service_and_images"   json:"service_and_images"`
}

type ServiceAndImage struct {
	ServiceName   string `bson:"service_name"        yaml:"service_name"     json:"service_name"`
	ServiceModule string `bson:"service_module"      yaml:"service_module"   json:"service_module"`
	Image         string `bson:"image"               yaml:"image"            json:"image"`
}

type ZadigDistributeImageJobSpec struct {
	// fromjob/runtime, `runtime` means runtime input, `fromjob` means that it is obtained from the upstream build job
	Source config.DeploySourceType `bson:"source"     yaml:"source"     json:"source"`
	// required when source is `fromjob`, specify which upstream build job the distribution image source is
	JobName string `bson:"job_name"                       json:"job_name"                      yaml:"job_name"`
	// not required when source is fromjob, directly obtained from upstream build job information
	SourceRegistryID string              `bson:"source_registry_id"             json:"source_registry_id"            yaml:"source_registry_id"`
	TargetRegistryID string              `bson:"target_registry_id"             json:"target_registry_id"            yaml:"target_registry_id"`
	Tatgets          []*DistributeTarget `bson:"targets"                        json:"targets"                       yaml:"targets"`
	// unit is minute.
	Timeout   int64  `bson:"timeout"                        json:"timeout"                       yaml:"timeout"`
	ClusterID string `bson:"cluster_id"                     json:"cluster_id"                    yaml:"cluster_id"`
}

type DistributeTarget struct {
	ServiceName   string `bson:"service_name"              yaml:"service_name"               json:"service_name"`
	ServiceModule string `bson:"service_module"            yaml:"service_module"             json:"service_module"`
	SourceTag     string `bson:"source_tag,omitempty"      yaml:"source_tag,omitempty"       json:"source_tag,omitempty"`
	TargetTag     string `bson:"target_tag,omitempty"      yaml:"target_tag,omitempty"       json:"target_tag,omitempty"`
	SourceImage   string `bson:"source_image,omitempty"    yaml:"-"                          json:"source_image,omitempty"`
	TargetImage   string `bson:"target_image,omitempty"    yaml:"-"                          json:"target_image,omitempty"`
	// if UpdateTag was false, use SourceTag as TargetTag.
	UpdateTag bool `bson:"update_tag"                yaml:"update_tag"                json:"update_tag"`
}

type ZadigTestingJobSpec struct {
	TestModules []*TestModule `bson:"test_modules"     yaml:"test_modules"     json:"test_modules"`
}

type TestModule struct {
	Name             string              `bson:"name"                yaml:"name"             json:"name"`
	ProjectName      string              `bson:"project_name"        yaml:"project_name"     json:"project_name"`
	KeyVals          []*KeyVal           `bson:"key_vals"            yaml:"key_vals"         json:"key_vals"`
	Repos            []*types.Repository `bson:"repos"               yaml:"repos"            json:"repos"`
	ShareStorageInfo *ShareStorageInfo   `bson:"share_storage_info"   yaml:"share_storage_info"   json:"share_storage_info"`
}

type ZadigScanningJobSpec struct {
	Scannings []*ScanningModule `bson:"scannings"     yaml:"scannings"     json:"scannings"`
}

type ScanningModule struct {
	Name             string              `bson:"name"                yaml:"name"             json:"name"`
	ProjectName      string              `bson:"project_name"        yaml:"project_name"     json:"project_name"`
	Repos            []*types.Repository `bson:"repos"               yaml:"repos"            json:"repos"`
	ShareStorageInfo *ShareStorageInfo   `bson:"share_storage_info"   yaml:"share_storage_info"   json:"share_storage_info"`
}

type BlueGreenDeployJobSpec struct {
	ClusterID        string             `bson:"cluster_id"             json:"cluster_id"            yaml:"cluster_id"`
	Namespace        string             `bson:"namespace"              json:"namespace"             yaml:"namespace"`
	DockerRegistryID string             `bson:"docker_registry_id"     json:"docker_registry_id"    yaml:"docker_registry_id"`
	Targets          []*BlueGreenTarget `bson:"targets"                json:"targets"               yaml:"targets"`
}

type BlueGreenReleaseJobSpec struct {
	FromJob string `bson:"from_job"               json:"from_job"              yaml:"from_job"`
}

type BlueGreenTarget struct {
	K8sServiceName     string `bson:"k8s_service_name"       json:"k8s_service_name"      yaml:"k8s_service_name"`
	BlueK8sServiceName string `bson:"blue_k8s_service_name"  json:"blue_k8s_service_name" yaml:"-"`
	ContainerName      string `bson:"container_name"         json:"container_name"        yaml:"container_name"`
	Image              string `bson:"image"                  json:"image"                 yaml:"image"`
	// unit is minute.
	DeployTimeout    int64  `bson:"deploy_timeout"         json:"deploy_timeout"        yaml:"deploy_timeout"`
	WorkloadName     string `bson:"workload_name"          json:"workload_name"         yaml:"workload_name"`
	BlueWorkloadName string `bson:"blue_workload_name"     json:"blue_workload_name"    yaml:"-"`
	WorkloadType     string `bson:"workload_type"          json:"workload_type"         yaml:"workload_type"`
	Version          string `bson:"version"                json:"version"               yaml:"-"`
}

type CanaryDeployJobSpec struct {
	ClusterID        string          `bson:"cluster_id"             json:"cluster_id"            yaml:"cluster_id"`
	Namespace        string          `bson:"namespace"              json:"namespace"             yaml:"namespace"`
	DockerRegistryID string          `bson:"docker_registry_id"     json:"docker_registry_id"    yaml:"docker_registry_id"`
	Targets          []*CanaryTarget `bson:"targets"                json:"targets"               yaml:"targets"`
}

type CanaryReleaseJobSpec struct {
	FromJob string `bson:"from_job"               json:"from_job"              yaml:"from_job"`
	// unit is minute.
	ReleaseTimeout int64 `bson:"release_timeout"        json:"release_timeout"       yaml:"release_timeout"`
}

type CanaryTarget struct {
	K8sServiceName   string `bson:"k8s_service_name"       json:"k8s_service_name"      yaml:"k8s_service_name"`
	ContainerName    string `bson:"container_name"         json:"container_name"        yaml:"container_name"`
	Image            string `bson:"image"                  json:"image"                 yaml:"image"`
	CanaryPercentage int    `bson:"canary_percentage"      json:"canary_percentage"     yaml:"canary_percentage"`
	// unit is minute.
	DeployTimeout int64  `bson:"deploy_timeout"         json:"deploy_timeout"        yaml:"deploy_timeout"`
	WorkloadName  string `bson:"workload_name"          json:"workload_name"         yaml:"workload_name"`
	WorkloadType  string `bson:"workload_type"          json:"workload_type"         yaml:"workload_type"`
}

type GrayReleaseJobSpec struct {
	ClusterID        string `bson:"cluster_id"             json:"cluster_id"            yaml:"cluster_id"`
	Namespace        string `bson:"namespace"              json:"namespace"             yaml:"namespace"`
	DockerRegistryID string `bson:"docker_registry_id"     json:"docker_registry_id"    yaml:"docker_registry_id"`
	FromJob          string `bson:"from_job"               json:"from_job"              yaml:"from_job"`
	// unit is minute.
	DeployTimeout int64                `bson:"deploy_timeout"         json:"deploy_timeout"        yaml:"deploy_timeout"`
	GrayScale     int                  `bson:"gray_scale"             json:"gray_scale"            yaml:"gray_scale"`
	Targets       []*GrayReleaseTarget `bson:"targets"                json:"targets"               yaml:"targets"`
}

type GrayReleaseTarget struct {
	WorkloadType  string `bson:"workload_type"             json:"workload_type"            yaml:"workload_type"`
	WorkloadName  string `bson:"workload_name"             json:"workload_name"            yaml:"workload_name"`
	Replica       int    `bson:"replica,omitempty"         json:"replica,omitempty"        yaml:"replica,omitempty"`
	ContainerName string `bson:"container_name"            json:"container_name"           yaml:"container_name"`
	Image         string `bson:"image,omitempty"           json:"image,omitempty"          yaml:"image,omitempty"`
}

type K8sPatchJobSpec struct {
	ClusterID  string       `bson:"cluster_id"             json:"cluster_id"            yaml:"cluster_id"`
	Namespace  string       `bson:"namespace"              json:"namespace"             yaml:"namespace"`
	PatchItems []*PatchItem `bson:"patch_items"            json:"patch_items"           yaml:"patch_items"`
}

type PatchItem struct {
	ResourceName    string   `bson:"resource_name"                json:"resource_name"               yaml:"resource_name"`
	ResourceKind    string   `bson:"resource_kind"                json:"resource_kind"               yaml:"resource_kind"`
	ResourceGroup   string   `bson:"resource_group"               json:"resource_group"              yaml:"resource_group"`
	ResourceVersion string   `bson:"resource_version"             json:"resource_version"            yaml:"resource_version"`
	PatchContent    string   `bson:"patch_content"                json:"patch_content"               yaml:"patch_content"`
	Params          []*Param `bson:"params"                       json:"params"                      yaml:"params"`
	// support strategic-merge/merge/json
	PatchStrategy string `bson:"patch_strategy"          json:"patch_strategy"         yaml:"patch_strategy"`
}

type GrayRollbackJobSpec struct {
	ClusterID string `bson:"cluster_id"             json:"cluster_id"            yaml:"cluster_id"`
	Namespace string `bson:"namespace"              json:"namespace"             yaml:"namespace"`
	// unit is minute.
	RollbackTimeout int64                 `bson:"rollback_timeout"       json:"rollback_timeout"      yaml:"rollback_timeout"`
	Targets         []*GrayRollbackTarget `bson:"targets"                json:"targets"               yaml:"targets"`
}

type GrayRollbackTarget struct {
	WorkloadType  string `bson:"workload_type"             json:"workload_type"            yaml:"workload_type"`
	WorkloadName  string `bson:"workload_name"             json:"workload_name"            yaml:"workload_name"`
	OriginImage   string `bson:"-"                         json:"origin_image"             yaml:"origin_image,omitempty"`
	OriginReplica int    `bson:"-"                         json:"origin_replica"           yaml:"origin_replica,omitempty"`
}

type JiraJobSpec struct {
	ProjectID    string     `bson:"project_id"  json:"project_id"  yaml:"project_id"`
	IssueType    string     `bson:"issue_type"  json:"issue_type"  yaml:"issue_type"`
	Issues       []*IssueID `bson:"issues" json:"issues" yaml:"issues"`
	TargetStatus string     `bson:"target_status" json:"target_status" yaml:"target_status"`
	Source       string     `bson:"source" json:"source" yaml:"source"`
}

type IstioJobSpec struct {
	First             bool              `bson:"first"              json:"first"              yaml:"first"`
	ClusterID         string            `bson:"cluster_id"         json:"cluster_id"         yaml:"cluster_id"`
	FromJob           string            `bson:"from_job"           json:"from_job"           yaml:"from_job"`
	RegistryID        string            `bson:"registry_id"        json:"registry_id"        yaml:"registry_id"`
	Namespace         string            `bson:"namespace"          json:"namespace"          yaml:"namespace"`
	Timeout           int64             `bson:"timeout"            json:"timeout"            yaml:"timeout"`
	ReplicaPercentage int64             `bson:"replica_percentage" json:"replica_percentage" yaml:"replica_percentage"`
	Weight            int64             `bson:"weight"             json:"weight"             yaml:"weight"`
	Targets           []*IstioJobTarget `bson:"targets"            json:"targets"            yaml:"targets"`
}

type IstioRollBackJobSpec struct {
	ClusterID string            `bson:"cluster_id"  json:"cluster_id"  yaml:"cluster_id"`
	Namespace string            `bson:"namespace"   json:"namespace"   yaml:"namespace"`
	Timeout   int64             `bson:"timeout"     json:"timeout"     yaml:"timeout"`
	Targets   []*IstioJobTarget `bson:"targets"     json:"targets"     yaml:"targets"`
}

type ApolloJobSpec struct {
	ApolloID      string             `bson:"apolloID" json:"apolloID" yaml:"apolloID"`
	NamespaceList []*ApolloNamespace `bson:"namespaceList" json:"namespaceList" yaml:"namespaceList"`
}

type ApolloNamespace struct {
	AppID      string      `bson:"appID" json:"appID" yaml:"appID"`
	ClusterID  string      `bson:"clusterID" json:"clusterID" yaml:"clusterID"`
	Env        string      `bson:"env" json:"env" yaml:"env"`
	Namespace  string      `bson:"namespace" json:"namespace" yaml:"namespace"`
	Type       string      `bson:"type" json:"type" yaml:"type"`
	KeyValList []*ApolloKV `bson:"kv" json:"kv" yaml:"kv"`
}

type MeegoTransitionJobSpec struct {
	Source          string                     `bson:"source"             json:"source"`
	ProjectKey      string                     `bson:"project_key"        json:"project_key"        yaml:"project_key"`
	ProjectName     string                     `bson:"project_name"       json:"project_name"       yaml:"project_name"`
	WorkItemType    string                     `bson:"work_item_type"     json:"work_item_type"     yaml:"work_item_type"`
	WorkItemTypeKey string                     `bson:"work_item_type_key" json:"work_item_type_key" yaml:"work_item_type_key"`
	Link            string                     `bson:"link"               json:"link"               yaml:"link"`
	WorkItems       []*MeegoWorkItemTransition `bson:"work_items"         json:"work_items"         yaml:"work_items"`
}

type MeegoWorkItemTransition struct {
	ID             int    `bson:"id"               json:"id"               yaml:"id"`
	Name           string `bson:"name"             json:"name"             yaml:"name"`
	TransitionID   int64  `bson:"transition_id"    json:"transition_id"    yaml:"transition_id"`
	TargetStateKey string `bson:"target_state_key" json:"target_state_key" yaml:"target_state_key"`
	Status         string `bson:"status"           json:"status"           yaml:"status,omitempty"`
}

type IstioJobTarget struct {
	WorkloadName       string `bson:"workload_name"             json:"workload_name"             yaml:"workload_name"`
	ContainerName      string `bson:"container_name"            json:"container_name"            yaml:"container_name"`
	VirtualServiceName string `bson:"virtual_service_name"      json:"virtual_service_name"      yaml:"virtual_service_name"`
	Host               string `bson:"host"                      json:"host"                      yaml:"host"`
	Image              string `bson:"image"                     json:"image"                     yaml:"-"`
	CurrentReplica     int    `bson:"current_replica,omitempty" json:"current_replica,omitempty" yaml:"-"`
	TargetReplica      int    `bson:"target_replica,omitempty"  json:"target_replica,omitempty"  yaml:"-"`
}

type NacosJobSpec struct {
	NacosID     string               `bson:"nacos_id"         json:"nacos_id"         yaml:"nacos_id"`
	NamespaceID string               `bson:"namespace_id"     json:"namespace_id"     yaml:"namespace_id"`
	NacosDatas  []*types.NacosConfig `bson:"nacos_datas"      json:"nacos_datas"      yaml:"nacos_datas"`
	DataFixed   bool                 `bson:"data_fixed"       json:"data_fixed"       yaml:"data_fixed"`
}

type JobProperties struct {
	Timeout         int64               `bson:"timeout"                json:"timeout"               yaml:"timeout"`
	Retry           int64               `bson:"retry"                  json:"retry"                 yaml:"retry"`
	ResourceRequest setting.Request     `bson:"res_req"                json:"res_req"               yaml:"res_req"`
	ResReqSpec      setting.RequestSpec `bson:"res_req_spec"           json:"res_req_spec"          yaml:"res_req_spec"`
	ClusterID       string              `bson:"cluster_id"             json:"cluster_id"            yaml:"cluster_id"`
	BuildOS         string              `bson:"build_os"               json:"build_os"              yaml:"build_os,omitempty"`
	ImageFrom       string              `bson:"image_from"             json:"image_from"            yaml:"image_from,omitempty"`
	ImageID         string              `bson:"image_id"               json:"image_id"              yaml:"image_id,omitempty"`
	Namespace       string              `bson:"namespace"              json:"namespace"             yaml:"namespace"`
	Envs            []*KeyVal           `bson:"envs"                   json:"envs"                  yaml:"envs"`
	// log user-defined variables, shows in workflow task detail.
	CustomEnvs          []*KeyVal            `bson:"custom_envs"            json:"custom_envs"           yaml:"custom_envs,omitempty"`
	Params              []*Param             `bson:"params"                 json:"params"                yaml:"params"`
	Paths               string               `bson:"-"                      json:"-"                     yaml:"-"`
	LogFileName         string               `bson:"log_file_name"          json:"log_file_name"         yaml:"log_file_name"`
	DockerHost          string               `bson:"-"                      json:"docker_host,omitempty" yaml:"docker_host,omitempty"`
	Registries          []*RegistryNamespace `bson:"registries"             json:"registries"            yaml:"registries"`
	Cache               types.Cache          `bson:"cache"                  json:"cache"                 yaml:"cache"`
	CacheEnable         bool                 `bson:"cache_enable"           json:"cache_enable"          yaml:"cache_enable"`
	CacheDirType        types.CacheDirType   `bson:"cache_dir_type"         json:"cache_dir_type"        yaml:"cache_dir_type"`
	CacheUserDir        string               `bson:"cache_user_dir"         json:"cache_user_dir"        yaml:"cache_user_dir"`
	ShareStorageInfo    *ShareStorageInfo    `bson:"share_storage_info"     json:"share_storage_info"    yaml:"share_storage_info"`
	ShareStorageDetails []*StorageDetail     `bson:"share_storage_details"  json:"share_storage_details" yaml:"-"`
	UseHostDockerDaemon bool                 `bson:"use_host_docker_daemon,omitempty" json:"use_host_docker_daemon,omitempty" yaml:"use_host_docker_daemon"`
}

type Step struct {
	Name     string          `bson:"name"           json:"name"             yaml:"name"`
	Timeout  int64           `bson:"timeout"        json:"timeout"          yaml:"timeout"`
	StepType config.StepType `bson:"type"           json:"type"             yaml:"type"`
	Spec     interface{}     `bson:"spec"           json:"spec"             yaml:"spec"`
}

type Output struct {
	Name        string `bson:"name"           json:"name"             yaml:"name"`
	Description string `bson:"description"    json:"description"      yaml:"description"`
}

type WorkflowV4Hook struct {
	Name                string              `bson:"name"                      json:"name"`
	AutoCancel          bool                `bson:"auto_cancel"               json:"auto_cancel"`
	CheckPatchSetChange bool                `bson:"check_patch_set_change"    json:"check_patch_set_change"`
	Enabled             bool                `bson:"enabled"                   json:"enabled"`
	MainRepo            *MainHookRepo       `bson:"main_repo"                 json:"main_repo"`
	Description         string              `bson:"description,omitempty"     json:"description,omitempty"`
	Repos               []*types.Repository `bson:"-"                         json:"repos,omitempty"`
	WorkflowArg         *WorkflowV4         `bson:"workflow_arg"              json:"workflow_arg"`
}

type JiraHook struct {
	Name        string      `bson:"name" json:"name"`
	Enabled     bool        `bson:"enabled" json:"enabled"`
	Description string      `bson:"description" json:"description"`
	WorkflowArg *WorkflowV4 `bson:"workflow_arg" json:"workflow_arg"`
}

type MeegoHook struct {
	Name        string      `bson:"name" json:"name"`
	Enabled     bool        `bson:"enabled" json:"enabled"`
	Description string      `bson:"description" json:"description"`
	WorkflowArg *WorkflowV4 `bson:"workflow_arg" json:"workflow_arg"`
}

type GeneralHook struct {
	Name        string      `bson:"name" json:"name"`
	Enabled     bool        `bson:"enabled" json:"enabled"`
	Description string      `bson:"description" json:"description"`
	WorkflowArg *WorkflowV4 `bson:"workflow_arg" json:"workflow_arg"`
}

type Param struct {
	Name        string `bson:"name"             json:"name"             yaml:"name"`
	Description string `bson:"description"      json:"description"      yaml:"description"`
	// support string/text/choice type
	ParamsType   string   `bson:"type"                      json:"type"                        yaml:"type"`
	Value        string   `bson:"value"                     json:"value"                       yaml:"value,omitempty"`
	ChoiceOption []string `bson:"choice_option,omitempty"   json:"choice_option,omitempty"     yaml:"choice_option,omitempty"`
	Default      string   `bson:"default"                   json:"default"                     yaml:"default"`
	IsCredential bool     `bson:"is_credential"             json:"is_credential"               yaml:"is_credential"`
}

type ShareStorage struct {
	Name string `bson:"name"             json:"name"             yaml:"name"`
	Path string `bson:"path"             json:"path"             yaml:"path"`
}

type ShareStorageInfo struct {
	Enabled       bool            `bson:"enabled"             json:"enabled"             yaml:"enabled"`
	ShareStorages []*ShareStorage `bson:"share_storages"      json:"share_storages"      yaml:"share_storages"`
}

type StorageDetail struct {
	Type      types.MediumType `bson:"type"             json:"type"             yaml:"type"`
	Name      string           `bson:"name"             json:"name"             yaml:"name"`
	SubPath   string           `bson:"sub_path"         json:"sub_path"         yaml:"sub_path"`
	MountPath string           `bson:"mount_path"       json:"mount_path"       yaml:"mount_path"`
}

func IToiYaml(before interface{}, after interface{}) error {
	b, err := yaml.Marshal(before)
	if err != nil {
		return fmt.Errorf("marshal task error: %v", err)
	}

	if err := yaml.Unmarshal(b, after); err != nil {
		return fmt.Errorf("unmarshal task error: %v", err)
	}
	return nil
}

func (WorkflowV4) TableName() string {
	return "workflow_v4"
}<|MERGE_RESOLUTION|>--- conflicted
+++ resolved
@@ -102,16 +102,11 @@
 	Name    string         `bson:"name"           yaml:"name"     json:"name"`
 	JobType config.JobType `bson:"type"           yaml:"type"     json:"type"`
 	// only for webhook workflow args to skip some tasks.
-<<<<<<< HEAD
-	Skipped          bool        `bson:"skipped"        yaml:"skipped"  json:"skipped"`
-	BreakpointBefore bool        `bson:"breakpoint_before"  yaml:"breakpoint_before" json:"breakpoint_before"`
-	BreakpointAfter  bool        `bson:"breakpoint_after"  yaml:"breakpoint_after"  json:"breakpoint_after"`
-	Spec             interface{} `bson:"spec"           yaml:"spec"     json:"spec"`
-=======
-	Skipped   bool                `bson:"skipped"      yaml:"skipped"    json:"skipped"`
-	RunPolicy config.JobRunPolicy `bson:"run_policy"   yaml:"run_policy" json:"run_policy"`
-	Spec      interface{}         `bson:"spec"         yaml:"spec"       json:"spec"`
->>>>>>> d6111397
+	Skipped          bool                `bson:"skipped"        yaml:"skipped"  json:"skipped"`
+	BreakpointBefore bool                `bson:"breakpoint_before"  yaml:"breakpoint_before" json:"breakpoint_before"`
+	BreakpointAfter  bool                `bson:"breakpoint_after"  yaml:"breakpoint_after"  json:"breakpoint_after"`
+	Spec             interface{}         `bson:"spec"           yaml:"spec"     json:"spec"`
+	RunPolicy        config.JobRunPolicy `bson:"run_policy"   yaml:"run_policy" json:"run_policy"`
 }
 
 type CustomDeployJobSpec struct {

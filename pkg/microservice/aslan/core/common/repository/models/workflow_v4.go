--- conflicted
+++ resolved
@@ -531,23 +531,14 @@
 type Param struct {
 	Name        string `bson:"name"             json:"name"             yaml:"name"`
 	Description string `bson:"description"      json:"description"      yaml:"description"`
-<<<<<<< HEAD
 	// support string/text/choice/repo type
-	ParamsType   string            `bson:"type"                      json:"type"                        yaml:"type"`
-	Value        string            `bson:"value"                     json:"value"                       yaml:"value,omitempty"`
-	Repo         *types.Repository `bson:"repo"                     json:"repo"                         yaml:"repo,omitempty"`
-	ChoiceOption []string          `bson:"choice_option,omitempty"   json:"choice_option,omitempty"     yaml:"choice_option,omitempty"`
-	Default      string            `bson:"default"                   json:"default"                     yaml:"default"`
-	IsCredential bool              `bson:"is_credential"             json:"is_credential"               yaml:"is_credential"`
-=======
-	// support string/text/choice type
 	ParamsType   string                 `bson:"type"                      json:"type"                        yaml:"type"`
 	Value        string                 `bson:"value"                     json:"value"                       yaml:"value,omitempty"`
+	Repo         *types.Repository      `bson:"repo"                     json:"repo"                         yaml:"repo,omitempty"`
 	ChoiceOption []string               `bson:"choice_option,omitempty"   json:"choice_option,omitempty"     yaml:"choice_option,omitempty"`
 	Default      string                 `bson:"default"                   json:"default"                     yaml:"default"`
 	IsCredential bool                   `bson:"is_credential"             json:"is_credential"               yaml:"is_credential"`
 	Source       config.ParamSourceType `bson:"source,omitempty" json:"source,omitempty" yaml:"source,omitempty"`
->>>>>>> 30e637b9
 }
 
 type ShareStorage struct {

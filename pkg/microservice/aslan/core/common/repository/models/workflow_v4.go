--- conflicted
+++ resolved
@@ -28,7 +28,6 @@
 )
 
 type WorkflowV4 struct {
-<<<<<<< HEAD
 	ID             primitive.ObjectID `bson:"_id,omitempty"       yaml:"-"            json:"id"`
 	Name           string             `bson:"name"                yaml:"name"         json:"name"`
 	DisplayName    string             `bson:"display_name"        yaml:"display_name" json:"display_name"`
@@ -48,27 +47,6 @@
 	HookPayload    *HookPayload       `bson:"hook_payload"        yaml:"-"            json:"hook_payload,omitempty"`
 	BaseName       string             `bson:"base_name"           yaml:"-"            json:"base_name"`
 	HasBuild       bool               `bson:"has_build"           yaml:"-"            json:"has_build"`
-=======
-	ID             primitive.ObjectID       `bson:"_id,omitempty"       yaml:"-"            json:"id"`
-	Name           string                   `bson:"name"                yaml:"name"         json:"name"`
-	DisplayName    string                   `bson:"display_name"        yaml:"display_name" json:"display_name"`
-	Category       setting.WorkflowCategory `bson:"category"            yaml:"category"     json:"category"`
-	KeyVals        []*KeyVal                `bson:"key_vals"            yaml:"key_vals"     json:"key_vals"`
-	Params         []*Param                 `bson:"params"              yaml:"params"       json:"params"`
-	Stages         []*WorkflowStage         `bson:"stages"              yaml:"stages"       json:"stages"`
-	Project        string                   `bson:"project"             yaml:"project"      json:"project"`
-	Description    string                   `bson:"description"         yaml:"description"  json:"description"`
-	CreatedBy      string                   `bson:"created_by"          yaml:"created_by"   json:"created_by"`
-	CreateTime     int64                    `bson:"create_time"         yaml:"create_time"  json:"create_time"`
-	UpdatedBy      string                   `bson:"updated_by"          yaml:"updated_by"   json:"updated_by"`
-	UpdateTime     int64                    `bson:"update_time"         yaml:"update_time"  json:"update_time"`
-	MultiRun       bool                     `bson:"multi_run"           yaml:"multi_run"    json:"multi_run"`
-	NotifyCtls     []*NotifyCtl             `bson:"notify_ctls"         yaml:"notify_ctls"  json:"notify_ctls"`
-	HookCtls       []*WorkflowV4Hook        `bson:"hook_ctl"            yaml:"-"            json:"hook_ctl"`
-	NotificationID string                   `bson:"notification_id"     yaml:"-"            json:"notification_id"`
-	HookPayload    *HookPayload             `bson:"hook_payload"        yaml:"-"            json:"hook_payload,omitempty"`
-	BaseName       string                   `bson:"base_name"           yaml:"-"            json:"base_name"`
->>>>>>> 15975906
 }
 
 type WorkflowStage struct {

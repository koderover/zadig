/*
Copyright 2021 The KodeRover Authors.

Licensed under the Apache License, Version 2.0 (the "License");
you may not use this file except in compliance with the License.
You may obtain a copy of the License at

    http://www.apache.org/licenses/LICENSE-2.0

Unless required by applicable law or agreed to in writing, software
distributed under the License is distributed on an "AS IS" BASIS,
WITHOUT WARRANTIES OR CONDITIONS OF ANY KIND, either express or implied.
See the License for the specific language governing permissions and
limitations under the License.
*/

package mongodb

import (
	"context"
	"crypto/sha256"
	"errors"
	"fmt"
	"strings"
	"time"

	"go.mongodb.org/mongo-driver/bson"
	"go.mongodb.org/mongo-driver/bson/primitive"
	"go.mongodb.org/mongo-driver/mongo"
	"go.mongodb.org/mongo-driver/mongo/options"

	"github.com/koderover/zadig/pkg/microservice/aslan/config"
	"github.com/koderover/zadig/pkg/microservice/aslan/core/common/repository/models"
	templatemodels "github.com/koderover/zadig/pkg/microservice/aslan/core/common/repository/models/template"
	"github.com/koderover/zadig/pkg/setting"
	mongotool "github.com/koderover/zadig/pkg/tool/mongo"
)

type ServiceFindOption struct {
	ServiceName   string
	Revision      int64
	Type          string
	Source        string
	ProductName   string
	ExcludeStatus string
	CodehostID    int
	RepoName      string
	BranchName    string
}

type ServiceListOption struct {
	ProductName    string
	ServiceName    string
	BuildName      string
	Type           string
	Source         string
	Visibility     string
	ExcludeProject string
	InServices     []*templatemodels.ServiceInfo
	NotInServices  []*templatemodels.ServiceInfo
}

type ServiceColl struct {
	*mongo.Collection

	coll string
}

func NewServiceColl() *ServiceColl {
	name := models.Service{}.TableName()
	return &ServiceColl{
		Collection: mongotool.Database(config.MongoDatabase()).Collection(name),
		coll:       name,
	}
}

func (c *ServiceColl) GetCollectionName() string {
	return c.coll
}

func (c *ServiceColl) EnsureIndex(ctx context.Context) error {
	mod := []mongo.IndexModel{
		{
			Keys: bson.D{
				bson.E{Key: "service_name", Value: 1},
				bson.E{Key: "product_name", Value: 1},
				bson.E{Key: "revision", Value: 1},
			},
			Options: options.Index().SetUnique(true),
		},
		{
			Keys: bson.D{
				bson.E{Key: "service_name", Value: 1},
				bson.E{Key: "product_name", Value: 1},
			},
			Options: options.Index().SetUnique(false),
		},
		{
			Keys: bson.D{
				bson.E{Key: "service_name", Value: 1},
				bson.E{Key: "type", Value: 1},
				bson.E{Key: "revision", Value: 1},
			},
			Options: options.Index().SetUnique(false),
		},
		{
			Keys: bson.D{
				bson.E{Key: "product_name", Value: 1},
				bson.E{Key: "service_name", Value: 1},
				bson.E{Key: "type", Value: 1},
				bson.E{Key: "revision", Value: 1},
				bson.E{Key: "status", Value: 1},
			},
			Options: options.Index().SetUnique(false),
		},
	}

	// 仅用于升级 release v1.4.0, 将在下一版本移除
	_, _ = c.Indexes().DropOne(ctx, "service_name_1_type_1_revision_1")

	_, err := c.Indexes().CreateMany(ctx, mod)

	return err
}

type grouped struct {
	ID        serviceID          `bson:"_id"`
	ServiceID primitive.ObjectID `bson:"service_id"`
}

type serviceID struct {
	ServiceName string `bson:"service_name"`
	ProductName string `bson:"product_name"`
}

func (c *ServiceColl) ListMaxRevisionsForServices(services []*templatemodels.ServiceInfo, serviceType string) ([]*models.Service, error) {
	var srs []serviceID
	for _, s := range services {
		srs = append(srs, serviceID{
			ServiceName: s.Name,
			ProductName: s.Owner,
		})
	}

	pre := bson.M{
		"status": bson.M{"$ne": setting.ProductStatusDeleting},
	}
	if serviceType != "" {
		pre["type"] = serviceType
	}
	post := bson.M{
		"_id": bson.M{"$in": srs},
	}

	return c.listMaxRevisions(pre, post)
}

func (c *ServiceColl) ListMaxRevisionsByProduct(productName string) ([]*models.Service, error) {
	return c.listMaxRevisions(bson.M{
		"product_name": productName,
		"status":       bson.M{"$ne": setting.ProductStatusDeleting},
	}, nil)
}

// Find 根据service_name和type查询特定版本的配置模板
// 如果 Revision == 0 查询最大版本的配置模板
func (c *ServiceColl) Find(opt *ServiceFindOption) (*models.Service, error) {
	if opt == nil {
		return nil, errors.New("nil ConfigFindOption")
	}
	if opt.ServiceName == "" {
		return nil, fmt.Errorf("service_name is empty")
	}
	if opt.ProductName == "" {
		return nil, fmt.Errorf("ProductName is empty")
	}

	query := bson.M{}
	query["service_name"] = opt.ServiceName
	service := new(models.Service)

	if opt.Type != "" {
		query["type"] = opt.Type
	}
	if opt.ProductName != "" {
		query["product_name"] = opt.ProductName
	}
	if opt.ExcludeStatus != "" {
		query["status"] = bson.M{"$ne": opt.ExcludeStatus}
	}

	opts := options.FindOne()
	if opt.Revision > 0 {
		query["revision"] = opt.Revision
	} else {
		opts.SetSort(bson.D{{"revision", -1}})
	}

	err := c.FindOne(context.TODO(), query, opts).Decode(service)
	if err != nil {
		return nil, err
	}

	return service, nil
}

func (c *ServiceColl) Delete(serviceName, serviceType, productName, status string, revision int64) error {
	query := bson.M{}
	if serviceName != "" {
		query["service_name"] = serviceName
	}
	if serviceType != "" {
		query["type"] = serviceType
	}
	if productName != "" {
		query["product_name"] = productName
	}
	if revision != 0 {
		query["revision"] = revision
	}
	if status != "" {
		query["status"] = status
	}

	if len(query) == 0 {
		return nil
	}

	_, err := c.DeleteMany(context.TODO(), query)

	return err
}

<<<<<<< HEAD
=======
func (c *ServiceColl) List(opt *ServiceFindOption) ([]*models.Service, error) {
	query := bson.M{}
	if opt.ProductName != "" {
		query["product_name"] = opt.ProductName
	}
	if opt.ServiceName != "" {
		query["service_name"] = opt.ServiceName
	}
	if opt.Type != "" {
		query["type"] = opt.Type
	}
	if opt.Revision > 0 {
		query["revision"] = opt.Revision
	}
	if opt.Source != "" {
		query["source"] = opt.Source
	}
	if opt.CodehostID > 0 {
		query["codehost_id"] = opt.CodehostID
	}
	if opt.RepoName != "" {
		query["repo_name"] = opt.RepoName
	}
	if opt.BranchName != "" {
		query["branch_name"] = opt.BranchName
	}
	if opt.ExcludeStatus != "" {
		query["status"] = bson.M{"$ne": opt.ExcludeStatus}
	}

	var resp []*models.Service
	var results []models.ServiceTmplPipeResp
	var pipeline []bson.M
	pipeline = append(pipeline, bson.M{"$match": query})
	pipeline = append(pipeline, bson.M{"$sort": bson.M{"revision": -1}})
	pipeline = append(pipeline,
		bson.M{"$group": bson.M{"_id": bson.M{"service_name": "$service_name", "type": "$type", "product_name": "$product_name"},
			"revision":    bson.M{"$first": "$revision"},
			"containers":  bson.M{"$first": "$containers"},
			"source":      bson.M{"$first": "$source"},
			"visibility":  bson.M{"$first": "$visibility"},
			"src_path":    bson.M{"$first": "$src_path"},
			"codehost_id": bson.M{"$first": "$codehost_id"},
			"repo_owner":  bson.M{"$first": "$repo_owner"},
			"repo_name":   bson.M{"$first": "$repo_name"},
			"branch_name": bson.M{"$first": "$branch_name"},
			"load_path":   bson.M{"$first": "$load_path"},
			"is_dir":      bson.M{"$first": "$is_dir"},
			"repo_uuid":   bson.M{"$first": "$repo_uuid"},
		}})

	cursor, err := c.Aggregate(context.TODO(), pipeline)
	if err != nil {
		return nil, err
	}

	if err := cursor.All(context.TODO(), &results); err != nil {
		return nil, err
	}

	for _, result := range results {
		resp = append(resp, &models.Service{
			ServiceName: result.ID.ServiceName,
			Type:        result.ID.Type,
			ProductName: result.ID.ProductName,
			Source:      result.Source,
			Revision:    result.Revision,
			Containers:  result.Containers,
			Visibility:  result.Visibility,
			SrcPath:     result.SrcPath,
			CodehostID:  result.CodehostID,
			RepoOwner:   result.RepoOwner,
			RepoName:    result.RepoName,
			BranchName:  result.BranchName,
			LoadPath:    result.LoadPath,
			LoadFromDir: result.LoadFromDir,
			RepoUUID:    result.RepoUUID,
		})
	}

	return resp, nil
}

>>>>>>> af8fc493
func (c *ServiceColl) Create(args *models.Service) error {
	//avoid panic issue
	if args == nil {
		return errors.New("nil Service")
	}

	args.ServiceName = strings.TrimSpace(args.ServiceName)
	args.CreateTime = time.Now().Unix()
	if args.Yaml != "" {
		// 原来的hash256函数，只有这里用到，直接整合进逻辑
		h := sha256.New()
		h.Write([]byte(args.Yaml + "\n"))
		args.Hash = fmt.Sprintf("%x", h.Sum(nil))
	}
	_, err := c.InsertOne(context.TODO(), args)
	return err
}

func (c *ServiceColl) Update(args *models.Service) error {
	// avoid panic issue
	if args == nil {
		return errors.New("nil ServiceTmplObject")
	}
	args.ProductName = strings.TrimSpace(args.ProductName)
	args.ServiceName = strings.TrimSpace(args.ServiceName)

	query := bson.M{"product_name": args.ProductName, "service_name": args.ServiceName, "revision": args.Revision}

	changeMap := bson.M{
		"create_by":   args.CreateBy,
		"create_time": time.Now().Unix(),
	}
	//非容器部署服务在探活过程中会更新health_check相关的参数，其他的情况只会更新服务共享属性
	if len(args.EnvStatuses) > 0 {
		changeMap["env_statuses"] = args.EnvStatuses
	} else {
		changeMap["visibility"] = args.Visibility
	}
	change := bson.M{"$set": changeMap}
	_, err := c.UpdateOne(context.TODO(), query, change)
	return err
}

func (c *ServiceColl) UpdateStatus(serviceName, productName, status string) error {
	if serviceName == "" {
		return fmt.Errorf("serviceName is empty")
	}
	if productName == "" {
		return fmt.Errorf("productName is empty")
	}

	query := bson.M{"service_name": serviceName, "product_name": productName}
	change := bson.M{"$set": bson.M{
		"status": status,
	}}

	_, err := c.UpdateMany(context.TODO(), query, change)
	return err
}

// ListAllRevisions 列出历史所有的service
// TODO 返回k8s所有service
func (c *ServiceColl) ListAllRevisions() ([]*models.Service, error) {
	resp := make([]*models.Service, 0)
	query := bson.M{}
	query["status"] = bson.M{"$ne": setting.ProductStatusDeleting}

	cursor, err := c.Collection.Find(context.TODO(), query)
	if err != nil {
		return nil, err
	}

	err = cursor.All(context.TODO(), &resp)
	if err != nil {
		return nil, err
	}

	return resp, err
}

func (c *ServiceColl) ListMaxRevisions(opt *ServiceListOption) ([]*models.Service, error) {
	preMatch := bson.M{"status": bson.M{"$ne": setting.ProductStatusDeleting}}
	postMatch := bson.M{}
	if opt != nil {
		if opt.ProductName != "" {
			preMatch["product_name"] = opt.ProductName
		}
		if opt.ServiceName != "" {
			preMatch["service_name"] = opt.ServiceName
		}
		if opt.BuildName != "" {
			preMatch["build_name"] = opt.BuildName
		}
		if opt.Source != "" {
			preMatch["source"] = opt.Source
		}
		if opt.Type != "" {
			preMatch["type"] = opt.Type
		}
		if opt.ExcludeProject != "" {
			preMatch["product_name"] = bson.M{"$ne": opt.ExcludeProject}
		}

		// post options
		if opt.Visibility != "" {
			postMatch["visibility"] = opt.Visibility
		}
		if len(opt.NotInServices) > 0 {
			var srs []serviceID
			for _, s := range opt.NotInServices {
				srs = append(srs, serviceID{
					ServiceName: s.Name,
					ProductName: s.Owner,
				})
			}
			postMatch["_id"] = bson.M{"$nin": srs}
		}
		if len(opt.InServices) > 0 {
			var srs []serviceID
			for _, s := range opt.InServices {
				srs = append(srs, serviceID{
					ServiceName: s.Name,
					ProductName: s.Owner,
				})
			}
			postMatch["_id"] = bson.M{"$in": srs}
		}
	}

	return c.listMaxRevisions(preMatch, postMatch)
}

func (c *ServiceColl) Count(productName string) (int, error) {
	pipeline := []bson.M{
		{
			"$match": bson.M{
				"product_name": productName,
				"status":       bson.M{"$ne": setting.ProductStatusDeleting},
			},
		},
		{
			"$group": bson.M{
				"_id": bson.M{
					"service_name": "$service_name",
					"product_name": "$product_name",
				},
			},
		},
		{
			"$count": "count",
		},
	}

	cursor, err := c.Aggregate(context.TODO(), pipeline)
	if err != nil {
		return 0, err
	}

	var cs []struct {
		Count int `bson:"count"`
	}
	if err := cursor.All(context.TODO(), &cs); err != nil || len(cs) == 0 {
		return 0, err
	}

	return cs[0].Count, nil
}

func (c *ServiceColl) listMaxRevisions(preMatch, postMatch bson.M) ([]*models.Service, error) {
	var pipeResp []*grouped
	pipeline := []bson.M{
		{
			"$match": preMatch,
		},
		{
			"$sort": bson.M{"revision": 1},
		},
		{
			"$group": bson.M{
				"_id": bson.M{
					"service_name": "$service_name",
					"product_name": "$product_name",
				},
				"service_id": bson.M{"$last": "$_id"},
				"visibility": bson.M{"$last": "$visibility"},
			},
		},
	}

	if len(postMatch) > 0 {
		pipeline = append(pipeline, bson.M{
			"$match": postMatch,
		})
	}

	cursor, err := c.Aggregate(context.TODO(), pipeline)
	if err != nil {
		return nil, err
	}

	if err := cursor.All(context.TODO(), &pipeResp); err != nil {
		return nil, err
	}

	if len(pipeResp) == 0 {
		return nil, nil
	}

	var resp []*models.Service
	var ids []primitive.ObjectID
	for _, p := range pipeResp {
		ids = append(ids, p.ServiceID)
	}

	query := bson.M{"_id": bson.M{"$in": ids}}
	cursor, err = c.Collection.Find(context.TODO(), query)
	if err != nil {
		return nil, err
	}
	err = cursor.All(context.TODO(), &resp)
	if err != nil {
		return nil, err
	}

	return resp, nil
}<|MERGE_RESOLUTION|>--- conflicted
+++ resolved
@@ -231,92 +231,6 @@
 	return err
 }
 
-<<<<<<< HEAD
-=======
-func (c *ServiceColl) List(opt *ServiceFindOption) ([]*models.Service, error) {
-	query := bson.M{}
-	if opt.ProductName != "" {
-		query["product_name"] = opt.ProductName
-	}
-	if opt.ServiceName != "" {
-		query["service_name"] = opt.ServiceName
-	}
-	if opt.Type != "" {
-		query["type"] = opt.Type
-	}
-	if opt.Revision > 0 {
-		query["revision"] = opt.Revision
-	}
-	if opt.Source != "" {
-		query["source"] = opt.Source
-	}
-	if opt.CodehostID > 0 {
-		query["codehost_id"] = opt.CodehostID
-	}
-	if opt.RepoName != "" {
-		query["repo_name"] = opt.RepoName
-	}
-	if opt.BranchName != "" {
-		query["branch_name"] = opt.BranchName
-	}
-	if opt.ExcludeStatus != "" {
-		query["status"] = bson.M{"$ne": opt.ExcludeStatus}
-	}
-
-	var resp []*models.Service
-	var results []models.ServiceTmplPipeResp
-	var pipeline []bson.M
-	pipeline = append(pipeline, bson.M{"$match": query})
-	pipeline = append(pipeline, bson.M{"$sort": bson.M{"revision": -1}})
-	pipeline = append(pipeline,
-		bson.M{"$group": bson.M{"_id": bson.M{"service_name": "$service_name", "type": "$type", "product_name": "$product_name"},
-			"revision":    bson.M{"$first": "$revision"},
-			"containers":  bson.M{"$first": "$containers"},
-			"source":      bson.M{"$first": "$source"},
-			"visibility":  bson.M{"$first": "$visibility"},
-			"src_path":    bson.M{"$first": "$src_path"},
-			"codehost_id": bson.M{"$first": "$codehost_id"},
-			"repo_owner":  bson.M{"$first": "$repo_owner"},
-			"repo_name":   bson.M{"$first": "$repo_name"},
-			"branch_name": bson.M{"$first": "$branch_name"},
-			"load_path":   bson.M{"$first": "$load_path"},
-			"is_dir":      bson.M{"$first": "$is_dir"},
-			"repo_uuid":   bson.M{"$first": "$repo_uuid"},
-		}})
-
-	cursor, err := c.Aggregate(context.TODO(), pipeline)
-	if err != nil {
-		return nil, err
-	}
-
-	if err := cursor.All(context.TODO(), &results); err != nil {
-		return nil, err
-	}
-
-	for _, result := range results {
-		resp = append(resp, &models.Service{
-			ServiceName: result.ID.ServiceName,
-			Type:        result.ID.Type,
-			ProductName: result.ID.ProductName,
-			Source:      result.Source,
-			Revision:    result.Revision,
-			Containers:  result.Containers,
-			Visibility:  result.Visibility,
-			SrcPath:     result.SrcPath,
-			CodehostID:  result.CodehostID,
-			RepoOwner:   result.RepoOwner,
-			RepoName:    result.RepoName,
-			BranchName:  result.BranchName,
-			LoadPath:    result.LoadPath,
-			LoadFromDir: result.LoadFromDir,
-			RepoUUID:    result.RepoUUID,
-		})
-	}
-
-	return resp, nil
-}
-
->>>>>>> af8fc493
 func (c *ServiceColl) Create(args *models.Service) error {
 	//avoid panic issue
 	if args == nil {

/*
Copyright 2021 The KodeRover Authors.

Licensed under the Apache License, Version 2.0 (the "License");
you may not use this file except in compliance with the License.
You may obtain a copy of the License at

    http://www.apache.org/licenses/LICENSE-2.0

Unless required by applicable law or agreed to in writing, software
distributed under the License is distributed on an "AS IS" BASIS,
WITHOUT WARRANTIES OR CONDITIONS OF ANY KIND, either express or implied.
See the License for the specific language governing permissions and
limitations under the License.
*/

package mongodb

import (
	"context"
	"errors"
	"fmt"
	"time"

	"go.mongodb.org/mongo-driver/bson"
	"go.mongodb.org/mongo-driver/bson/primitive"
	"go.mongodb.org/mongo-driver/mongo"
	"go.mongodb.org/mongo-driver/mongo/options"
	"k8s.io/apimachinery/pkg/util/sets"

	"github.com/koderover/zadig/pkg/microservice/aslan/config"
	"github.com/koderover/zadig/pkg/microservice/aslan/core/common/repository/models"
	"github.com/koderover/zadig/pkg/setting"
	mongotool "github.com/koderover/zadig/pkg/tool/mongo"
)

type ProductFindOptions struct {
	Name      string
	EnvName   string
	Namespace string
}

// ClusterId is a primitive.ObjectID{}.Hex()
type ProductListOptions struct {
	EnvName             string
	Name                string
	IsPublic            bool
	ClusterID           string
	IsSortByUpdateTime  bool
	IsSortByProductName bool
	ExcludeStatus       string
	ExcludeSource       string
	Source              string
	InProjects          []string
	InEnvs              []string
	InIDs               []string
}

type projectEnvs struct {
	ID          projectID `bson:"_id"`
	ProjectName string    `bson:"project_name"`
	Envs        []string  `bson:"envs"`
}

type projectID struct {
	ProductName string `bson:"product_name"`
}

type ProductColl struct {
	*mongo.Collection

	coll string
}

func NewProductColl() *ProductColl {
	name := models.Product{}.TableName()
	return &ProductColl{Collection: mongotool.Database(config.MongoDatabase()).Collection(name), coll: name}
}

func (c *ProductColl) GetCollectionName() string {
	return c.coll
}

func (c *ProductColl) EnsureIndex(ctx context.Context) error {
	mod := []mongo.IndexModel{
		{
			Keys: bson.D{
				bson.E{Key: "env_name", Value: 1},
				bson.E{Key: "product_name", Value: 1},
			},
			Options: options.Index().SetUnique(true),
		},
		{
			Keys: bson.D{
				bson.E{Key: "env_name", Value: 1},
				bson.E{Key: "product_name", Value: 1},
				bson.E{Key: "update_time", Value: 1},
			},
			Options: options.Index().SetUnique(false),
		},
	}

	_, err := c.Indexes().CreateMany(ctx, mod)

	return err
}

type ProductEnvFindOptions struct {
	Name      string
	Namespace string
}

func (c *ProductColl) FindEnv(opt *ProductEnvFindOptions) (*models.Product, error) {
	query := bson.M{}
	if opt.Name != "" {
		query["product_name"] = opt.Name
	}

	if opt.Namespace != "" {
		query["namespace"] = opt.Namespace
	}

	ret := new(models.Product)
	err := c.FindOne(context.TODO(), query).Decode(ret)
	return ret, err
}

func (c *ProductColl) Find(opt *ProductFindOptions) (*models.Product, error) {
	res := &models.Product{}
	query := bson.M{}
	if opt.Name != "" {
		query["product_name"] = opt.Name
	}
	if opt.EnvName != "" {
		query["env_name"] = opt.EnvName
	}
	if opt.Namespace != "" {
		query["namespace"] = opt.Namespace
	}

	err := c.FindOne(context.TODO(), query).Decode(res)
	return res, err
}

<<<<<<< HEAD
type Product struct {
	Name        string `json:"name"`
	ProjectName string `json:"projectName"`
}

type ListProductOpt struct {
	Products []Product
}

func (c *ProductColl) ListByProducts(opt ListProductOpt) ([]*models.Product, error) {
	var res []*models.Product

	if len(opt.Products) == 0 {
		return nil, nil
	}
	condition := bson.A{}
	for _, pro := range opt.Products {
		condition = append(condition, bson.M{
			"env_name":     pro.Name,
			"product_name": pro.ProjectName,
		})
	}
	filter := bson.D{{"$or", condition}}
	cursor, err := c.Collection.Find(context.TODO(), filter)
	if err == mongo.ErrNoDocuments {
		return nil, nil
	}
	if err != nil {
		return nil, err
	}
	if err := cursor.All(context.TODO(), &res); err != nil {
		return nil, err
	}
	return res, nil
=======
func (c *ProductColl) EnvCount() (int64, error) {
	query := bson.M{"status": bson.M{"$ne": setting.ProductStatusDeleting}}

	ctx := context.Background()
	count, err := c.Collection.CountDocuments(ctx, query)
	if err != nil {
		return 0, err
	}

	return count, nil
>>>>>>> 6ce624c4
}

func (c *ProductColl) List(opt *ProductListOptions) ([]*models.Product, error) {
	var ret []*models.Product
	query := bson.M{}

	if opt == nil {
		opt = &ProductListOptions{}
	}
	if opt.EnvName != "" {
		query["env_name"] = opt.EnvName
	} else if len(opt.InEnvs) > 0 {
		query["env_name"] = bson.M{"$in": opt.InEnvs}
	}
	if opt.Name != "" {
		query["product_name"] = opt.Name
	}
	if opt.IsPublic {
		query["is_public"] = opt.IsPublic
	}
	if opt.ClusterID != "" {
		query["cluster_id"] = opt.ClusterID
	}
	if opt.Source != "" {
		query["source"] = opt.Source
	}
	if opt.ExcludeSource != "" {
		query["source"] = bson.M{"$ne": opt.ExcludeSource}
	}
	if opt.ExcludeStatus != "" {
		query["status"] = bson.M{"$ne": opt.ExcludeStatus}
	}
	if len(opt.InProjects) > 0 {
		query["product_name"] = bson.M{"$in": opt.InProjects}
	}
	if len(opt.InIDs) > 0 {
		var oids []primitive.ObjectID
		for _, id := range opt.InIDs {
			oid, err := primitive.ObjectIDFromHex(id)
			if err != nil {
				return nil, err
			}
			oids = append(oids, oid)
		}
		query["_id"] = bson.M{"$in": oids}
	}

	ctx := context.Background()
	opts := options.Find()
	if opt.IsSortByUpdateTime {
		opts.SetSort(bson.D{{"update_time", -1}})
	}
	if opt.IsSortByProductName {
		opts.SetSort(bson.D{{"product_name", 1}})
	}
	cursor, err := c.Collection.Find(ctx, query, opts)
	if err != nil {
		return nil, err
	}

	err = cursor.All(ctx, &ret)
	if err != nil {
		return nil, err
	}

	return ret, nil
}

func (c *ProductColl) ListProjectsInNames(names []string) ([]*projectEnvs, error) {
	var res []*projectEnvs
	var pipeline []bson.M
	if len(names) > 0 {
		pipeline = append(pipeline, bson.M{"$match": bson.M{"product_name": bson.M{"$in": names}}})
	}

	pipeline = append(pipeline,
		bson.M{
			"$group": bson.M{
				"_id": bson.M{
					"product_name": "$product_name",
				},
				"project_name": bson.M{"$last": "$product_name"},
				"envs":         bson.M{"$push": "$env_name"},
			},
		},
	)

	cursor, err := c.Aggregate(context.TODO(), pipeline)
	if err != nil {
		return nil, err
	}

	if err = cursor.All(context.TODO(), &res); err != nil {
		return nil, err
	}

	return res, nil
}

func (c *ProductColl) UpdateStatus(owner, productName, status string) error {
	query := bson.M{"env_name": owner, "product_name": productName}
	change := bson.M{"$set": bson.M{
		"status": status,
	}}
	_, err := c.UpdateOne(context.TODO(), query, change)

	return err
}

func (c *ProductColl) UpdateErrors(owner, productName, errorMsg string) error {
	query := bson.M{"env_name": owner, "product_name": productName}
	change := bson.M{"$set": bson.M{
		"error": errorMsg,
	}}
	_, err := c.UpdateOne(context.TODO(), query, change)

	return err
}

func (c *ProductColl) UpdateRegistry(envName, productName, registryId string) error {
	query := bson.M{"env_name": envName, "product_name": productName}
	change := bson.M{"$set": bson.M{
		"registry_id": registryId,
	}}
	_, err := c.UpdateOne(context.TODO(), query, change)

	return err
}

func (c *ProductColl) UpdateRender(envName, productName string, render *models.RenderInfo) error {
	query := bson.M{"env_name": envName, "product_name": productName}
	change := bson.M{"$set": bson.M{
		"render": render,
	}}
	_, err := c.UpdateOne(context.TODO(), query, change)

	return err
}

func (c *ProductColl) Delete(owner, productName string) error {
	query := bson.M{"env_name": owner, "product_name": productName}
	_, err := c.DeleteOne(context.TODO(), query)

	return err
}

// Update  Cannot update owner & product name
func (c *ProductColl) Update(args *models.Product) error {
	query := bson.M{"env_name": args.EnvName, "product_name": args.ProductName}
	change := bson.M{"$set": bson.M{
		"update_time": time.Now().Unix(),
		"services":    args.Services,
		"status":      args.Status,
		"revision":    args.Revision,
		"render":      args.Render,
		"error":       args.Error,
	}}

	_, err := c.UpdateOne(context.TODO(), query, change)

	return err
}

func (c *ProductColl) Create(args *models.Product) error {
	// avoid panic issue
	if args == nil {
		return errors.New("nil Product")
	}

	now := time.Now().Unix()
	args.CreateTime = now
	args.UpdateTime = now
	_, err := c.InsertOne(context.TODO(), args)

	return err
}

func (c *ProductColl) UpdateGroup(envName, productName string, groupIndex int, group []*models.ProductService) error {
	serviceGroup := fmt.Sprintf("services.%d", groupIndex)
	query := bson.M{
		"env_name":     envName,
		"product_name": productName,
	}
	change := bson.M{
		"update_time": time.Now().Unix(),
		serviceGroup:  group,
	}

	_, err := c.UpdateOne(context.TODO(), query, bson.M{"$set": change})

	return err
}

func (c *ProductColl) UpdateProductRecycleDay(envName, productName string, recycleDay int) error {
	query := bson.M{"env_name": envName, "product_name": productName}

	change := bson.M{"$set": bson.M{
		"recycle_day": recycleDay,
	}}
	_, err := c.UpdateOne(context.TODO(), query, change)

	return err
}

func (c *ProductColl) UpdateIsPublic(envName, productName string, isPublic bool) error {
	query := bson.M{"env_name": envName, "product_name": productName}
	change := bson.M{"$set": bson.M{
		"update_time": time.Now().Unix(),
		"is_public":   isPublic,
	}}
	_, err := c.UpdateOne(context.TODO(), query, change)

	return err
}

func (c *ProductColl) Count(productName string) (int, error) {
	num, err := c.CountDocuments(context.TODO(), bson.M{"product_name": productName, "status": bson.M{"$ne": setting.ProductStatusDeleting}})

	return int(num), err
}

// UpdateAll updates all envs in a bulk write.
// Currently only field `services` is supported.
// Note: A bulk operation can have at most 1000 operations, but the client will do it for us.
// see https://stackoverflow.com/questions/24237887/what-is-mongodb-batch-operation-max-size
func (c *ProductColl) UpdateAll(envs []*models.Product) error {
	if len(envs) == 0 {
		return nil
	}

	var ms []mongo.WriteModel
	for _, env := range envs {
		ms = append(ms,
			mongo.NewUpdateOneModel().
				SetFilter(bson.D{{"_id", env.ID}}).
				SetUpdate(bson.D{{"$set", bson.D{{"services", env.Services}}}}),
		)
	}
	_, err := c.BulkWrite(context.TODO(), ms)

	return err
}

type nsObject struct {
	ID        primitive.ObjectID `bson:"_id"`
	Namespace string             `bson:"namespace"`
}

func (c *ProductColl) ListExistedNamespace() ([]string, error) {
	nsList := make([]*nsObject, 0)
	resp := sets.NewString()
	selector := bson.D{
		{"namespace", 1},
	}
	query := bson.M{"is_existed": true}
	opt := options.Find()
	opt.SetProjection(selector)
	cursor, err := c.Collection.Find(context.TODO(), query, opt)
	if err != nil {
		return nil, err
	}
	err = cursor.All(context.TODO(), &nsList)
	if err != nil {
		return nil, err
	}
	for _, obj := range nsList {
		resp.Insert(obj.Namespace)
	}
	return resp.List(), nil
}<|MERGE_RESOLUTION|>--- conflicted
+++ resolved
@@ -142,7 +142,18 @@
 	return res, err
 }
 
-<<<<<<< HEAD
+func (c *ProductColl) EnvCount() (int64, error) {
+	query := bson.M{"status": bson.M{"$ne": setting.ProductStatusDeleting}}
+
+	ctx := context.Background()
+	count, err := c.Collection.CountDocuments(ctx, query)
+	if err != nil {
+		return 0, err
+	}
+
+	return count, nil
+}
+
 type Product struct {
 	Name        string `json:"name"`
 	ProjectName string `json:"projectName"`
@@ -177,18 +188,6 @@
 		return nil, err
 	}
 	return res, nil
-=======
-func (c *ProductColl) EnvCount() (int64, error) {
-	query := bson.M{"status": bson.M{"$ne": setting.ProductStatusDeleting}}
-
-	ctx := context.Background()
-	count, err := c.Collection.CountDocuments(ctx, query)
-	if err != nil {
-		return 0, err
-	}
-
-	return count, nil
->>>>>>> 6ce624c4
 }
 
 func (c *ProductColl) List(opt *ProductListOptions) ([]*models.Product, error) {

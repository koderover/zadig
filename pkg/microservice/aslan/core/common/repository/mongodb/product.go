--- conflicted
+++ resolved
@@ -365,7 +365,6 @@
 // Update  Cannot update owner & product name
 func (c *ProductColl) Update(args *models.Product) error {
 	query := bson.M{"env_name": args.EnvName, "product_name": args.ProductName}
-<<<<<<< HEAD
 	changePayload := bson.M{
 		"update_time": time.Now().Unix(),
 		"services":    args.Services,
@@ -378,22 +377,11 @@
 	if len(args.Source) > 0 {
 		changePayload["source"] = args.Source
 	}
+	if len(args.ServiceDeployStrategy) > 0 {
+		changePayload["service_deploy_strategy"] = args.ServiceDeployStrategy
+	}
 	change := bson.M{"$set": changePayload}
-=======
-	change := bson.M{"$set": bson.M{
-		"update_time":             time.Now().Unix(),
-		"services":                args.Services,
-		"status":                  args.Status,
-		"revision":                args.Revision,
-		"render":                  args.Render,
-		"error":                   args.Error,
-		"share_env":               args.ShareEnv,
-		"service_deploy_strategy": args.ServiceDeployStrategy,
-	}}
->>>>>>> 30b65e3f
-
-	_, err := c.UpdateOne(context.TODO(), query, change)
-
+	_, err := c.UpdateOne(context.TODO(), query, change)
 	return err
 }
 

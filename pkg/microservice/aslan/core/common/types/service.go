--- conflicted
+++ resolved
@@ -20,377 +20,4 @@
 	ServiceName  string              `json:"service_name"`
 	VariableYaml string              `json:"variable_yaml"`
 	VariableKVs  []*RenderVariableKV `json:"variable_kvs"`
-<<<<<<< HEAD
-}
-
-type ServiceVariableKVType string
-
-const (
-	ServiceVariableKVTypeBoolean ServiceVariableKVType = "bool"
-	ServiceVariableKVTypeString  ServiceVariableKVType = "string"
-	ServiceVariableKVTypeEnum    ServiceVariableKVType = "enum"
-	ServiceVariableKVTypeYaml    ServiceVariableKVType = "yaml"
-)
-
-// This kv will aggregate complicated struct to the first layer of key
-type ServiceVariableKV struct {
-	Key     string                `bson:"key"      yaml:"key"      json:"key"`
-	Value   interface{}           `bson:"value"    yaml:"value"    json:"value"`
-	Type    ServiceVariableKVType `bson:"type"     yaml:"type"     json:"type"`
-	Options []string              `bson:"options"  yaml:"options"  json:"options"`
-	Desc    string                `bson:"desc"     yaml:"desc"     json:"desc"`
-}
-
-type RenderVariableKV struct {
-	ServiceVariableKV `bson:"inline"`
-	UseGlobalVariable bool `bson:"use_global_variable"    json:"use_global_variable"`
-}
-
-type GlobalVariableKV struct {
-	ServiceVariableKV `bson:"inline"`
-	RelatedServices   []string `bson:"related_services" json:"related_services"`
-}
-
-// not suitable for flatten kv
-// ServiceVariableKV is a kv which aggregate complicated struct to the first layer
-func ServiceVariableKVToYaml(kvs []*ServiceVariableKV) (string, error) {
-	kvMap := make(map[string]interface{}, 0)
-	for _, kv := range kvs {
-		if kv == nil {
-			continue
-		}
-
-		switch kv.Type {
-		case ServiceVariableKVTypeYaml:
-			intf := new(interface{})
-			value, ok := kv.Value.(string)
-			if !ok {
-				return "", fmt.Errorf("failed to convert value to string, value: %v", kv.Value)
-			}
-
-			err := yaml.Unmarshal([]byte(value), intf)
-			if err != nil {
-				return "", fmt.Errorf("failed to unmarshal yaml, err: %w", err)
-			}
-			kvMap[kv.Key] = intf
-		case ServiceVariableKVTypeBoolean:
-			v, ok := kv.Value.(bool)
-			if ok {
-				kvMap[kv.Key] = v
-			} else if kv.Value == "true" {
-				kvMap[kv.Key] = true
-			} else if kv.Value == "false" {
-				kvMap[kv.Key] = false
-			} else {
-				return "", fmt.Errorf("invaild value for boolean")
-			}
-		default:
-			kvMap[kv.Key] = kv.Value
-		}
-	}
-
-	yamlBytes, err := yaml.Marshal(kvMap)
-	if err != nil {
-		return "", fmt.Errorf("failed to marshal yaml, err: %w", err)
-	}
-
-	return string(yamlBytes), nil
-}
-
-// not suitable for flatten kv
-// ServiceVariableKV is a kv which aggregate complicated struct to the first layer
-func YamlToServiceVariableKV(yamlStr string, origKVs []*ServiceVariableKV) ([]*ServiceVariableKV, error) {
-	kvMap := make(map[string]interface{}, 0)
-	err := yaml.Unmarshal([]byte(yamlStr), &kvMap)
-	if err != nil {
-		return nil, fmt.Errorf("failed to unmarshal yaml, err: %w", err)
-	}
-
-	origKVMap := make(map[string]*ServiceVariableKV, 0)
-	for _, kv := range origKVs {
-		origKVMap[kv.Key] = kv
-	}
-
-	ret := make([]*ServiceVariableKV, 0)
-	for k, v := range kvMap {
-		kv, err := snippetToKV(k, v, origKVMap[k])
-		if err != nil {
-			return nil, fmt.Errorf("failed to convert snippet to kv, err: %w", err)
-		}
-
-		ret = append(ret, kv)
-	}
-
-	return ret, nil
-}
-
-// FIXME: ServiceVariableKVType not equal with golang runtime type
-func snippetToKV(key string, snippet interface{}, origKV *ServiceVariableKV) (*ServiceVariableKV, error) {
-	var retKV *ServiceVariableKV
-	if origKV == nil {
-		// origKV is nil, create a new kv
-		retKV = &ServiceVariableKV{
-			Key: key,
-		}
-
-		switch snippet.(type) {
-		case bool:
-			retKV.Type = ServiceVariableKVTypeBoolean
-			retKV.Value = snippet.(bool)
-		case string:
-			retKV.Type = ServiceVariableKVTypeString
-			retKV.Value = snippet.(string)
-		case map[string]interface{}, []interface{}:
-			snippetBytes, err := yaml.Marshal(snippet)
-			if err != nil {
-				return nil, fmt.Errorf("failed to marshal snippet, err: %w", err)
-			}
-			retKV.Type = ServiceVariableKVTypeYaml
-			retKV.Value = string(snippetBytes)
-		default:
-			retKV.Type = ServiceVariableKVTypeString
-			retKV.Value = snippet
-		}
-	} else {
-		// origKV is not nil, inherit type, options, and desc from it
-		retKV = &ServiceVariableKV{
-			Key:     origKV.Key,
-			Value:   origKV.Value,
-			Type:    origKV.Type,
-			Options: origKV.Options,
-			Desc:    origKV.Desc,
-		}
-
-		// validate key
-		if key != retKV.Key {
-			return nil, fmt.Errorf("key not match, key: %s, orig key: %s", key, origKV.Key)
-		}
-
-		// validate value match type
-		switch retKV.Type {
-		case ServiceVariableKVTypeBoolean:
-			// check if value valid for boolean
-			value, ok := snippet.(string)
-			if ok {
-				if value != "true" && value != "false" {
-					return nil, fmt.Errorf("invalid value: %s for boolean", snippet.(string))
-				}
-			} else {
-				_, ok = snippet.(bool)
-				if !ok {
-					return nil, fmt.Errorf("invalid value: %v for boolean", snippet)
-				}
-			}
-		case ServiceVariableKVTypeEnum:
-			// check if value exist in options
-			optionSet := sets.NewString(origKV.Options...)
-			valueStr := fmt.Sprintf("%v", snippet)
-			if !optionSet.Has(valueStr) {
-				return nil, fmt.Errorf("invalid value: %v, valid options: %v", snippet, origKV.Options)
-			}
-		}
-
-		// convert snippet to value
-		if retKV.Type == ServiceVariableKVTypeYaml {
-			snippetBytes, err := yaml.Marshal(snippet)
-			if err != nil {
-				return nil, fmt.Errorf("failed to marshal snippet, err: %w", err)
-			}
-			retKV.Value = string(snippetBytes)
-		} else {
-			retKV.Value = snippet
-		}
-	}
-
-	return retKV, nil
-}
-
-func MergeServiceVariableKVsIfNotExist(origin, new []*ServiceVariableKV) (yaml string, kvs []*ServiceVariableKV, err error) {
-	KVSet := sets.NewString()
-	for _, kv := range origin {
-		KVSet.Insert(kv.Key)
-	}
-
-	for _, kv := range new {
-		if !KVSet.Has(kv.Key) {
-			origin = append(origin, kv)
-		}
-	}
-
-	yaml, err = ServiceVariableKVToYaml(origin)
-	if err != nil {
-		return "", nil, fmt.Errorf("failed to convert service variable kv to yaml, err: %w", err)
-	}
-
-	return yaml, origin, nil
-}
-
-func MergeServiceVariableKVs(base, override []*ServiceVariableKV) (yaml string, kvs []*ServiceVariableKV, err error) {
-	baseMap := map[string]*ServiceVariableKV{}
-	for _, kv := range base {
-		baseMap[kv.Key] = kv
-	}
-
-	for _, kv := range override {
-		baseMap[kv.Key] = kv
-	}
-
-	ret := []*ServiceVariableKV{}
-	for _, kv := range baseMap {
-		ret = append(ret, kv)
-	}
-
-	yaml, err = ServiceVariableKVToYaml(ret)
-	if err != nil {
-		return "", nil, fmt.Errorf("failed to convert service variable kv to yaml, err: %w", err)
-	}
-
-	return yaml, ret, nil
-}
-
-func MergeRenderVariableKVs(base, override []*RenderVariableKV) (yaml string, kvs []*RenderVariableKV, err error) {
-	baseMap := map[string]*RenderVariableKV{}
-	for _, kv := range base {
-		baseMap[kv.Key] = kv
-	}
-
-	for _, kv := range override {
-		baseMap[kv.Key] = kv
-	}
-
-	ret := []*RenderVariableKV{}
-	for _, kv := range baseMap {
-		ret = append(ret, kv)
-	}
-
-	yaml, err = RenderVariableKVToYaml(ret)
-	if err != nil {
-		return "", nil, fmt.Errorf("failed to convert render variable kv to yaml, err: %w", err)
-	}
-
-	return yaml, ret, nil
-}
-
-func MergeRenderAndServiceVariableKVs(render []*RenderVariableKV, serivce []*ServiceVariableKV) (string, []*RenderVariableKV, error) {
-	svcMap := map[string]*ServiceVariableKV{}
-	for _, kv := range serivce {
-		svcMap[kv.Key] = kv
-	}
-
-	renderMap := map[string]*RenderVariableKV{}
-	for _, kv := range render {
-		renderMap[kv.Key] = kv
-	}
-
-	ret := []*RenderVariableKV{}
-	for _, kv := range svcMap {
-		if renderKV, ok := renderMap[kv.Key]; !ok {
-			ret = append(ret, &RenderVariableKV{
-				ServiceVariableKV: *kv,
-				UseGlobalVariable: false,
-			})
-		} else {
-			ret = append(ret, renderKV)
-		}
-	}
-
-	yaml, err := RenderVariableKVToYaml(ret)
-	if err != nil {
-		return "", nil, fmt.Errorf("failed to convert render variable kv to yaml, err: %w", err)
-	}
-
-	return yaml, ret, nil
-}
-
-func RenderVariableKVToYaml(kvs []*RenderVariableKV) (string, error) {
-	serviceVariableKVs := make([]*ServiceVariableKV, 0)
-	for _, kv := range kvs {
-		serviceVariableKVs = append(serviceVariableKVs, &kv.ServiceVariableKV)
-	}
-
-	return ServiceVariableKVToYaml(serviceVariableKVs)
-}
-
-func GlobalVariableKVToYaml(kvs []*GlobalVariableKV) (string, error) {
-	serviceVariableKVs := make([]*ServiceVariableKV, 0)
-	for _, kv := range kvs {
-		serviceVariableKVs = append(serviceVariableKVs, &kv.ServiceVariableKV)
-	}
-
-	return ServiceVariableKVToYaml(serviceVariableKVs)
-}
-
-// update the global variable kvs base on the render variable kvs
-// if the key is not exist, create a new one
-// if the key exist, update the related services
-func UpdateGlobalVariableKVs(serviceName string, globalVariables []*GlobalVariableKV, renderVariables []*RenderVariableKV) ([]*GlobalVariableKV, []*RenderVariableKV, error) {
-	globalVariableMap := map[string]*GlobalVariableKV{}
-	for _, kv := range globalVariables {
-		globalVariableMap[kv.Key] = kv
-	}
-
-	for _, kv := range renderVariables {
-		if kv.UseGlobalVariable {
-			globalVariableKV, ok := globalVariableMap[kv.Key]
-			if !ok {
-				return nil, nil, fmt.Errorf("referenced global variable not exist, key: %s", kv.Key)
-			}
-
-			kv.Type = globalVariableKV.Type
-			kv.Value = globalVariableKV.Value
-			kv.Options = globalVariableKV.Options
-			kv.Desc = globalVariableKV.Desc
-
-			relatedServiceSet := sets.NewString(globalVariableKV.RelatedServices...)
-			if !relatedServiceSet.Has(serviceName) {
-				globalVariableKV.RelatedServices = append(globalVariableKV.RelatedServices, serviceName)
-			}
-		}
-	}
-
-	retGlobalVariables := []*GlobalVariableKV{}
-	for _, kv := range globalVariableMap {
-		retGlobalVariables = append(retGlobalVariables, kv)
-	}
-
-	return retGlobalVariables, renderVariables, nil
-}
-
-func ValidateGlobalVariables(globalVariablesDefine []*ServiceVariableKV, globalVariables []*GlobalVariableKV) bool {
-	globalVariableMap := map[string]*ServiceVariableKV{}
-	for _, kv := range globalVariablesDefine {
-		globalVariableMap[kv.Key] = kv
-	}
-
-	for _, kv := range globalVariables {
-		if _, ok := globalVariableMap[kv.Key]; !ok {
-			return false
-		}
-	}
-
-	return true
-}
-
-func ServiceToRenderVariableKVs(ServiceVariables []*ServiceVariableKV) []*RenderVariableKV {
-	ret := []*RenderVariableKV{}
-	for _, kv := range ServiceVariables {
-		ret = append(ret, &RenderVariableKV{
-			ServiceVariableKV: *kv,
-			UseGlobalVariable: false,
-		})
-	}
-
-	return ret
-}
-
-func RemoveGlobalVariableRelatedService(globalVariableKVs []*GlobalVariableKV, serviceNames ...string) []*GlobalVariableKV {
-	for _, kv := range globalVariableKVs {
-		relatedServiceSet := sets.NewString(kv.RelatedServices...)
-		relatedServiceSet = relatedServiceSet.Delete(serviceNames...)
-		kv.RelatedServices = relatedServiceSet.List()
-	}
-
-	return globalVariableKVs
-=======
->>>>>>> 87f1d3f5
 }
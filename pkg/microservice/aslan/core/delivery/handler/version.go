/*
Copyright 2021 The KodeRover Authors.

Licensed under the Apache License, Version 2.0 (the "License");
you may not use this file except in compliance with the License.
You may obtain a copy of the License at

    http://www.apache.org/licenses/LICENSE-2.0

Unless required by applicable law or agreed to in writing, software
distributed under the License is distributed on an "AS IS" BASIS,
WITHOUT WARRANTIES OR CONDITIONS OF ANY KIND, either express or implied.
See the License for the specific language governing permissions and
limitations under the License.
*/

package handler

import (
	"encoding/json"
	"fmt"
	"net/http"
	"strings"

	"github.com/gin-gonic/gin"

	commonrepo "github.com/koderover/zadig/v2/pkg/microservice/aslan/core/common/repository/mongodb"
	commonutil "github.com/koderover/zadig/v2/pkg/microservice/aslan/core/common/util"
	deliveryservice "github.com/koderover/zadig/v2/pkg/microservice/aslan/core/delivery/service"
	internalhandler "github.com/koderover/zadig/v2/pkg/shared/handler"
	e "github.com/koderover/zadig/v2/pkg/tool/errors"
	"github.com/koderover/zadig/v2/pkg/tool/log"
)

func GetProductNameByDelivery(c *gin.Context) {
	ctx := internalhandler.NewContext(c)
	id := c.Param("id")
	if id == "" {
		ctx.Err = e.ErrInvalidParam.AddDesc("id can't be empty!")
		return
	}
	args := new(commonrepo.DeliveryVersionArgs)
	args.ID = id
	deliveryVersion, err := deliveryservice.GetDeliveryVersion(args, ctx.Logger)
	if err != nil {
		log.Errorf("GetDeliveryVersion err : %v", err)
		return
	}
	c.Set("productName", deliveryVersion.ProductName)
	c.Next()
}

func GetDeliveryVersion(c *gin.Context) {
	ctx, err := internalhandler.NewContextWithAuthorization(c)
	defer func() { internalhandler.JSONResponse(c, ctx) }()

	if err != nil {

		ctx.Err = fmt.Errorf("authorization Info Generation failed: err %s", err)
		ctx.UnAuthorized = true
		return
	}

	// authorization checks
	if !ctx.Resources.IsSystemAdmin {
		if !ctx.Resources.SystemActions.DeliveryCenter.ViewVersion {
			ctx.UnAuthorized = true
			return
		}
	}

	//params validate
	ID := c.Param("id")
	if ID == "" {
		ctx.Err = e.ErrInvalidParam.AddDesc("id can't be empty!")
		return
	}
	version := new(commonrepo.DeliveryVersionArgs)
	version.ID = ID
	ctx.Resp, ctx.Err = deliveryservice.GetDetailReleaseData(version, ctx.Logger)
}

func ListDeliveryVersion(c *gin.Context) {
	ctx, err := internalhandler.NewContextWithAuthorization(c)
	defer func() { internalhandler.JSONResponse(c, ctx) }()

	if err != nil {
		ctx.Err = fmt.Errorf("authorization Info Generation failed: err %s", err)
		ctx.UnAuthorized = true
		return
	}

	args := new(deliveryservice.ListDeliveryVersionArgs)
	err = c.BindQuery(args)
	if err != nil {
		ctx.Err = e.ErrInvalidParam.AddErr(err)
		return
	}

	projectKey := args.ProjectName

	// FIXME: when called directly from delivery center, the project key is empty, we do a dc authz check
	if projectKey == "" {
		// authorization checks
		if !ctx.Resources.IsSystemAdmin {
			if !ctx.Resources.SystemActions.DeliveryCenter.ViewVersion {
				ctx.UnAuthorized = true
				return
			}
		}
	} else {
		// FIXME: otherwise it is called from version control in a project, we check for the project authz
		if !ctx.Resources.IsSystemAdmin {
			if _, ok := ctx.Resources.ProjectAuthInfo[projectKey]; !ok {
				ctx.UnAuthorized = true
				return
			}

			if !ctx.Resources.ProjectAuthInfo[projectKey].IsProjectAdmin &&
				!ctx.Resources.ProjectAuthInfo[projectKey].Version.View {
				ctx.UnAuthorized = true
				return
			}
		}
	}

	if args.Page <= 0 {
		args.Page = 1
	}
	if args.PerPage <= 0 {
		args.PerPage = 20
	}
	if len(args.Verbosity) == 0 {
		args.Verbosity = deliveryservice.VerbosityDetailed
	}

	err = commonutil.CheckZadigXLicenseStatus()
	if err != nil {
		ctx.Err = err
		return
	}

	ctx.Resp, ctx.Err = deliveryservice.ListDeliveryVersion(args, ctx.Logger)
}

func getFileName(fileName string) string {
	names := strings.Split(fileName, "-")
	if len(names) > 0 {
		return names[0]
	}
	return ""
}
func getFileVersion(fileName string) string {
	fileNameArray := strings.Split(fileName, "-")
	if len(fileNameArray) > 3 {
		return fmt.Sprintf("%s-%s-%s", fileNameArray[1], fileNameArray[2], fileNameArray[3])
	}
	return ""
}

type DeliveryFileDetail struct {
	FileVersion     string `json:"fileVersion"`
	DeliveryVersion string `json:"deliveryVersion"`
	DeliveryID      string `json:"deliveryId"`
}

type DeliveryFileInfo struct {
	FileName           string               `json:"fileName"`
	DeliveryFileDetail []DeliveryFileDetail `json:"versionInfo"`
}

<<<<<<< HEAD
=======
func ListPackagesVersion(c *gin.Context) {
	ctx := internalhandler.NewContext(c)
	defer func() { internalhandler.JSONResponse(c, ctx) }()

	version := &commonrepo.DeliveryVersionArgs{
		ProductName: c.Query("projectName"),
	}
	deliveryVersions, err := deliveryservice.FindDeliveryVersion(version, ctx.Logger)
	if err != nil {
		ctx.Err = e.NewHTTPError(500, err.Error())
	}

	fileMap := map[string][]DeliveryFileDetail{}

	for _, deliveryVersion := range deliveryVersions {
		//delivery := deliveryVersion
		args := &commonrepo.DeliveryDistributeArgs{
			ReleaseID:      deliveryVersion.ID.Hex(),
			DistributeType: config.File,
		}
		distributeVersion, err := deliveryservice.FindDeliveryDistribute(args, ctx.Logger)
		if err != nil {
			ctx.Err = e.NewHTTPError(500, err.Error())
		}

		for _, distribute := range distributeVersion {
			packageFile := distribute.PackageFile

			fileMap[getFileName(packageFile)] = append(
				fileMap[getFileName(packageFile)], DeliveryFileDetail{
					FileVersion:     getFileVersion(packageFile),
					DeliveryVersion: deliveryVersion.Version,
					DeliveryID:      deliveryVersion.ID.Hex(),
				})
		}
	}

	fileInfoList := make([]*DeliveryFileInfo, 0)
	for fileName, versionList := range fileMap {
		info := DeliveryFileInfo{
			FileName:           fileName,
			DeliveryFileDetail: versionList,
		}
		fileInfoList = append(fileInfoList, &info)
	}

	ctx.Err = err
	ctx.Resp = fileInfoList
}

// @Summary Create K8S Delivery Version
// @Description Create K8S Delivery Version
// @Tags 	delivery
// @Accept 	json
// @Produce json
// @Param 	body 		body 		deliveryservice.CreateK8SDeliveryVersionArgs 	true 	"body"
// @Success 200
// @Router /api/aslan/delivery/releases/k8s [post]
func CreateK8SDeliveryVersion(c *gin.Context) {
	ctx, err := internalhandler.NewContextWithAuthorization(c)
	defer func() { internalhandler.JSONResponse(c, ctx) }()

	if err != nil {
		ctx.Err = fmt.Errorf("authorization Info Generation failed: err %s", err)
		ctx.UnAuthorized = true
		return
	}

	args := new(deliveryservice.CreateK8SDeliveryVersionArgs)
	err = c.ShouldBindJSON(args)
	if err != nil {
		ctx.Err = e.ErrInvalidParam.AddErr(err)
		return
	}
	args.CreateBy = ctx.UserName

	// authorization checks
	if !ctx.Resources.IsSystemAdmin {
		if _, ok := ctx.Resources.ProjectAuthInfo[args.ProductName]; !ok {
			ctx.UnAuthorized = true
			return
		}

		if !ctx.Resources.ProjectAuthInfo[args.ProductName].IsProjectAdmin &&
			!ctx.Resources.ProjectAuthInfo[args.ProductName].Version.Create {
			ctx.UnAuthorized = true
			return
		}
	}

	bs, _ := json.Marshal(args)
	internalhandler.InsertOperationLog(c, ctx.UserName, args.ProductName, "新建", "版本交付", fmt.Sprintf("%s-%s", args.EnvName, args.Version), string(bs), ctx.Logger)

	ctx.Err = deliveryservice.CreateK8SDeliveryVersion(args, ctx.Logger)
}

>>>>>>> 3bf1a294
func CreateHelmDeliveryVersion(c *gin.Context) {
	ctx, err := internalhandler.NewContextWithAuthorization(c)
	defer func() { internalhandler.JSONResponse(c, ctx) }()

	if err != nil {

		ctx.Err = fmt.Errorf("authorization Info Generation failed: err %s", err)
		ctx.UnAuthorized = true
		return
	}

	args := new(deliveryservice.CreateHelmDeliveryVersionArgs)
	err = c.ShouldBindJSON(args)
	if err != nil {
		ctx.Err = e.ErrInvalidParam.AddErr(err)
		return
	}
	args.CreateBy = ctx.UserName

	// authorization checks
	if !ctx.Resources.IsSystemAdmin {
		if _, ok := ctx.Resources.ProjectAuthInfo[args.ProductName]; !ok {
			ctx.UnAuthorized = true
			return
		}

		if !ctx.Resources.ProjectAuthInfo[args.ProductName].IsProjectAdmin &&
			!ctx.Resources.ProjectAuthInfo[args.ProductName].Version.Create {
			ctx.UnAuthorized = true
			return
		}
	}

	bs, _ := json.Marshal(args)
	internalhandler.InsertOperationLog(c, ctx.UserName, args.ProductName, "新建", "版本交付", fmt.Sprintf("%s-%s", args.EnvName, args.Version), string(bs), ctx.Logger)

	ctx.Err = deliveryservice.CreateHelmDeliveryVersion(args, ctx.Logger)
}

func DeleteDeliveryVersion(c *gin.Context) {
	ctx, err := internalhandler.NewContextWithAuthorization(c)
	defer func() { internalhandler.JSONResponse(c, ctx) }()

	if err != nil {

		ctx.Err = fmt.Errorf("authorization Info Generation failed: err %s", err)
		ctx.UnAuthorized = true
		return
	}

	projectKey := c.GetString("productName")

	internalhandler.InsertOperationLog(c, ctx.UserName, projectKey, "删除", "版本交付", c.Param("id"), "", ctx.Logger)

	// authorization checks
	if !ctx.Resources.IsSystemAdmin {
		if _, ok := ctx.Resources.ProjectAuthInfo[projectKey]; !ok {
			ctx.UnAuthorized = true
			return
		}

		if !ctx.Resources.ProjectAuthInfo[projectKey].IsProjectAdmin &&
			!ctx.Resources.ProjectAuthInfo[projectKey].Version.Delete {
			ctx.UnAuthorized = true
			return
		}
	}

	err = commonutil.CheckZadigXLicenseStatus()
	if err != nil {
		ctx.Err = err
		return
	}

	//params validate
	ID := c.Param("id")
	if ID == "" {
		ctx.Err = e.ErrInvalidParam.AddDesc("ID can't be empty!")
		return
	}
	version := new(commonrepo.DeliveryVersionArgs)
	version.ID = ID
	ctx.Err = deliveryservice.DeleteDeliveryVersion(version, ctx.Logger)

	errs := make([]string, 0)
	err = deliveryservice.DeleteDeliveryBuild(&commonrepo.DeliveryBuildArgs{ReleaseID: ID}, ctx.Logger)
	if err != nil {
		errs = append(errs, err.Error())
	}
	err = deliveryservice.DeleteDeliveryDeploy(&commonrepo.DeliveryDeployArgs{ReleaseID: ID}, ctx.Logger)
	if err != nil {
		errs = append(errs, err.Error())
	}
	err = deliveryservice.DeleteDeliveryTest(&commonrepo.DeliveryTestArgs{ReleaseID: ID}, ctx.Logger)
	if err != nil {
		errs = append(errs, err.Error())
	}
	err = deliveryservice.DeleteDeliveryDistribute(&commonrepo.DeliveryDistributeArgs{ReleaseID: ID}, ctx.Logger)
	if err != nil {
		errs = append(errs, err.Error())
	}

	if len(errs) != 0 {
		ctx.Err = e.NewHTTPError(500, strings.Join(errs, ","))
	}
}

func ListDeliveryServiceNames(c *gin.Context) {
	ctx, err := internalhandler.NewContextWithAuthorization(c)
	defer func() { internalhandler.JSONResponse(c, ctx) }()

	if err != nil {

		ctx.Err = fmt.Errorf("authorization Info Generation failed: err %s", err)
		ctx.UnAuthorized = true
		return
	}

	projectKey := c.Query("projectName")

	// FIXME: when called directly from delivery center, the project key is empty, we do a dc authz check
	if projectKey == "" {
		// authorization checks
		if !ctx.Resources.IsSystemAdmin {
			if !ctx.Resources.SystemActions.DeliveryCenter.ViewVersion {
				ctx.UnAuthorized = true
				return
			}
		}
	} else {
		// FIXME: otherwise it is called from version control in a project, we check for the project authz
		if !ctx.Resources.IsSystemAdmin {
			if _, ok := ctx.Resources.ProjectAuthInfo[projectKey]; !ok {
				ctx.UnAuthorized = true
				return
			}

			if !ctx.Resources.ProjectAuthInfo[projectKey].IsProjectAdmin &&
				!ctx.Resources.ProjectAuthInfo[projectKey].Version.View {
				ctx.UnAuthorized = true
				return
			}
		}
	}

	ctx.Resp, ctx.Err = deliveryservice.ListDeliveryServiceNames(projectKey, ctx.Logger)
}

func DownloadDeliveryChart(c *gin.Context) {
	ctx, err := internalhandler.NewContextWithAuthorization(c)
	defer func() { internalhandler.JSONResponse(c, ctx) }()

	if err != nil {

		ctx.Err = fmt.Errorf("authorization Info Generation failed: err %s", err)
		ctx.UnAuthorized = true
		return
	}

	// authorization checks
	if !ctx.Resources.IsSystemAdmin {
		if !ctx.Resources.SystemActions.DeliveryCenter.ViewVersion {
			ctx.UnAuthorized = true
			return
		}
	}

	versionName := c.Query("version")
	chartName := c.Query("chartName")
	projectName := c.Query("projectName")

	fileBytes, fileName, err := deliveryservice.DownloadDeliveryChart(projectName, versionName, chartName, ctx.Logger)
	if err != nil {
		ctx.Err = err
		return
	}

	c.Writer.Header().Set("Content-Disposition", fmt.Sprintf(`attachment; filename="%s"`, fileName))
	c.Data(http.StatusOK, "application/octet-stream", fileBytes)
}

func GetChartVersionFromRepo(c *gin.Context) {
	ctx, err := internalhandler.NewContextWithAuthorization(c)
	defer func() { internalhandler.JSONResponse(c, ctx) }()

	if err != nil {

		ctx.Err = fmt.Errorf("authorization Info Generation failed: err %s", err)
		ctx.UnAuthorized = true
		return
	}

	// TODO: Authorization leak
	// authorization checks
	//if !ctx.Resources.IsSystemAdmin {
	//	if !ctx.Resources.SystemActions.DeliveryCenter.ViewVersion {
	//		ctx.UnAuthorized = true
	//		return
	//	}
	//}

	chartName := c.Query("chartName")
	chartRepoName := c.Query("chartRepoName")

	ctx.Resp, ctx.Err = deliveryservice.GetChartVersion(chartName, chartRepoName)
}

func PreviewGetDeliveryChart(c *gin.Context) {
	ctx, err := internalhandler.NewContextWithAuthorization(c)
	defer func() { internalhandler.JSONResponse(c, ctx) }()

	if err != nil {

		ctx.Err = fmt.Errorf("authorization Info Generation failed: err %s", err)
		ctx.UnAuthorized = true
		return
	}

	// authorization checks
	if !ctx.Resources.IsSystemAdmin {
		if !ctx.Resources.SystemActions.DeliveryCenter.ViewVersion {
			ctx.UnAuthorized = true
			return
		}
	}

	versionName := c.Query("version")
	chartName := c.Query("chartName")
	projectName := c.Query("projectName")

	ctx.Resp, ctx.Err = deliveryservice.PreviewDeliveryChart(projectName, versionName, chartName, ctx.Logger)
}

func GetDeliveryChartFilePath(c *gin.Context) {
	ctx, err := internalhandler.NewContextWithAuthorization(c)
	defer func() { internalhandler.JSONResponse(c, ctx) }()

	if err != nil {

		ctx.Err = fmt.Errorf("authorization Info Generation failed: err %s", err)
		ctx.UnAuthorized = true
		return
	}

	// authorization checks
	if !ctx.Resources.IsSystemAdmin {
		if !ctx.Resources.SystemActions.DeliveryCenter.ViewVersion {
			ctx.UnAuthorized = true
			return
		}
	}

	args := new(deliveryservice.DeliveryChartFilePathArgs)
	err = c.BindQuery(args)
	if err != nil {
		ctx.Err = e.ErrInvalidParam.AddErr(err)
		return
	}

	ctx.Resp, ctx.Err = deliveryservice.GetDeliveryChartFilePath(args, ctx.Logger)
}

func GetDeliveryChartFileContent(c *gin.Context) {
	ctx, err := internalhandler.NewContextWithAuthorization(c)
	defer func() { internalhandler.JSONResponse(c, ctx) }()

	if err != nil {

		ctx.Err = fmt.Errorf("authorization Info Generation failed: err %s", err)
		ctx.UnAuthorized = true
		return
	}

	// authorization checks
	if !ctx.Resources.IsSystemAdmin {
		if !ctx.Resources.SystemActions.DeliveryCenter.ViewVersion {
			ctx.UnAuthorized = true
			return
		}
	}

	args := new(deliveryservice.DeliveryChartFileContentArgs)
	err = c.BindQuery(args)
	if err != nil {
		ctx.Err = e.ErrInvalidParam.AddErr(err)
		return
	}
	ctx.Resp, ctx.Err = deliveryservice.GetDeliveryChartFileContent(args, ctx.Logger)
}

func ApplyDeliveryGlobalVariables(c *gin.Context) {
	ctx, err := internalhandler.NewContextWithAuthorization(c)
	defer func() { internalhandler.JSONResponse(c, ctx) }()

	if err != nil {

		ctx.Err = fmt.Errorf("authorization Info Generation failed: err %s", err)
		ctx.UnAuthorized = true
		return
	}

	// authorization checks
	if !ctx.Resources.IsSystemAdmin {
		if !ctx.Resources.SystemActions.DeliveryCenter.ViewVersion {
			ctx.UnAuthorized = true
			return
		}
	}

	args := new(deliveryservice.DeliveryVariablesApplyArgs)
	err = c.BindJSON(args)
	if err != nil {
		ctx.Err = e.ErrInvalidParam.AddErr(err)
		return
	}
	ctx.Resp, ctx.Err = deliveryservice.ApplyDeliveryGlobalVariables(args, ctx.Logger)
}<|MERGE_RESOLUTION|>--- conflicted
+++ resolved
@@ -19,6 +19,7 @@
 import (
 	"encoding/json"
 	"fmt"
+	"github.com/koderover/zadig/v2/pkg/microservice/aslan/config"
 	"net/http"
 	"strings"
 
@@ -169,8 +170,6 @@
 	DeliveryFileDetail []DeliveryFileDetail `json:"versionInfo"`
 }
 
-<<<<<<< HEAD
-=======
 func ListPackagesVersion(c *gin.Context) {
 	ctx := internalhandler.NewContext(c)
 	defer func() { internalhandler.JSONResponse(c, ctx) }()
@@ -267,7 +266,6 @@
 	ctx.Err = deliveryservice.CreateK8SDeliveryVersion(args, ctx.Logger)
 }
 
->>>>>>> 3bf1a294
 func CreateHelmDeliveryVersion(c *gin.Context) {
 	ctx, err := internalhandler.NewContextWithAuthorization(c)
 	defer func() { internalhandler.JSONResponse(c, ctx) }()

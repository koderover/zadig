--- conflicted
+++ resolved
@@ -29,15 +29,12 @@
 	"github.com/hashicorp/go-multierror"
 	"github.com/otiai10/copy"
 	"go.uber.org/zap"
-<<<<<<< HEAD
 	"helm.sh/helm/v3/pkg/action"
 	"helm.sh/helm/v3/pkg/release"
-=======
 	"helm.sh/helm/v3/pkg/releaseutil"
 	"k8s.io/apimachinery/pkg/apis/meta/v1/unstructured"
 	"k8s.io/client-go/informers"
 	"sigs.k8s.io/controller-runtime/pkg/client"
->>>>>>> b8073ec2
 	"sigs.k8s.io/yaml"
 
 	"github.com/koderover/zadig/pkg/microservice/aslan/config"
@@ -54,11 +51,8 @@
 	"github.com/koderover/zadig/pkg/tool/log"
 	"github.com/koderover/zadig/pkg/types"
 	"github.com/koderover/zadig/pkg/util"
-<<<<<<< HEAD
+	"github.com/koderover/zadig/pkg/util/converter"
 	jsonutil "github.com/koderover/zadig/pkg/util/json"
-=======
-	"github.com/koderover/zadig/pkg/util/converter"
->>>>>>> b8073ec2
 )
 
 type HelmReleaseQueryArgs struct {
@@ -92,7 +86,6 @@
 	FileInfos  []*types.FileInfo `json:"fileInfos"`
 }
 
-<<<<<<< HEAD
 type ValuesResp struct {
 	ValuesYaml string `json:"valuesYaml"`
 }
@@ -134,9 +127,6 @@
 	}
 }
 
-func GetChartValues(projectName, envName, serviceName string) (*ValuesResp, error) {
-	opt := &commonrepo.ProductFindOptions{Name: projectName, EnvName: envName}
-=======
 type ImageData struct {
 	ImageName string `json:"imageName"`
 	ImageTag  string `json:"imageTag"`
@@ -151,9 +141,8 @@
 	ServiceImages []*ServiceImages `json:"serviceImages"`
 }
 
-func ListReleases(productName, envName string, log *zap.SugaredLogger) ([]*HelmReleaseResp, error) {
-	opt := &commonrepo.ProductFindOptions{Name: productName, EnvName: envName}
->>>>>>> b8073ec2
+func GetChartValues(projectName, envName, serviceName string) (*ValuesResp, error) {
+	opt := &commonrepo.ProductFindOptions{Name: projectName, EnvName: envName}
 	prod, err := commonrepo.NewProductColl().Find(opt)
 	if err != nil {
 		return nil, errors.Wrapf(err, "failed to find project: %s", projectName)
@@ -231,7 +220,6 @@
 		releaseMap[util.ExtraServiceName(re.Name, prod.Namespace)] = re
 	}
 
-<<<<<<< HEAD
 	serviceMap := prod.GetServiceMap()
 	prodServiceRevisionMap := make(map[string]*models.ProductService)
 	svcDatSetMap := make(map[string]*SvcDataSet)
@@ -285,20 +273,14 @@
 	}
 
 	ret := make([]*HelmReleaseResp, 0)
+	// filter releases, only list releases deployed by zadig
+	//releaseNameMap, err := commonservice.GetReleaseNameToServiceNameMap(prod)
+	//if err != nil {
+	//	return nil, err
+	//}
+
 	for _, svcDataSet := range svcDatSetMap {
 		if !filterFunc(svcDataSet) {
-=======
-	// filter releases, only list releases deployed by zadig
-	releaseNameMap, err := commonservice.GetReleaseNameToServiceNameMap(prod)
-	if err != nil {
-		return nil, err
-	}
-
-	ret := make([]*HelmReleaseResp, 0, len(releases))
-	for _, release := range releases {
-		serviceName, ok := releaseNameMap[release.Name]
-		if !ok {
->>>>>>> b8073ec2
 			continue
 		}
 

/*
Copyright 2021 The KodeRover Authors.

Licensed under the Apache License, Version 2.0 (the "License");
you may not use this file except in compliance with the License.
You may obtain a copy of the License at

    http://www.apache.org/licenses/LICENSE-2.0

Unless required by applicable law or agreed to in writing, software
distributed under the License is distributed on an "AS IS" BASIS,
WITHOUT WARRANTIES OR CONDITIONS OF ANY KIND, either express or implied.
See the License for the specific language governing permissions and
limitations under the License.
*/

package service

import (
	"fmt"
	"sort"
	"strings"

<<<<<<< HEAD
	"github.com/pkg/errors"
	"go.uber.org/zap"
	"helm.sh/helm/v3/pkg/releaseutil"
	"k8s.io/apimachinery/pkg/labels"
	"k8s.io/client-go/informers"
	"sigs.k8s.io/controller-runtime/pkg/client"

=======
>>>>>>> 951ed0cc
	"github.com/koderover/zadig/pkg/microservice/aslan/config"
	commonmodels "github.com/koderover/zadig/pkg/microservice/aslan/core/common/repository/models"
	commonrepo "github.com/koderover/zadig/pkg/microservice/aslan/core/common/repository/mongodb"
	commonservice "github.com/koderover/zadig/pkg/microservice/aslan/core/common/service"
	"github.com/koderover/zadig/pkg/microservice/aslan/core/common/service/repository"
	"github.com/koderover/zadig/pkg/setting"
	kubeclient "github.com/koderover/zadig/pkg/shared/kube/client"
	e "github.com/koderover/zadig/pkg/tool/errors"
	"github.com/koderover/zadig/pkg/tool/kube/informer"
<<<<<<< HEAD
	"github.com/koderover/zadig/pkg/tool/kube/serializer"
	"github.com/koderover/zadig/pkg/tool/log"
	"github.com/koderover/zadig/pkg/types"
=======
>>>>>>> 951ed0cc
	"github.com/koderover/zadig/pkg/util"
	"go.uber.org/zap"
)

type EnvGroupRequest struct {
	ProjectName string `form:"projectName"`
	Page        int    `form:"page"`
	PerPage     int    `form:"perPage"`
	ServiceName string `form:"serviceName"`
}

// CalculateNonK8sProductStatus calculate product status for non k8s product: Helm + Host
func CalculateNonK8sProductStatus(productInfo *commonmodels.Product, log *zap.SugaredLogger) (string, error) {
	productName, envName, retStatus := productInfo.ProductName, productInfo.EnvName, setting.PodRunning
	_, workloads, err := commonservice.ListWorkloadsInEnv(envName, productName, "", 0, 0, log)
	if err != nil {
		return retStatus, e.ErrListGroups.AddDesc(err.Error())
	}
	for _, workload := range workloads {
		if !workload.Ready {
			return setting.PodUnstable, nil
		}
	}
	return retStatus, nil
}

func CalculateK8sProductStatus(productInfo *commonmodels.Product, log *zap.SugaredLogger) (string, error) {
	envName, productName := productInfo.EnvName, productInfo.ProductName
	cls, err := kubeclient.GetKubeClientSet(config.HubServerAddress(), productInfo.ClusterID)
	if err != nil {
		log.Errorf("[%s][%s] error: %v", envName, productName, err)
		return setting.PodUnstable, e.ErrListGroups.AddDesc(err.Error())
	}
	inf, err := informer.NewInformer(productInfo.ClusterID, productInfo.Namespace, cls)
	if err != nil {
		log.Errorf("[%s][%s] error: %v", envName, productName, err)
		return setting.PodUnstable, e.ErrListGroups.AddDesc(err.Error())
	}

	k8sHandler := &K8sService{log: log}
	return k8sHandler.calculateProductStatus(productInfo, inf)
}

func ListGroups(serviceName, envName, productName string, perPage, page int, production bool, log *zap.SugaredLogger) ([]*commonservice.ServiceResp, int, error) {
	var (
		count           = 0
		allServices     = make([]*commonmodels.ProductService, 0)
		currentServices = make([]*commonmodels.ProductService, 0)
		resp            = make([]*commonservice.ServiceResp, 0)
	)

	projectType := getProjectType(productName)
	if projectType == setting.HelmDeployType {
		log.Infof("listing group for helm project is not supported: %s/%s", productName, envName)
		return resp, count, nil
	}

	opt := &commonrepo.ProductFindOptions{Name: productName, EnvName: envName, Production: util.GetBoolPointer(production)}
	productInfo, err := commonrepo.NewProductColl().Find(opt)
	if err != nil {
		log.Errorf("[%s][%s] error: %v", envName, productName, err)
		return resp, count, e.ErrListGroups.AddDesc(err.Error())
	}

	for _, groupServices := range productInfo.Services {
		for _, service := range groupServices {
			if serviceName != "" && strings.Contains(service.ServiceName, serviceName) {
				allServices = append(allServices, service)
			} else if serviceName == "" {
				allServices = append(allServices, service)
			}
		}
	}
	count = len(allServices)
	//sort services by name
	sort.SliceStable(allServices, func(i, j int) bool { return allServices[i].ServiceName < allServices[j].ServiceName })

	// add updatable field
	latestSvcs, err := repository.GetMaxRevisionsServicesMap(productName, production)
	if err != nil {
		return resp, count, e.ErrListGroups.AddDesc(fmt.Sprintf("failed to find latest services for %s/%s", productName, envName))
	}
	for _, svc := range allServices {
		if latestSvc, ok := latestSvcs[svc.ServiceName]; ok {
			svc.Updatable = svc.Revision < latestSvc.Revision
		}
		svc.DeployStrategy = productInfo.ServiceDeployStrategy[svc.ServiceName]
	}

	kubeClient, err := kubeclient.GetKubeClient(config.HubServerAddress(), productInfo.ClusterID)
	if err != nil {
		log.Errorf("[%s][%s] failed to get kubeclient error: %v", envName, productName, err)
		return resp, count, e.ErrListGroups.AddDesc(err.Error())
	}
	cls, err := kubeclient.GetKubeClientSet(config.HubServerAddress(), productInfo.ClusterID)
	if err != nil {
		log.Errorf("[%s][%s] error: %v", envName, productName, err)
		return resp, count, e.ErrListGroups.AddDesc(err.Error())
	}
	inf, err := informer.NewInformer(productInfo.ClusterID, productInfo.Namespace, cls)
	if err != nil {
		log.Errorf("[%s][%s] error: %v", envName, productName, err)
		return resp, count, e.ErrListGroups.AddDesc(err.Error())
	}

	currentPage := page - 1
	if page*perPage < count {
		currentServices = allServices[currentPage*perPage : currentPage*perPage+perPage]
	} else {
		if currentPage*perPage > count {
			return resp, count, nil
		}
		currentServices = allServices[currentPage*perPage:]
	}
<<<<<<< HEAD
	resp = envHandleFunc(getProjectType(productName), log).listGroupServices(currentServices, envName, productName, inf, productInfo)

	respMap := make(map[string]*commonservice.ServiceResp)
	for _, serviceResp := range resp {
		respMap[serviceResp.ServiceName] = serviceResp
	}
	mseService, err := listZadigXMseReleaseServices(productInfo.Namespace, productName, envName, kubeClient)
	if err != nil {
		return resp, count, e.ErrListGroups.AddErr(errors.Wrap(err, "list mse release services"))
	}
	log.Debugf("mse release services num: %d", len(mseService))
	for _, serviceResp := range mseService {
		if svc, ok := respMap[serviceResp.ServiceName]; !ok {
			resp = append(resp, serviceResp)
		} else {
			// when zadigx release resource exists, should set ZadigXReleaseType field too
			svc.ZadigXReleaseType = serviceResp.ZadigXReleaseType
		}
	}
	return resp, count, nil
}

func listZadigXMseReleaseServices(namespace, productName, envName string, client client.Client) ([]*commonservice.ServiceResp, error) {
	selector := labels.Set{types.ZadigReleaseTypeLabelKey: types.ZadigReleaseTypeMseGray}.AsSelector()
	deployments, err := getter.ListDeployments(namespace, selector, client)
	if err != nil {
		return nil, err
	}
	services := make([]*commonservice.ServiceResp, 0)
	serviceSets := make(map[string]*commonservice.ServiceResp)
	for _, deployment := range deployments {
		serviceName := deployment.GetLabels()[types.ZadigReleaseServiceNameLabelKey]
		if serviceName == "" {
			log.Warnf("listZadigXMseReleaseServices: deployment %s/%s has no service name label", deployment.Namespace, deployment.Name)
			continue
		}
		if resp, ok := serviceSets[serviceName]; ok {
			resp.Images = append(resp.Images, wrapper.Deployment(deployment).ImageInfos()...)
			resp.Status = func() string {
				if resp.Status == setting.PodUnstable || deployment.Status.Replicas != deployment.Status.ReadyReplicas {
					return setting.PodUnstable
				}
				return setting.PodRunning
			}()
			continue
		}
		svcResp := &commonservice.ServiceResp{
			ServiceName: serviceName,
			Type:        setting.K8SDeployType,
			Status: func() string {
				if deployment.Status.Replicas == deployment.Status.ReadyReplicas {
					return setting.PodRunning
				}
				return setting.PodUnstable

			}(),
			Images:            wrapper.Deployment(deployment).ImageInfos(),
			ProductName:       productName,
			EnvName:           envName,
			DeployStrategy:    "deploy",
			ZadigXReleaseType: config.ZadigXMseGrayRelease,
		}
		serviceSets[serviceName] = svcResp
		services = append(services, svcResp)
	}
	return services, nil
}

func listGroupServiceStatus(allServices []*commonmodels.ProductService, envName, productName string, informer informers.SharedInformerFactory, productInfo *commonmodels.Product, log *zap.SugaredLogger) []*commonservice.ServiceResp {
	var (
		count           = len(allServices)
		currentServices = make([]*commonmodels.ProductService, 0)
		perPage         = setting.PerPage
		resp            = make([]*commonservice.ServiceResp, 0)
	)
	for page := 0; page*perPage < count; page++ {
		if (page+1)*perPage < count {
			currentServices = allServices[page*perPage : page*perPage+perPage]
		} else {
			currentServices = allServices[page*perPage:]
		}
		resp = envHandleFunc(getProjectType(productName), log).listGroupServices(currentServices, envName, productName, informer, productInfo)
		allRunning := true
		for _, serviceResp := range resp {
			// Service是物理机部署时，无需判断状态
			if serviceResp.Type == setting.K8SDeployType && serviceResp.Status != setting.PodRunning && serviceResp.Status != setting.PodSucceeded {
				allRunning = false
				break
			}
		}

		if !allRunning {
			return resp
		}
	}
	return resp
}

func GetIngressInfo(product *commonmodels.Product, service *commonmodels.Service, log *zap.SugaredLogger) *commonservice.IngressInfo {
	var (
		err         error
		ingressInfo = new(commonservice.IngressInfo)
	)
	ingressInfo.HostInfo = make([]resource.HostInfo, 0)

	renderSet := &commonmodels.RenderSet{}
	if product.Render != nil {
		renderSet, err = render.GetRenderSet(product.Render.Name, 0, false, product.EnvName, log)
		if err != nil {
			log.Errorf("GetRenderSet %s error: %v", product.ProductName, err)
			return ingressInfo
		}
	}
	parsedYaml, err := kube.RenderServiceYaml(service.Yaml, product.ProductName, service.ServiceName, renderSet)
	if err != nil {
		log.Errorf("RenderServiceYaml err: %s", err)
		return nil
	}
	// 渲染系统变量键值
	parsedYaml = kube.ParseSysKeys(product.Namespace, product.EnvName, product.ProductName, service.ServiceName, parsedYaml)

	parsedYaml = util.ReplaceWrapLine(parsedYaml)
	yamlContentArray := releaseutil.SplitManifests(parsedYaml)
	hostInfos := make([]resource.HostInfo, 0)

	for _, item := range yamlContentArray {
		u, err := serializer.NewDecoder().YamlToUnstructured([]byte(item))
		if err != nil {
			log.Warnf("Failed to decode yaml to Unstructured, err: %s", err)
			continue
		}
		switch u.GetKind() {
		case setting.Ingress:
			clientset, err := kubeclient.GetKubeClientSet(config.HubServerAddress(), product.ClusterID)
			if err != nil {
				log.Errorf("failed to init clientset, clusterID: %s", product.ClusterID)
				return nil
			}

			inf, err := informer.NewInformer(product.ClusterID, product.Namespace, clientset)
			if err != nil {
				log.Errorf("failed to create informer from clientset for clusterID: %s, the error is: %s", product.ClusterID, err)
				return nil
			}

			version, err := clientset.Discovery().ServerVersion()
			if err != nil {
				log.Warnf("Failed to determine server version, error is: %s", err)
				continue
			}

			if kubeclient.VersionLessThan122(version) {
				// get the ingress info from kubernetes. For cluster version 1.22- we only search for
				// extensions/v1beta1.
				// FIXME: add networking.k8s.io/v1beta1 & networking.k8s.io/v1 support for cluster 1.22-
				ing, found, err := getter.GetExtensionsV1Beta1Ingress(product.Namespace, u.GetName(), inf)
				if err != nil || !found {
					log.Warnf("no ingress %s found in %s:%s %v", u.GetName(), service.ServiceName, product.Namespace, err)
					continue
				}
				hostInfos = append(hostInfos, wrapper.Ingress(ing).HostInfo()...)
			} else {
				ing, err := getter.GetNetworkingV1Ingress(product.Namespace, u.GetName(), inf)
				if err != nil {
					log.Warnf("no ingress %s found in %s:%s %v", u.GetName(), service.ServiceName, product.Namespace, err)
					continue
				}
				hostInfos = append(hostInfos, wrapper.GetIngressHostInfo(ing)...)
			}
		}
	}
	ingressInfo.HostInfo = hostInfos
	return ingressInfo
=======
	resp = envHandleFunc(getProjectType(productName), log).listGroupServices(currentServices, envName, inf, productInfo)
	return resp, count, nil
>>>>>>> 951ed0cc
}<|MERGE_RESOLUTION|>--- conflicted
+++ resolved
@@ -21,16 +21,11 @@
 	"sort"
 	"strings"
 
-<<<<<<< HEAD
 	"github.com/pkg/errors"
 	"go.uber.org/zap"
-	"helm.sh/helm/v3/pkg/releaseutil"
 	"k8s.io/apimachinery/pkg/labels"
-	"k8s.io/client-go/informers"
 	"sigs.k8s.io/controller-runtime/pkg/client"
 
-=======
->>>>>>> 951ed0cc
 	"github.com/koderover/zadig/pkg/microservice/aslan/config"
 	commonmodels "github.com/koderover/zadig/pkg/microservice/aslan/core/common/repository/models"
 	commonrepo "github.com/koderover/zadig/pkg/microservice/aslan/core/common/repository/mongodb"
@@ -38,16 +33,13 @@
 	"github.com/koderover/zadig/pkg/microservice/aslan/core/common/service/repository"
 	"github.com/koderover/zadig/pkg/setting"
 	kubeclient "github.com/koderover/zadig/pkg/shared/kube/client"
+	"github.com/koderover/zadig/pkg/shared/kube/wrapper"
 	e "github.com/koderover/zadig/pkg/tool/errors"
+	"github.com/koderover/zadig/pkg/tool/kube/getter"
 	"github.com/koderover/zadig/pkg/tool/kube/informer"
-<<<<<<< HEAD
-	"github.com/koderover/zadig/pkg/tool/kube/serializer"
 	"github.com/koderover/zadig/pkg/tool/log"
 	"github.com/koderover/zadig/pkg/types"
-=======
->>>>>>> 951ed0cc
 	"github.com/koderover/zadig/pkg/util"
-	"go.uber.org/zap"
 )
 
 type EnvGroupRequest struct {
@@ -160,8 +152,7 @@
 		}
 		currentServices = allServices[currentPage*perPage:]
 	}
-<<<<<<< HEAD
-	resp = envHandleFunc(getProjectType(productName), log).listGroupServices(currentServices, envName, productName, inf, productInfo)
+	resp = envHandleFunc(getProjectType(productName), log).listGroupServices(currentServices, envName, inf, productInfo)
 
 	respMap := make(map[string]*commonservice.ServiceResp)
 	for _, serviceResp := range resp {
@@ -227,115 +218,4 @@
 		services = append(services, svcResp)
 	}
 	return services, nil
-}
-
-func listGroupServiceStatus(allServices []*commonmodels.ProductService, envName, productName string, informer informers.SharedInformerFactory, productInfo *commonmodels.Product, log *zap.SugaredLogger) []*commonservice.ServiceResp {
-	var (
-		count           = len(allServices)
-		currentServices = make([]*commonmodels.ProductService, 0)
-		perPage         = setting.PerPage
-		resp            = make([]*commonservice.ServiceResp, 0)
-	)
-	for page := 0; page*perPage < count; page++ {
-		if (page+1)*perPage < count {
-			currentServices = allServices[page*perPage : page*perPage+perPage]
-		} else {
-			currentServices = allServices[page*perPage:]
-		}
-		resp = envHandleFunc(getProjectType(productName), log).listGroupServices(currentServices, envName, productName, informer, productInfo)
-		allRunning := true
-		for _, serviceResp := range resp {
-			// Service是物理机部署时，无需判断状态
-			if serviceResp.Type == setting.K8SDeployType && serviceResp.Status != setting.PodRunning && serviceResp.Status != setting.PodSucceeded {
-				allRunning = false
-				break
-			}
-		}
-
-		if !allRunning {
-			return resp
-		}
-	}
-	return resp
-}
-
-func GetIngressInfo(product *commonmodels.Product, service *commonmodels.Service, log *zap.SugaredLogger) *commonservice.IngressInfo {
-	var (
-		err         error
-		ingressInfo = new(commonservice.IngressInfo)
-	)
-	ingressInfo.HostInfo = make([]resource.HostInfo, 0)
-
-	renderSet := &commonmodels.RenderSet{}
-	if product.Render != nil {
-		renderSet, err = render.GetRenderSet(product.Render.Name, 0, false, product.EnvName, log)
-		if err != nil {
-			log.Errorf("GetRenderSet %s error: %v", product.ProductName, err)
-			return ingressInfo
-		}
-	}
-	parsedYaml, err := kube.RenderServiceYaml(service.Yaml, product.ProductName, service.ServiceName, renderSet)
-	if err != nil {
-		log.Errorf("RenderServiceYaml err: %s", err)
-		return nil
-	}
-	// 渲染系统变量键值
-	parsedYaml = kube.ParseSysKeys(product.Namespace, product.EnvName, product.ProductName, service.ServiceName, parsedYaml)
-
-	parsedYaml = util.ReplaceWrapLine(parsedYaml)
-	yamlContentArray := releaseutil.SplitManifests(parsedYaml)
-	hostInfos := make([]resource.HostInfo, 0)
-
-	for _, item := range yamlContentArray {
-		u, err := serializer.NewDecoder().YamlToUnstructured([]byte(item))
-		if err != nil {
-			log.Warnf("Failed to decode yaml to Unstructured, err: %s", err)
-			continue
-		}
-		switch u.GetKind() {
-		case setting.Ingress:
-			clientset, err := kubeclient.GetKubeClientSet(config.HubServerAddress(), product.ClusterID)
-			if err != nil {
-				log.Errorf("failed to init clientset, clusterID: %s", product.ClusterID)
-				return nil
-			}
-
-			inf, err := informer.NewInformer(product.ClusterID, product.Namespace, clientset)
-			if err != nil {
-				log.Errorf("failed to create informer from clientset for clusterID: %s, the error is: %s", product.ClusterID, err)
-				return nil
-			}
-
-			version, err := clientset.Discovery().ServerVersion()
-			if err != nil {
-				log.Warnf("Failed to determine server version, error is: %s", err)
-				continue
-			}
-
-			if kubeclient.VersionLessThan122(version) {
-				// get the ingress info from kubernetes. For cluster version 1.22- we only search for
-				// extensions/v1beta1.
-				// FIXME: add networking.k8s.io/v1beta1 & networking.k8s.io/v1 support for cluster 1.22-
-				ing, found, err := getter.GetExtensionsV1Beta1Ingress(product.Namespace, u.GetName(), inf)
-				if err != nil || !found {
-					log.Warnf("no ingress %s found in %s:%s %v", u.GetName(), service.ServiceName, product.Namespace, err)
-					continue
-				}
-				hostInfos = append(hostInfos, wrapper.Ingress(ing).HostInfo()...)
-			} else {
-				ing, err := getter.GetNetworkingV1Ingress(product.Namespace, u.GetName(), inf)
-				if err != nil {
-					log.Warnf("no ingress %s found in %s:%s %v", u.GetName(), service.ServiceName, product.Namespace, err)
-					continue
-				}
-				hostInfos = append(hostInfos, wrapper.GetIngressHostInfo(ing)...)
-			}
-		}
-	}
-	ingressInfo.HostInfo = hostInfos
-	return ingressInfo
-=======
-	resp = envHandleFunc(getProjectType(productName), log).listGroupServices(currentServices, envName, inf, productInfo)
-	return resp, count, nil
->>>>>>> 951ed0cc
 }
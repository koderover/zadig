/*
Copyright 2021 The KodeRover Authors.

Licensed under the Apache License, Version 2.0 (the "License");
you may not use this file except in compliance with the License.
You may obtain a copy of the License at

    http://www.apache.org/licenses/LICENSE-2.0

Unless required by applicable law or agreed to in writing, software
distributed under the License is distributed on an "AS IS" BASIS,
WITHOUT WARRANTIES OR CONDITIONS OF ANY KIND, either express or implied.
See the License for the specific language governing permissions and
limitations under the License.
*/

package service

import (
	"errors"
	"fmt"
	"time"

	"go.uber.org/zap"
	versionedclient "istio.io/client-go/pkg/clientset/versioned"

	"github.com/koderover/zadig/pkg/microservice/aslan/config"
	"github.com/koderover/zadig/pkg/microservice/aslan/core/common/repository/models"
	"github.com/koderover/zadig/pkg/microservice/aslan/core/common/repository/models/template"
	commonrepo "github.com/koderover/zadig/pkg/microservice/aslan/core/common/repository/mongodb"
	commonservice "github.com/koderover/zadig/pkg/microservice/aslan/core/common/service"
	"github.com/koderover/zadig/pkg/setting"
	kubeclient "github.com/koderover/zadig/pkg/shared/kube/client"
	e "github.com/koderover/zadig/pkg/tool/errors"
	helmtool "github.com/koderover/zadig/pkg/tool/helmclient"
	"github.com/koderover/zadig/pkg/tool/kube/informer"
	"github.com/koderover/zadig/pkg/types"
)

type CreateProductParam struct {
	UserName    string
	RequestId   string
	ProductName string
	EnvType     string
	log         *zap.SugaredLogger
	RegistryID  string
}

type AutoCreator struct {
	Param *CreateProductParam
}

type IProductCreator interface {
	Create(string, string, *models.Product, *zap.SugaredLogger) error
}

func autoCreateProduct(envType, envName, productName, requestId, userName string, log *zap.SugaredLogger) (string, error) {
	autoCreator := &AutoCreator{Param: &CreateProductParam{
		UserName:    userName,
		RequestId:   requestId,
		ProductName: productName,
		EnvType:     envType,
		log:         log,
	}}
	return autoCreator.Create(envName)
}

func (autoCreator *AutoCreator) Create(envName string) (string, error) {
	productName, log := autoCreator.Param.ProductName, autoCreator.Param.log

	// find product in db
	productResp, err := GetProduct(autoCreator.Param.UserName, envName, productName, log)
	if err == nil && productResp != nil { // product exists in db
		if productResp.Error != "" {
			return setting.ProductStatusFailed, errors.New(productResp.Error)
		}
		return productResp.Status, nil
	}

	productObject, err := GetInitProduct(productName, types.GeneralEnv, false, "", log)
	if err != nil {
		log.Errorf("AutoCreateProduct err:%v", err)
		return "", err
	}

	productObject.IsPublic = true
	productObject.Namespace = commonservice.GetProductEnvNamespace(envName, productName, "")
	productObject.UpdateBy = autoCreator.Param.UserName
	productObject.EnvName = envName
	productObject.RegistryID = autoCreator.Param.RegistryID
	if autoCreator.Param.EnvType == setting.HelmDeployType {
		productObject.Source = setting.SourceFromHelm
	}

	err = CreateProduct(autoCreator.Param.UserName, autoCreator.Param.RequestId, productObject, log)
	if err != nil {
		_, messageMap := e.ErrorMessage(err)
		if errMessage, isExist := messageMap["description"]; isExist {
			if message, ok := errMessage.(string); ok {
				return setting.ProductStatusFailed, errors.New(message)
			}
		}
	}
	return setting.ProductStatusCreating, nil
}

func getCreatorBySource(source string) IProductCreator {
	switch source {
	case setting.SourceFromExternal:
		return newExternalProductCreator()
	case setting.HelmDeployType:
		return newHelmProductCreator()
	case setting.PMDeployType:
		return newPMProductCreator()
	default:
		return newDefaultProductCreator()
	}
}

type HelmProductCreator struct{}

func newHelmProductCreator() *HelmProductCreator {
	return &HelmProductCreator{}
}

func (creator *HelmProductCreator) Create(user, requestID string, args *models.Product, log *zap.SugaredLogger) error {
	clusterID := args.ClusterID
	if clusterID == "" {
		projectClusterRelations, err := commonrepo.NewProjectClusterRelationColl().List(&commonrepo.ProjectClusterRelationOption{
			ProjectName: args.ProductName,
		})
		if err != nil {
			return e.ErrCreateEnv.AddDesc("Failed to get the cluster info selected in the project")
		}
		if len(projectClusterRelations) > 0 {
			clusterID = projectClusterRelations[0].ClusterID
		}
	}

	kubeClient, err := kubeclient.GetKubeClient(config.HubServerAddress(), clusterID)
	if err != nil {
		log.Errorf("[%s][%s] GetKubeClient error: %v", args.EnvName, args.ProductName, err)
		return e.ErrCreateEnv.AddErr(err)
	}
	cls, err := kubeclient.GetKubeClientSet(config.HubServerAddress(), clusterID)
	if err != nil {
		return e.ErrCreateEnv.AddDesc(err.Error())
	}

	restConfig, err := kubeclient.GetRESTConfig(config.HubServerAddress(), clusterID)
	if err != nil {
		return e.ErrCreateEnv.AddErr(err)
	}

	istioClient, err := versionedclient.NewForConfig(restConfig)
	if err != nil {
		return e.ErrCreateEnv.AddErr(err)
	}

	//判断namespace是否存在
	namespace := args.GetNamespace()
	if args.Namespace == "" {
		args.Namespace = namespace
	}

	helmClient, err := helmtool.NewClientFromNamespace(args.ClusterID, args.Namespace)
	if err != nil {
		return e.ErrCreateEnv.AddErr(err)
	}

	// renderset may exist before product created, by setting values.yaml content
	var renderSet *models.RenderSet
	if args.Render == nil || args.Render.Revision == 0 {
		renderSet, _, err = commonrepo.NewRenderSetColl().FindRenderSet(&commonrepo.RenderSetFindOption{
			Name: args.Namespace,
		})

		if err != nil {
			log.Errorf("[%s][P:%s] find product renderset error: %v", args.EnvName, args.ProductName, err)
			return e.ErrCreateEnv.AddDesc(err.Error())
		}
		// if env renderset is predefined, set render info
		if renderSet != nil {
			args.Render = &models.RenderInfo{
				ProductTmpl: args.ProductName,
				Name:        renderSet.Name,
				Revision:    renderSet.Revision,
			}
			// user renderchart from renderset
			chartInfoMap := make(map[string]*template.RenderChart)
			for _, renderChart := range renderSet.ChartInfos {
				chartInfoMap[renderChart.ServiceName] = renderChart
			}

			// use values.yaml content from predefined env renderset
			for _, singleRenderChart := range args.ChartInfos {
				if renderInEnvRenderset, ok := chartInfoMap[singleRenderChart.ServiceName]; ok {
					singleRenderChart.OverrideValues = renderInEnvRenderset.OverrideValues
					singleRenderChart.OverrideYaml = renderInEnvRenderset.OverrideYaml
				}
			}
		}
	}

	if err = preCreateProduct(args.EnvName, args, kubeClient, log); err != nil {
		log.Errorf("CreateProduct preCreateProduct error: %v", err)
		return e.ErrCreateEnv.AddDesc(err.Error())
	}

	renderSet, err = FindHelmRenderSet(args.ProductName, args.Render.Name, log)
	if err != nil {
		log.Errorf("[%s][P:%s] find product renderset error: %v", args.EnvName, args.ProductName, err)
		return e.ErrCreateEnv.AddDesc(err.Error())
	}

	// 设置产品render revision
	args.Render.Revision = renderSet.Revision
	// 记录服务当前对应render版本
	setServiceRender(args)

	args.Status = setting.ProductStatusCreating
	args.RecycleDay = config.DefaultRecycleDay()
	args.ClusterID = clusterID
	if args.IsForkedProduct {
		args.RecycleDay = 7
	}
	err = commonrepo.NewProductColl().Create(args)
	if err != nil {
		log.Errorf("[%s][%s] create product record error: %v", args.EnvName, args.ProductName, err)
		return e.ErrCreateEnv.AddDesc(err.Error())
	}

	eventStart := time.Now().Unix()
<<<<<<< HEAD

	go installProductHelmCharts(user, args.EnvName, requestID, args, renderSet, eventStart, helmClient, log)
=======
	inf, err := informer.NewInformer(clusterID, args.Namespace, cls)
	if err != nil {
		log.Errorf("failed to create informer from clientset for clusterID: %s, the error is: %s", clusterID, err)
		return nil
	}
	err = helmInitEnvConfigSet(args.EnvName, args.ProductName, user, args.EnvConfigYamls, inf, kubeClient)
	if err != nil {
		log.Errorf("failed to helmInitEnvConfigSet [%s][P:%s]: %s, the error is: %s", args.EnvName, args.ProductName, err)
		if err := commonrepo.NewProductColl().UpdateStatus(args.EnvName, args.ProductName, setting.ProductStatusFailed); err != nil {
			log.Errorf("helmInitEnvConfigSet [%s][P:%s] Product.UpdateStatus error: %s", args.EnvName, args.ProductName, err)
		}
		if err := commonrepo.NewProductColl().UpdateErrors(args.EnvName, args.ProductName, err.Error()); err != nil {
			log.Errorf("helmInitEnvConfigSet [%s][P:%s] Product.UpdateErrors error: %s", args.EnvName, args.ProductName, err)
		}
	}
	go installProductHelmCharts(user, args.EnvName, requestID, args, renderSet, eventStart, helmClient, kubeClient, istioClient, log)
>>>>>>> b8073ec2
	return nil
}

type ExternalProductCreator struct {
}

func newExternalProductCreator() *ExternalProductCreator {
	return &ExternalProductCreator{}
}

func (creator *ExternalProductCreator) Create(user, requestID string, args *models.Product, log *zap.SugaredLogger) error {
	args.Status = setting.ProductStatusUnstable
	args.RecycleDay = config.DefaultRecycleDay()
	err := commonrepo.NewProductColl().Create(args)
	if err != nil {
		log.Errorf("[%s][%s] create product record error: %v", args.EnvName, args.ProductName, err)
		return e.ErrCreateEnv.AddDesc(err.Error())
	}
	return nil
}

type PMProductCreator struct {
}

func newPMProductCreator() *PMProductCreator {
	return &PMProductCreator{}
}

func (creator *PMProductCreator) Create(user, requestID string, args *models.Product, log *zap.SugaredLogger) error {
	//创建角色环境之间的关联关系
	//todo 创建环境暂时不指定角色
	// 检查是否重复创建（TO BE FIXED）;检查k8s集群设置: Namespace/Secret .etc
	if err := preCreateProduct(args.EnvName, args, nil, log); err != nil {
		log.Errorf("CreateProduct preCreateProduct error: %v", err)
		return e.ErrCreateEnv.AddDesc(err.Error())
	}

	eventStart := time.Now().Unix()

	args.Status = setting.ProductStatusCreating
	args.RecycleDay = config.DefaultRecycleDay()
	err := commonrepo.NewProductColl().Create(args)
	if err != nil {
		log.Errorf("[%s][%s] create product record error: %v", args.EnvName, args.ProductName, err)
		return e.ErrCreateEnv.AddDesc(err.Error())
	}
	// 异步创建产品
	go createGroups(args.EnvName, user, requestID, args, eventStart, nil, nil, nil, nil, log)
	return nil
}

type DefaultProductCreator struct {
}

func newDefaultProductCreator() *DefaultProductCreator {
	return &DefaultProductCreator{}
}

func (creator *DefaultProductCreator) Create(user, requestID string, args *models.Product, log *zap.SugaredLogger) error {
	// get project cluster relation
	clusterID := args.ClusterID
	if clusterID == "" {
		projectClusterRelations, err := commonrepo.NewProjectClusterRelationColl().List(&commonrepo.ProjectClusterRelationOption{
			ProjectName: args.ProductName,
		})
		if err != nil {
			return e.ErrCreateEnv.AddDesc("Failed to get the cluster info selected in the project")
		}
		if len(projectClusterRelations) > 0 {
			clusterID = projectClusterRelations[0].ClusterID
		}
	}
	kubeClient, err := kubeclient.GetKubeClient(config.HubServerAddress(), clusterID)
	if err != nil {
		return e.ErrCreateEnv.AddErr(err)
	}

	cls, err := kubeclient.GetKubeClientSet(config.HubServerAddress(), clusterID)
	if err != nil {
		return e.ErrCreateEnv.AddErr(err)
	}
	inf, err := informer.NewInformer(clusterID, args.Namespace, cls)
	if err != nil {
		return e.ErrCreateEnv.AddErr(err)
	}

	restConfig, err := kubeclient.GetRESTConfig(config.HubServerAddress(), clusterID)
	if err != nil {
		return fmt.Errorf("failed to get rest config: %s", err)
	}
	istioClient, err := versionedclient.NewForConfig(restConfig)
	if err != nil {
		return fmt.Errorf("failed to new istio client: %s", err)
	}

	//判断namespace是否存在
	namespace := args.GetNamespace()
	if args.Namespace == "" {
		args.Namespace = namespace
	}

	//创建角色环境之间的关联关系
	//todo 创建环境暂时不指定角色
	// 检查是否重复创建（TO BE FIXED）;检查k8s集群设置: Namespace/Secret .etc
	if err := preCreateProduct(args.EnvName, args, kubeClient, log); err != nil {
		log.Errorf("CreateProduct preCreateProduct error: %v", err)
		return e.ErrCreateEnv.AddDesc(err.Error())
	}

	eventStart := time.Now().Unix()
	// 检查renderinfo是否为空，避免空指针
	if args.Render == nil {
		args.Render = &models.RenderInfo{ProductTmpl: args.ProductName}
	}

	renderSet := &models.RenderSet{
		ProductTmpl: args.Render.ProductTmpl,
		Name:        args.Render.Name,
		Revision:    args.Render.Revision,
	}
	// 如果是版本回滚，则args.Render.Revision > 0
	if args.Render.Revision == 0 {
		// 检查renderset是否覆盖产品所有key
		renderSet, err = commonservice.ValidateRenderSet(args.ProductName, args.Render.Name, nil, log)
		if err != nil {
			log.Errorf("[%s][P:%s] validate product renderset error: %v", args.EnvName, args.ProductName, err)
			return e.ErrCreateEnv.AddDesc(err.Error())
		}
		// 保存产品信息,并设置产品状态
		// 设置产品render revsion
		args.Render.Revision = renderSet.Revision
		// 记录服务当前对应render版本
		setServiceRender(args)
	}

	args.Status = setting.ProductStatusCreating
	args.RecycleDay = config.DefaultRecycleDay()
	args.ClusterID = clusterID
	err = commonrepo.NewProductColl().Create(args)
	if err != nil {
		log.Errorf("[%s][%s] create product record error: %v", args.EnvName, args.ProductName, err)
		return e.ErrCreateEnv.AddDesc(err.Error())
	}
	// 异步创建产品
	go createGroups(args.EnvName, user, requestID, args, eventStart, renderSet, inf, kubeClient, istioClient, log)
	return nil
}<|MERGE_RESOLUTION|>--- conflicted
+++ resolved
@@ -231,10 +231,6 @@
 	}
 
 	eventStart := time.Now().Unix()
-<<<<<<< HEAD
-
-	go installProductHelmCharts(user, args.EnvName, requestID, args, renderSet, eventStart, helmClient, log)
-=======
 	inf, err := informer.NewInformer(clusterID, args.Namespace, cls)
 	if err != nil {
 		log.Errorf("failed to create informer from clientset for clusterID: %s, the error is: %s", clusterID, err)
@@ -251,7 +247,6 @@
 		}
 	}
 	go installProductHelmCharts(user, args.EnvName, requestID, args, renderSet, eventStart, helmClient, kubeClient, istioClient, log)
->>>>>>> b8073ec2
 	return nil
 }
 

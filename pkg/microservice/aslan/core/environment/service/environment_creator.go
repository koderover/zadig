/*
Copyright 2021 The KodeRover Authors.

Licensed under the Apache License, Version 2.0 (the "License");
you may not use this file except in compliance with the License.
You may obtain a copy of the License at

    http://www.apache.org/licenses/LICENSE-2.0

Unless required by applicable law or agreed to in writing, software
distributed under the License is distributed on an "AS IS" BASIS,
WITHOUT WARRANTIES OR CONDITIONS OF ANY KIND, either express or implied.
See the License for the specific language governing permissions and
limitations under the License.
*/

package service

import (
	"errors"
	"fmt"
	"time"

	"go.uber.org/zap"

	"github.com/koderover/zadig/pkg/microservice/aslan/config"
	"github.com/koderover/zadig/pkg/microservice/aslan/core/common/repository/models"
	"github.com/koderover/zadig/pkg/microservice/aslan/core/common/repository/models/template"
	commonrepo "github.com/koderover/zadig/pkg/microservice/aslan/core/common/repository/mongodb"
	commonservice "github.com/koderover/zadig/pkg/microservice/aslan/core/common/service"
	"github.com/koderover/zadig/pkg/microservice/aslan/core/common/service/kube"
	"github.com/koderover/zadig/pkg/setting"
	e "github.com/koderover/zadig/pkg/tool/errors"
	"github.com/koderover/zadig/pkg/tool/helmclient"
	"github.com/koderover/zadig/pkg/tool/kube/getter"
)

type CreateProductParam struct {
	UserName    string
	RequestId   string
	ProductName string
	EnvType     string
	log         *zap.SugaredLogger
}

type AutoCreator struct {
	Param *CreateProductParam
}

type IProductCreator interface {
	Create(string, string, *models.Product, *zap.SugaredLogger) error
}

func autoCreateProduct(envType, envName, productName, requestId, userName string, log *zap.SugaredLogger) (string, error) {
	autoCreator := &AutoCreator{Param: &CreateProductParam{
		UserName:    userName,
		RequestId:   requestId,
		ProductName: productName,
		EnvType:     envType,
		log:         log,
	}}
	return autoCreator.Create(envName)
}

func (autoCreator *AutoCreator) Create(envName string) (string, error) {
	productName, log := autoCreator.Param.ProductName, autoCreator.Param.log

	// find product in db
	productResp, err := GetProduct(autoCreator.Param.UserName, envName, productName, log)
	if err == nil && productResp != nil { // product exists in db
		if productResp.Error != "" {
			return setting.ProductStatusFailed, errors.New(productResp.Error)
		}
		return productResp.Status, nil
	}

	productObject, err := GetInitProduct(productName, log)
	if err != nil {
		log.Errorf("AutoCreateProduct err:%v", err)
		return "", err
	}

	productObject.IsPublic = true
	productObject.Namespace = commonservice.GetProductEnvNamespace(envName, productName, "")
	productObject.UpdateBy = autoCreator.Param.UserName
	productObject.EnvName = envName
	if autoCreator.Param.EnvType == setting.HelmDeployType {
		productObject.Source = setting.SourceFromHelm
	}

	err = CreateProduct(autoCreator.Param.UserName, autoCreator.Param.RequestId, productObject, log)
	if err != nil {
		_, messageMap := e.ErrorMessage(err)
		if errMessage, isExist := messageMap["description"]; isExist {
			if message, ok := errMessage.(string); ok {
				return setting.ProductStatusFailed, errors.New(message)
			}
		}
	}
	return setting.ProductStatusCreating, nil
}

func getCreatorBySource(source string) IProductCreator {
	switch source {
	case setting.SourceFromExternal:
		return newExternalProductCreator()
	case setting.HelmDeployType:
		return newHelmProductCreator()
	case setting.PMDeployType:
		return newPMProductCreator()
	default:
		return newDefaultProductCreator()
	}
}

type HelmProductCreator struct{}

func newHelmProductCreator() *HelmProductCreator {
	return &HelmProductCreator{}
}

func (creator *HelmProductCreator) Create(user, requestID string, args *models.Product, log *zap.SugaredLogger) error {
	kubeClient, err := kube.GetKubeClient(args.ClusterID)
	if err != nil {
		log.Errorf("[%s][%s] GetKubeClient error: %v", args.EnvName, args.ProductName, err)
		return e.ErrCreateEnv.AddErr(err)
	}

	//判断namespace是否存在
	namespace := args.GetNamespace()
	if args.Namespace == "" {
		args.Namespace = namespace
	}
	_, found, err := getter.GetNamespace(args.Namespace, kubeClient)
	if err != nil {
		log.Errorf("GetNamespace error: %v", err)
		return e.ErrCreateEnv.AddDesc(err.Error())
	}
	if found {
		log.Warnf("%s[%s]%s", "namespace", args.Namespace, "已经存在,请换个环境名称尝试!")
		return e.ErrCreateEnv.AddDesc(fmt.Sprintf("%s[%s]%s", "namespace", args.Namespace, "已经存在,请换个环境名称尝试!"))
	}

	restConfig, err := kube.GetRESTConfig(args.ClusterID)
	if err != nil {
		log.Errorf("GetRESTConfig error: %v", err)
		return e.ErrCreateEnv.AddDesc(err.Error())
	}
	helmClient, err := helmclient.NewClientFromRestConf(restConfig, args.Namespace)
	if err != nil {
		log.Errorf("[%s][%s] NewClientFromRestConf error: %v", args.EnvName, args.ProductName, err)
		return e.ErrCreateEnv.AddErr(err)
	}

	// renderset may exist before product created, by setting values.yaml content
	var renderset *models.RenderSet
	if args.Render == nil || args.Render.Revision == 0 {
		renderset, _, err = commonrepo.NewRenderSetColl().FindRenderSet(&commonrepo.RenderSetFindOption{
			Name: args.Namespace,
		})

		if err != nil {
			log.Errorf("[%s][P:%s] find product renderset error: %v", args.EnvName, args.ProductName, err)
			return e.ErrCreateEnv.AddDesc(err.Error())
		}
		// if env renderset is predefined, set render info
		if renderset != nil {
			args.Render = &models.RenderInfo{
				ProductTmpl: args.ProductName,
				Name:        renderset.Name,
				Revision:    renderset.Revision,
			}
			// user renderchart from renderset
			chartInfoMap := make(map[string]*template.RenderChart)
			for _, renderChart := range renderset.ChartInfos {
				chartInfoMap[renderChart.ServiceName] = renderChart
			}

			// use values.yaml content from predefined env renderset
			for _, singleRenderChart := range args.ChartInfos {
				if renderInEnvRenderset, ok := chartInfoMap[singleRenderChart.ServiceName]; ok {
					singleRenderChart.OverrideValues = renderInEnvRenderset.OverrideValues
					singleRenderChart.OverrideYaml = renderInEnvRenderset.OverrideYaml
				}
			}
		}
	}

	if err = preCreateProduct(args.EnvName, args, kubeClient, log); err != nil {
		log.Errorf("CreateProduct preCreateProduct error: %v", err)
		return e.ErrCreateEnv.AddDesc(err.Error())
	}

	if renderset == nil {
		renderset, err = FindHelmRenderSet(args.ProductName, args.Render.Name, log)
		if err != nil {
			log.Errorf("[%s][P:%s] find product renderset error: %v", args.EnvName, args.ProductName, err)
			return e.ErrCreateEnv.AddDesc(err.Error())
		}
	}

	// 设置产品render revision
	args.Render.Revision = renderset.Revision
	// 记录服务当前对应render版本
	setServiceRender(args)

	args.Status = setting.ProductStatusCreating
	args.RecycleDay = config.DefaultRecycleDay()
	if args.IsForkedProduct {
		args.RecycleDay = 7
	}
	err = commonrepo.NewProductColl().Create(args)
	if err != nil {
		log.Errorf("[%s][%s] create product record error: %v", args.EnvName, args.ProductName, err)
		return e.ErrCreateEnv.AddDesc(err.Error())
	}

	eventStart := time.Now().Unix()

<<<<<<< HEAD
	go installOrUpdateHelmChart(user, args.EnvName, requestID, args, renderset, eventStart, helmClient, log)
=======
	go installProductHelmCharts(user, args.EnvName, requestID, args, eventStart, helmClient, log)
>>>>>>> 4860be12
	return nil
}

type ExternalProductCreator struct {
}

func newExternalProductCreator() *ExternalProductCreator {
	return &ExternalProductCreator{}
}

func (creator *ExternalProductCreator) Create(user, requestID string, args *models.Product, log *zap.SugaredLogger) error {
	args.Status = setting.ProductStatusUnstable
	args.RecycleDay = config.DefaultRecycleDay()
	err := commonrepo.NewProductColl().Create(args)
	if err != nil {
		log.Errorf("[%s][%s] create product record error: %v", args.EnvName, args.ProductName, err)
		return e.ErrCreateEnv.AddDesc(err.Error())
	}
	return nil
}

type PMProductCreator struct {
}

func newPMProductCreator() *PMProductCreator {
	return &PMProductCreator{}
}

func (creator *PMProductCreator) Create(user, requestID string, args *models.Product, log *zap.SugaredLogger) error {
	//创建角色环境之间的关联关系
	//todo 创建环境暂时不指定角色
	// 检查是否重复创建（TO BE FIXED）;检查k8s集群设置: Namespace/Secret .etc
	if err := preCreateProduct(args.EnvName, args, nil, log); err != nil {
		log.Errorf("CreateProduct preCreateProduct error: %v", err)
		return e.ErrCreateEnv.AddDesc(err.Error())
	}

	eventStart := time.Now().Unix()

	args.Status = setting.ProductStatusCreating
	args.RecycleDay = config.DefaultRecycleDay()
	err := commonrepo.NewProductColl().Create(args)
	if err != nil {
		log.Errorf("[%s][%s] create product record error: %v", args.EnvName, args.ProductName, err)
		return e.ErrCreateEnv.AddDesc(err.Error())
	}
	// 异步创建产品
	go createGroups(args.EnvName, user, requestID, args, eventStart, nil, nil, log)
	return nil
}

type DefaultProductCreator struct {
}

func newDefaultProductCreator() *DefaultProductCreator {
	return &DefaultProductCreator{}
}

func (creator *DefaultProductCreator) Create(user, requestID string, args *models.Product, log *zap.SugaredLogger) error {
	kubeClient, err := kube.GetKubeClient(args.ClusterID)
	if err != nil {
		return e.ErrCreateEnv.AddErr(err)
	}

	//判断namespace是否存在
	namespace := args.GetNamespace()
	if args.Namespace == "" {
		args.Namespace = namespace
	}
	_, found, err := getter.GetNamespace(args.Namespace, kubeClient)
	if err != nil {
		log.Errorf("GetNamespace error: %v", err)
		return e.ErrCreateEnv.AddDesc(err.Error())
	}
	if found {
		return e.ErrCreateEnv.AddDesc(fmt.Sprintf("%s[%s]%s", "namespace", args.Namespace, "已经存在,请换个环境名称尝试!"))
	}

	//创建角色环境之间的关联关系
	//todo 创建环境暂时不指定角色
	// 检查是否重复创建（TO BE FIXED）;检查k8s集群设置: Namespace/Secret .etc
	if err := preCreateProduct(args.EnvName, args, kubeClient, log); err != nil {
		log.Errorf("CreateProduct preCreateProduct error: %v", err)
		return e.ErrCreateEnv.AddDesc(err.Error())
	}

	eventStart := time.Now().Unix()
	// 检查renderinfo是否为空，避免空指针
	if args.Render == nil {
		args.Render = &models.RenderInfo{ProductTmpl: args.ProductName}
	}

	renderSet := &models.RenderSet{
		ProductTmpl: args.Render.ProductTmpl,
		Name:        args.Render.Name,
		Revision:    args.Render.Revision,
	}
	// 如果是版本回滚，则args.Render.Revision > 0
	if args.Render.Revision == 0 {
		// 检查renderset是否覆盖产品所有key
		renderSet, err = commonservice.ValidateRenderSet(args.ProductName, args.Render.Name, nil, log)
		if err != nil {
			log.Errorf("[%s][P:%s] validate product renderset error: %v", args.EnvName, args.ProductName, err)
			return e.ErrCreateEnv.AddDesc(err.Error())
		}
		// 保存产品信息,并设置产品状态
		// 设置产品render revsion
		args.Render.Revision = renderSet.Revision
		// 记录服务当前对应render版本
		setServiceRender(args)
	}

	args.Status = setting.ProductStatusCreating
	args.RecycleDay = config.DefaultRecycleDay()
	err = commonrepo.NewProductColl().Create(args)
	if err != nil {
		log.Errorf("[%s][%s] create product record error: %v", args.EnvName, args.ProductName, err)
		return e.ErrCreateEnv.AddDesc(err.Error())
	}
	// 异步创建产品
	go createGroups(args.EnvName, user, requestID, args, eventStart, renderSet, kubeClient, log)
	return nil
}<|MERGE_RESOLUTION|>--- conflicted
+++ resolved
@@ -217,11 +217,7 @@
 
 	eventStart := time.Now().Unix()
 
-<<<<<<< HEAD
-	go installOrUpdateHelmChart(user, args.EnvName, requestID, args, renderset, eventStart, helmClient, log)
-=======
-	go installProductHelmCharts(user, args.EnvName, requestID, args, eventStart, helmClient, log)
->>>>>>> 4860be12
+	go installProductHelmCharts(user, args.EnvName, requestID, args, renderset, eventStart, helmClient, log)
 	return nil
 }
 

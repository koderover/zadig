--- conflicted
+++ resolved
@@ -217,11 +217,7 @@
 
 	eventStart := time.Now().Unix()
 
-<<<<<<< HEAD
-	go installProductHelmCharts(user, args.EnvName, requestID, args, eventStart, helmClient, log)
-=======
 	go installProductHelmCharts(user, args.EnvName, requestID, args, renderSet, eventStart, helmClient, log)
->>>>>>> e4b1808a
 	return nil
 }
 

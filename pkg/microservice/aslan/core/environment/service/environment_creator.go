/*
Copyright 2021 The KodeRover Authors.

Licensed under the Apache License, Version 2.0 (the "License");
you may not use this file except in compliance with the License.
You may obtain a copy of the License at

    http://www.apache.org/licenses/LICENSE-2.0

Unless required by applicable law or agreed to in writing, software
distributed under the License is distributed on an "AS IS" BASIS,
WITHOUT WARRANTIES OR CONDITIONS OF ANY KIND, either express or implied.
See the License for the specific language governing permissions and
limitations under the License.
*/

package service

import (
	"errors"
	"fmt"
	"time"

	"go.uber.org/zap"

	"github.com/koderover/zadig/pkg/microservice/aslan/config"
	"github.com/koderover/zadig/pkg/microservice/aslan/core/common/repository/models"
	"github.com/koderover/zadig/pkg/microservice/aslan/core/common/repository/models/template"
	commonrepo "github.com/koderover/zadig/pkg/microservice/aslan/core/common/repository/mongodb"
	commonservice "github.com/koderover/zadig/pkg/microservice/aslan/core/common/service"
	"github.com/koderover/zadig/pkg/microservice/aslan/core/common/service/kube"
	"github.com/koderover/zadig/pkg/setting"
	e "github.com/koderover/zadig/pkg/tool/errors"
	"github.com/koderover/zadig/pkg/tool/helmclient"
	"github.com/koderover/zadig/pkg/tool/kube/getter"
)

type CreateProductParam struct {
	UserName    string
	RequestId   string
	ProductName string
	EnvType     string
	log         *zap.SugaredLogger
}

type AutoCreator struct {
	Param *CreateProductParam
}

type IProductCreator interface {
	Create(string, string, *models.Product, *zap.SugaredLogger) error
}

func autoCreateProduct(envType, envName, productName, requestId, userName string, log *zap.SugaredLogger) (string, error) {
	autoCreator := &AutoCreator{Param: &CreateProductParam{
		UserName:    userName,
		RequestId:   requestId,
		ProductName: productName,
		EnvType:     envType,
		log:         log,
	}}
	return autoCreator.Create(envName)
}

func (autoCreator *AutoCreator) Create(envName string) (string, error) {
	productName, log := autoCreator.Param.ProductName, autoCreator.Param.log

	// find product in db
	productResp, err := GetProduct(autoCreator.Param.UserName, envName, productName, log)
	if err == nil && productResp != nil { // product exists in db
		if productResp.Error != "" {
			return setting.ProductStatusFailed, errors.New(productResp.Error)
		}
		return productResp.Status, nil
	}

	productObject, err := GetInitProduct(productName, log)
	if err != nil {
		log.Errorf("AutoCreateProduct err:%v", err)
		return "", err
	}

	productObject.IsPublic = true
	productObject.Namespace = commonservice.GetProductEnvNamespace(envName, productName)
	productObject.UpdateBy = autoCreator.Param.UserName
	productObject.EnvName = envName
	if autoCreator.Param.EnvType == setting.HelmDeployType {
		productObject.Source = setting.SourceFromHelm
	}

	err = CreateProduct(autoCreator.Param.UserName, autoCreator.Param.RequestId, productObject, log)
	if err != nil {
		_, messageMap := e.ErrorMessage(err)
		if errMessage, isExist := messageMap["description"]; isExist {
			if message, ok := errMessage.(string); ok {
				return setting.ProductStatusFailed, errors.New(message)
			}
		}
	}
	return setting.ProductStatusCreating, nil
}

func getCreatorBySource(source string) IProductCreator {
<<<<<<< HEAD
	if source == setting.SourceFromExternal {
=======
	switch source {
	case setting.SourceFromExternal:
>>>>>>> 6fd2b361
		return newExternalProductCreator()
	case setting.HelmDeployType:
		return newHelmProductCreator()
	default:
		return newDefaultProductCreator()
	}
}

type HelmProductCreator struct{}

func newHelmProductCreator() *HelmProductCreator {
	return &HelmProductCreator{}
}

func (creator *HelmProductCreator) Create(user, requestID string, args *models.Product, log *zap.SugaredLogger) error {
	kubeClient, err := kube.GetKubeClient(args.ClusterID)
	if err != nil {
		log.Errorf("[%s][%s] GetKubeClient error: %v", args.EnvName, args.ProductName, err)
		return e.ErrCreateEnv.AddErr(err)
	}

	//判断namespace是否存在
	namespace := args.GetNamespace()
	args.Namespace = namespace
	_, found, err := getter.GetNamespace(namespace, kubeClient)
	if err != nil {
		log.Errorf("GetNamespace error: %v", err)
		return e.ErrCreateEnv.AddDesc(err.Error())
	}
	if found {
		log.Warnf("%s[%s]%s", "namespace", namespace, "已经存在,请换个环境名称尝试!")
		return e.ErrCreateEnv.AddDesc(fmt.Sprintf("%s[%s]%s", "namespace", namespace, "已经存在,请换个环境名称尝试!"))
	}

	restConfig, err := kube.GetRESTConfig(args.ClusterID)
	if err != nil {
		log.Errorf("GetRESTConfig error: %v", err)
		return e.ErrCreateEnv.AddDesc(err.Error())
	}
	helmClient, err := helmclient.NewClientFromRestConf(restConfig, namespace)
	if err != nil {
		log.Errorf("[%s][%s] NewClientFromRestConf error: %v", args.EnvName, args.ProductName, err)
		return e.ErrCreateEnv.AddErr(err)
	}

	// renderset may exist before product created, by setting values.yaml content
	var renderSet *models.RenderSet
	if args.Render == nil || args.Render.Revision == 0 {
		renderSet, _, err = commonrepo.NewRenderSetColl().FindRenderSet(&commonrepo.RenderSetFindOption{
			Name: commonservice.GetProductEnvNamespace(args.EnvName, args.ProductName),
		})

		if err != nil {
			log.Errorf("[%s][P:%s] find product renderset error: %v", args.EnvName, args.ProductName, err)
			return e.ErrCreateEnv.AddDesc(err.Error())
		}
		// if env renderset is predefined, set render info
		if renderSet != nil {
			args.Render = &models.RenderInfo{
				ProductTmpl: args.ProductName,
				Name:        renderSet.Name,
				Revision:    renderSet.Revision,
			}
			// user renderchart from renderset
			chartInfoMap := make(map[string]*template.RenderChart)
			for _, renderChart := range renderSet.ChartInfos {
				chartInfoMap[renderChart.ServiceName] = renderChart
			}

			// use values.yaml content from predefined env renderset
			for _, singleRenderChart := range args.ChartInfos {
				if renderInEnvRenderset, ok := chartInfoMap[singleRenderChart.ServiceName]; ok {
					singleRenderChart.OverrideValues = renderInEnvRenderset.OverrideValues
					singleRenderChart.OverrideYaml = renderInEnvRenderset.OverrideYaml
				}
			}
		}
	}

	if err = preCreateProduct(args.EnvName, args, kubeClient, log); err != nil {
		log.Errorf("CreateProduct preCreateProduct error: %v", err)
		return e.ErrCreateEnv.AddDesc(err.Error())
	}

	if renderSet == nil {
		renderSet, err = FindHelmRenderSet(args.ProductName, args.Render.Name, log)
		if err != nil {
			log.Errorf("[%s][P:%s] find product renderset error: %v", args.EnvName, args.ProductName, err)
			return e.ErrCreateEnv.AddDesc(err.Error())
		}
	}

	// 设置产品render revision
	args.Render.Revision = renderSet.Revision
	// 记录服务当前对应render版本
	setServiceRender(args)

	args.Status = setting.ProductStatusCreating
	args.RecycleDay = config.DefaultRecycleDay()
	if args.IsForkedProduct {
		args.RecycleDay = 7
	}
	err = commonrepo.NewProductColl().Create(args)
	if err != nil {
		log.Errorf("[%s][%s] create product record error: %v", args.EnvName, args.ProductName, err)
		return e.ErrCreateEnv.AddDesc(err.Error())
	}

	eventStart := time.Now().Unix()
	go installOrUpdateHelmChart(user, args.EnvName, requestID, args, eventStart, helmClient, log)
	return nil
}

type ExternalProductCreator struct {
}

func newExternalProductCreator() *ExternalProductCreator {
	return &ExternalProductCreator{}
}

func (creator *ExternalProductCreator) Create(user, requestID string, args *models.Product, log *zap.SugaredLogger) error {
	args.Status = setting.ProductStatusUnstable
	args.RecycleDay = config.DefaultRecycleDay()
	err := commonrepo.NewProductColl().Create(args)
	if err != nil {
		log.Errorf("[%s][%s] create product record error: %v", args.EnvName, args.ProductName, err)
		return e.ErrCreateEnv.AddDesc(err.Error())
	}
	return nil
}

type DefaultProductCreator struct {
}

func newDefaultProductCreator() *DefaultProductCreator {
	return &DefaultProductCreator{}
}

func (creator *DefaultProductCreator) Create(user, requestID string, args *models.Product, log *zap.SugaredLogger) error {
	kubeClient, err := kube.GetKubeClient(args.ClusterID)
	if err != nil {
		return e.ErrCreateEnv.AddErr(err)
	}

	//判断namespace是否存在
	namespace := args.GetNamespace()
	args.Namespace = namespace
	_, found, err := getter.GetNamespace(namespace, kubeClient)
	if err != nil {
		log.Errorf("GetNamespace error: %v", err)
		return e.ErrCreateEnv.AddDesc(err.Error())
	}
	if found {
		return e.ErrCreateEnv.AddDesc(fmt.Sprintf("%s[%s]%s", "namespace", namespace, "已经存在,请换个环境名称尝试!"))
	}

	//创建角色环境之间的关联关系
	//todo 创建环境暂时不指定角色
	// 检查是否重复创建（TO BE FIXED）;检查k8s集群设置: Namespace/Secret .etc
	if err := preCreateProduct(args.EnvName, args, kubeClient, log); err != nil {
		log.Errorf("CreateProduct preCreateProduct error: %v", err)
		return e.ErrCreateEnv.AddDesc(err.Error())
	}

	eventStart := time.Now().Unix()
	// 检查renderinfo是否为空，避免空指针
	if args.Render == nil {
		args.Render = &models.RenderInfo{ProductTmpl: args.ProductName}
	}

	renderSet := &models.RenderSet{
		ProductTmpl: args.Render.ProductTmpl,
		Name:        args.Render.Name,
		Revision:    args.Render.Revision,
	}
	// 如果是版本回滚，则args.Render.Revision > 0
	if args.Render.Revision == 0 {
		// 检查renderset是否覆盖产品所有key
		renderSet, err = commonservice.ValidateRenderSet(args.ProductName, args.Render.Name, nil, log)
		if err != nil {
			log.Errorf("[%s][P:%s] validate product renderset error: %v", args.EnvName, args.ProductName, err)
			return e.ErrCreateEnv.AddDesc(err.Error())
		}
		// 保存产品信息,并设置产品状态
		// 设置产品render revsion
		args.Render.Revision = renderSet.Revision
		// 记录服务当前对应render版本
		setServiceRender(args)
	}

	args.Status = setting.ProductStatusCreating
	args.RecycleDay = config.DefaultRecycleDay()
	err = commonrepo.NewProductColl().Create(args)
	if err != nil {
		log.Errorf("[%s][%s] create product record error: %v", args.EnvName, args.ProductName, err)
		return e.ErrCreateEnv.AddDesc(err.Error())
	}
	// 异步创建产品
	go createGroups(args.EnvName, user, requestID, args, eventStart, renderSet, kubeClient, log)
	return nil
}<|MERGE_RESOLUTION|>--- conflicted
+++ resolved
@@ -101,12 +101,8 @@
 }
 
 func getCreatorBySource(source string) IProductCreator {
-<<<<<<< HEAD
-	if source == setting.SourceFromExternal {
-=======
 	switch source {
 	case setting.SourceFromExternal:
->>>>>>> 6fd2b361
 		return newExternalProductCreator()
 	case setting.HelmDeployType:
 		return newHelmProductCreator()

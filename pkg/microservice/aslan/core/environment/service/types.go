--- conflicted
+++ resolved
@@ -106,11 +106,8 @@
 	Scales      []*internalresource.Workload `json:"scales"`
 	Ingress     []*internalresource.Ingress  `json:"ingress"`
 	Services    []*internalresource.Service  `json:"service_endpoints"`
-<<<<<<< HEAD
 	CronJobs    []*internalresource.CronJob  `json:"cron_jobs"`
-=======
 	Namespace   string                       `json:"namespace"`
->>>>>>> 9ad10626
 	EnvName     string                       `json:"env_name"`
 	ProductName string                       `json:"product_name"`
 	GroupName   string                       `json:"group_name"`

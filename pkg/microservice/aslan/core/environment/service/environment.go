/*
Copyright 2021 The KodeRover Authors.

Licensed under the Apache License, Version 2.0 (the "License");
you may not use this file except in compliance with the License.
You may obtain a copy of the License at

    http://www.apache.org/licenses/LICENSE-2.0

Unless required by applicable law or agreed to in writing, software
distributed under the License is distributed on an "AS IS" BASIS,
WITHOUT WARRANTIES OR CONDITIONS OF ANY KIND, either express or implied.
See the License for the specific language governing permissions and
limitations under the License.
*/

package service

import (
	"context"
	"encoding/json"
	"fmt"
	"path/filepath"
	"regexp"
	"strings"
	"sync"
	"time"

	"github.com/hashicorp/go-multierror"
	helmclient "github.com/mittwald/go-helm-client"
	"github.com/pkg/errors"
	"go.uber.org/zap"
	"helm.sh/helm/v3/pkg/releaseutil"
	"helm.sh/helm/v3/pkg/strvals"
	appsv1 "k8s.io/api/apps/v1"
	batchv1 "k8s.io/api/batch/v1"
	corev1 "k8s.io/api/core/v1"
	"k8s.io/apimachinery/pkg/api/resource"
	"k8s.io/apimachinery/pkg/apis/meta/v1/unstructured"
	"k8s.io/apimachinery/pkg/labels"
	"k8s.io/apimachinery/pkg/util/sets"
	"k8s.io/apimachinery/pkg/util/wait"
	"sigs.k8s.io/controller-runtime/pkg/client"
	"sigs.k8s.io/yaml"

	"github.com/koderover/zadig/pkg/microservice/aslan/config"
	commonmodels "github.com/koderover/zadig/pkg/microservice/aslan/core/common/repository/models"
	"github.com/koderover/zadig/pkg/microservice/aslan/core/common/repository/models/template"
	templatemodels "github.com/koderover/zadig/pkg/microservice/aslan/core/common/repository/models/template"
	"github.com/koderover/zadig/pkg/microservice/aslan/core/common/repository/mongodb"
	commonrepo "github.com/koderover/zadig/pkg/microservice/aslan/core/common/repository/mongodb"
	templaterepo "github.com/koderover/zadig/pkg/microservice/aslan/core/common/repository/mongodb/template"
	commonservice "github.com/koderover/zadig/pkg/microservice/aslan/core/common/service"
	"github.com/koderover/zadig/pkg/microservice/aslan/core/common/service/kube"
	"github.com/koderover/zadig/pkg/setting"
	"github.com/koderover/zadig/pkg/shared/kube/wrapper"
	e "github.com/koderover/zadig/pkg/tool/errors"
	helmtool "github.com/koderover/zadig/pkg/tool/helmclient"
	"github.com/koderover/zadig/pkg/tool/kube/getter"
	"github.com/koderover/zadig/pkg/tool/kube/serializer"
	"github.com/koderover/zadig/pkg/tool/kube/updater"
	"github.com/koderover/zadig/pkg/tool/log"
<<<<<<< HEAD
=======
	"github.com/koderover/zadig/pkg/types/permission"
>>>>>>> e4b1808a
	"github.com/koderover/zadig/pkg/util"
	"github.com/koderover/zadig/pkg/util/converter"
	"github.com/koderover/zadig/pkg/util/fs"
)

const (
	Timeout          = 60
	UpdateTypeSystem = "systemVar"
	UpdateTypeEnv    = "envVar"
)

type usageScenario string

const (
	usageScenarioCreateEnv       = "createEnv"
	usageScenarioUpdateEnv       = "updateEnv"
	usageScenarioUpdateRenderSet = "updateRenderSet"
)

type EnvStatus struct {
	EnvName    string `json:"env_name,omitempty"`
	Status     string `json:"status"`
	ErrMessage string `json:"err_message"`
}

type ProductResp struct {
	ID          string                   `json:"id"`
	ProductName string                   `json:"product_name"`
	Namespace   string                   `json:"namespace"`
	Status      string                   `json:"status"`
	Error       string                   `json:"error"`
	EnvName     string                   `json:"env_name"`
	UpdateBy    string                   `json:"update_by"`
	UpdateTime  int64                    `json:"update_time"`
	Services    [][]string               `json:"services"`
	Render      *commonmodels.RenderInfo `json:"render"`
	Vars        []*template.RenderKV     `json:"vars"`
	IsPublic    bool                     `json:"isPublic"`
	ClusterID   string                   `json:"cluster_id,omitempty"`
	RecycleDay  int                      `json:"recycle_day"`
	IsProd      bool                     `json:"is_prod"`
	Source      string                   `json:"source"`
}

type ProductParams struct {
	IsPublic        bool     `json:"isPublic"`
	EnvName         string   `json:"envName"`
	RoleID          int      `json:"roleId"`
	PermissionUUIDs []string `json:"permissionUUIDs"`
}

type EstimateValuesArg struct {
	DefaultValues  string                  `json:"defaultValues"`
	OverrideYaml   string                  `json:"overrideYaml"`
	OverrideValues []*commonservice.KVPair `json:"overrideValues,omitempty"`
}

type EnvRenderChartArg struct {
	ChartValues []*commonservice.RenderChartArg `json:"chartValues"`
}

type EnvRendersetArg struct {
	DefaultValues string                          `json:"defaultValues"`
	ChartValues   []*commonservice.RenderChartArg `json:"chartValues"`
}

type CreateHelmProductArg struct {
	ProductName   string                          `json:"productName"`
	EnvName       string                          `json:"envName"`
	Namespace     string                          `json:"namespace"`
	ClusterID     string                          `json:"clusterID"`
	DefaultValues string                          `json:"defaultValues"`
	ChartValues   []*commonservice.RenderChartArg `json:"chartValues"`
}

type UpdateMultiHelmProductArg struct {
	ProductName   string                          `json:"productName"`
	EnvNames      []string                        `json:"envNames"`
	ChartValues   []*commonservice.RenderChartArg `json:"chartValues"`
	ReplacePolicy string                          `json:"replacePolicy"` // TODO logic not implemented
}

<<<<<<< HEAD
//func UpdateProductPublic(productName string, args *ProductParams, log *zap.SugaredLogger) error {
//	err := commonrepo.NewProductColl().UpdateIsPublic(args.EnvName, productName, args.IsPublic)
//	if err != nil {
//		log.Errorf("UpdateProductPublic error: %v", err)
//		return fmt.Errorf("UpdateProductPublic error: %v", err)
//	}
//
//	poetryCtl := poetry.New(config.PoetryAPIServer())
//	if !args.IsPublic { //把公开设置成不公开
//		_, err := poetryCtl.AddEnvRolePermission(productName, args.EnvName, args.PermissionUUIDs, args.RoleID, log)
//		if err != nil {
//			log.Errorf("UpdateProductPublic AddEnvRole error: %v", err)
//			return fmt.Errorf("UpdateProductPublic AddEnvRole error: %v", err)
//		}
//		return nil
//	}
//	//把不公开设成公开 删除原来环境绑定的角色
//	_, err = poetryCtl.DeleteEnvRolePermission(productName, args.EnvName, log)
//	if err != nil {
//		log.Errorf("UpdateProductPublic DeleteEnvRole error: %v", err)
//		return fmt.Errorf("UpdateProductPublic DeleteEnvRole error: %v", err)
//	}
//
//	return nil
//}
=======
type RawYamlResp struct {
	YamlContent string `json:"yamlContent"`
}

func UpdateProductPublic(productName string, args *ProductParams, log *zap.SugaredLogger) error {
	err := commonrepo.NewProductColl().UpdateIsPublic(args.EnvName, productName, args.IsPublic)
	if err != nil {
		log.Errorf("UpdateProductPublic error: %v", err)
		return fmt.Errorf("UpdateProductPublic error: %v", err)
	}

	poetryCtl := poetry.New(config.PoetryAPIServer(), config.PoetryAPIRootKey())
	if !args.IsPublic { //把公开设置成不公开
		_, err := poetryCtl.AddEnvRolePermission(productName, args.EnvName, args.PermissionUUIDs, args.RoleID, log)
		if err != nil {
			log.Errorf("UpdateProductPublic AddEnvRole error: %v", err)
			return fmt.Errorf("UpdateProductPublic AddEnvRole error: %v", err)
		}
		return nil
	}
	//把不公开设成公开 删除原来环境绑定的角色
	_, err = poetryCtl.DeleteEnvRolePermission(productName, args.EnvName, log)
	if err != nil {
		log.Errorf("UpdateProductPublic DeleteEnvRole error: %v", err)
		return fmt.Errorf("UpdateProductPublic DeleteEnvRole error: %v", err)
	}

	return nil
}

func GetProductStatus(productName string, log *zap.SugaredLogger) ([]*EnvStatus, error) {
	products, err := commonrepo.NewProductColl().List(&commonrepo.ProductListOptions{Name: productName})
	if err != nil {
		log.Errorf("Collection.Product.List List product error: %v", err)
		return nil, e.ErrListProducts.AddDesc(err.Error())
	}
	envStatusSlice := make([]*EnvStatus, 0)
	for _, publicProduct := range products {
		if publicProduct.ProductName != productName {
			continue
		}
		envStatus := &EnvStatus{
			EnvName: publicProduct.EnvName,
			Status:  publicProduct.Status,
		}
		if len(publicProduct.Error) > 0 {
			envStatus.ErrMessage = publicProduct.Error
		}
		envStatusSlice = append(envStatusSlice, envStatus)
	}
	return envStatusSlice, err
}

func ListProducts(productNameParam, envType string, userName string, userID int, superUser bool, log *zap.SugaredLogger) ([]*ProductResp, error) {
	var (
		err               error
		testResp          []*ProductResp
		prodResp          []*ProductResp
		products          = make([]*commonmodels.Product, 0)
		productNameMap    map[string][]int64
		productNamespaces = sets.NewString()
	)
	resp := make([]*ProductResp, 0)

	poetryCtl := poetry.New(config.PoetryAPIServer(), config.PoetryAPIRootKey())

	// 获取所有产品
	if superUser {
		products, err = commonrepo.NewProductColl().List(&commonrepo.ProductListOptions{Name: productNameParam})
		if err != nil {
			log.Errorf("[%s] Collections.Product.List error: %v", userName, err)
			return resp, e.ErrListEnvs.AddDesc(err.Error())
		}
	} else {
		//项目下所有公开环境
		publicProducts, err := commonrepo.NewProductColl().List(&commonrepo.ProductListOptions{IsPublic: true})
		if err != nil {
			log.Errorf("Collection.Product.List List product error: %v", err)
			return resp, e.ErrListProducts.AddDesc(err.Error())
		}
		for _, publicProduct := range publicProducts {
			if productNameParam == "" {
				products = append(products, publicProduct)
				productNamespaces.Insert(publicProduct.Namespace)
			} else if publicProduct.ProductName == productNameParam {
				products = append(products, publicProduct)
				productNamespaces.Insert(publicProduct.Namespace)
			}
		}

		productNameMap, err = poetryCtl.GetUserProject(userID, log)
		if err != nil {
			log.Errorf("Collection.Product.List GetUserProject error: %v", err)
			return resp, e.ErrListProducts.AddDesc(err.Error())
		}
		for productName, roleIDs := range productNameMap {
			//用户关联角色所关联的环境
			for _, roleID := range roleIDs {
				if roleID == setting.RoleOwnerID {
					tmpProducts, err := commonrepo.NewProductColl().List(&commonrepo.ProductListOptions{Name: productName})
					if err != nil {
						log.Errorf("Collection.Product.List Find product error: %v", err)
						return resp, e.ErrListProducts.AddDesc(err.Error())
					}
					for _, product := range tmpProducts {
						if productNameParam == "" {
							if !productNamespaces.Has(product.Namespace) {
								products = append(products, product)
							}
						} else if product.ProductName == productNameParam {
							if !productNamespaces.Has(product.Namespace) {
								products = append(products, product)
							}
						}
					}
				} else {
					productMap := make(map[string]int)
					// 先列出环境-用户授权
					userEnvPermissionList, err := poetryCtl.GetUserEnvPermission(userID, log)
					if err != nil {
						log.Errorf("failed to get user env permission, err: %v", err)
						return resp, err
					}
					for _, userEnvPermission := range userEnvPermissionList {
						product, err := commonrepo.NewProductColl().Find(&commonrepo.ProductFindOptions{Name: productName, EnvName: userEnvPermission.EnvName})
						if err != nil {
							log.Errorf("Collection.Product.List Find product error: %v", err)
							continue
						}
						if productNameParam == "" {
							if !productNamespaces.Has(product.Namespace) && userEnvPermission.PermissionUUID == permission.TestEnvListUUID {
								products = append(products, product)
								productNamespaces = productNamespaces.Insert(product.Namespace)
								productMap[product.EnvName] = 1
							}
						} else if product.ProductName == productNameParam {
							if !productNamespaces.Has(product.Namespace) && userEnvPermission.PermissionUUID == permission.TestEnvManageUUID {
								products = append(products, product)
								productNamespaces = productNamespaces.Insert(product.Namespace)
								productMap[product.EnvName] = 1
							}
						}
					}
					// 再获取环境-角色授权
					roleEnvPermissions, err := poetryCtl.ListEnvRolePermission(productName, "", roleID, log)
					if err != nil {
						log.Errorf("Collection.Product.List ListRoleEnvs error: %v", err)
						return resp, e.ErrListProducts.AddDesc(err.Error())
					}
					for _, roleEnvPermission := range roleEnvPermissions {
						product, err := commonrepo.NewProductColl().Find(&commonrepo.ProductFindOptions{Name: productName, EnvName: roleEnvPermission.EnvName})
						if err != nil {
							log.Errorf("Collection.Product.List Find product error: %v", err)
							continue
						}
						if productNameParam == "" {
							if !productNamespaces.Has(product.Namespace) && roleEnvPermission.PermissionUUID == permission.TestEnvListUUID {
								products = append(products, product)
								productNamespaces.Insert(product.Namespace)
							}
						} else if product.ProductName == productNameParam {
							if !productNamespaces.Has(product.Namespace) && roleEnvPermission.PermissionUUID == permission.TestEnvManageUUID {
								products = append(products, product)
								productNamespaces.Insert(product.Namespace)
							}
						}
					}
				}
			}
		}
	}
>>>>>>> e4b1808a

func ListProducts(productNameParam string, userName string, log *zap.SugaredLogger) (resp []*ProductResp, err error) {
	products, err := commonrepo.NewProductColl().List(&commonrepo.ProductListOptions{Name: productNameParam, IsSortByProductName: true})
	if err != nil {
		log.Errorf("[%s] Collections.Product.List error: %v", userName, err)
		return resp, e.ErrListEnvs.AddDesc(err.Error())
	}

	for _, prod := range products {
		product := &ProductResp{
			ID:          prod.ID.Hex(),
			ProductName: prod.ProductName,
			EnvName:     prod.EnvName,
			Namespace:   prod.Namespace,
			Vars:        prod.Vars[:],
			IsPublic:    prod.IsPublic,
			ClusterID:   prod.ClusterID,
			UpdateTime:  prod.UpdateTime,
			UpdateBy:    prod.UpdateBy,
			RecycleDay:  prod.RecycleDay,
			Render:      prod.Render,
			Source:      prod.Source,
		}
		if product.ClusterID != "" {
			cluster, _ := commonrepo.NewK8SClusterColl().Get(product.ClusterID)
			if cluster != nil && cluster.Production {
				product.IsProd = true
			}
		}
		err = FillProductVars(products, log)
		if err != nil {
			return resp, err
		}
		resp = append(resp, product)
	}
	return resp, nil
}

func FillProductVars(products []*commonmodels.Product, log *zap.SugaredLogger) error {
	for _, product := range products {
		if product.Source == setting.SourceFromExternal || product.Source == setting.SourceFromHelm {
			continue
		}
		renderName := product.Namespace
		var revision int64
		// if the environment is backtracking, render.name will be different with product.Namespace
		if product.Render != nil && product.Render.Name != renderName {
			renderName = product.Render.Name
			revision = product.Render.Revision
		}
		renderSet, err := commonservice.GetRenderSet(renderName, revision, log)
		if err != nil {
			log.Errorf("Failed to find render set, productName: %s, namespace: %s,  err: %s", product.ProductName, product.Namespace, err)
			return e.ErrGetRenderSet.AddDesc(err.Error())
		}
		product.Vars = renderSet.KVs[:]
	}

	return nil
}

var mutexAutoCreate sync.RWMutex

// 自动创建环境
func AutoCreateProduct(productName, envType, requestID string, log *zap.SugaredLogger) []*EnvStatus {

	mutexAutoCreate.Lock()
	defer func() {
		mutexAutoCreate.Unlock()
	}()

	envStatus := make([]*EnvStatus, 0)
	envNames := []string{"dev", "qa"}
	for _, envName := range envNames {
		devStatus := &EnvStatus{
			EnvName: envName,
		}
		status, err := autoCreateProduct(envType, envName, productName, requestID, setting.SystemUser, log)
		devStatus.Status = status
		if err != nil {
			devStatus.ErrMessage = err.Error()
		}
		envStatus = append(envStatus, devStatus)
	}
	return envStatus
}

var mutexAutoUpdate sync.RWMutex

func AutoUpdateProduct(envNames []string, productName, requestID string, force bool, log *zap.SugaredLogger) ([]*EnvStatus, error) {
	mutexAutoUpdate.Lock()
	defer func() {
		mutexAutoUpdate.Unlock()
	}()

	envStatuses := make([]*EnvStatus, 0)

	if !force {
		modifiedByENV := make(map[string][]*serviceInfo)
		for _, env := range envNames {
			p, err := commonrepo.NewProductColl().Find(&commonrepo.ProductFindOptions{Name: productName, EnvName: env})
			if err != nil {
				log.Errorf("Failed to get product %s in %s, error: %v", productName, env, err)
				continue
			}

			kubeClient, err := kube.GetKubeClient(p.ClusterID)
			if err != nil {
				log.Errorf("Failed to get kube client for %s, error: %v", productName, err)
				continue
			}

			modifiedServices := getModifiedServiceFromObjectMetaList(kube.GetDirtyResources(p.Namespace, kubeClient))
			if len(modifiedServices) > 0 {
				modifiedByENV[env] = modifiedServices
			}
		}
		if len(modifiedByENV) > 0 {
			data, err := json.Marshal(modifiedByENV)
			if err != nil {
				log.Errorf("Marshal failure: %v", err)
			}
			return envStatuses, fmt.Errorf("the following services are modified since last update: %s", data)
		}
	}

	productsRevison, err := ListProductsRevision(productName, "", log)
	if err != nil {
		log.Errorf("AutoUpdateProduct ListProductsRevision err:%v", err)
		return envStatuses, err
	}
	productMap := make(map[string]*ProductRevision)
	for _, productRevison := range productsRevison {
		if productRevison.ProductName == productName && sets.NewString(envNames...).Has(productRevison.EnvName) && productRevison.Updatable {
			productMap[productRevison.EnvName] = productRevison
			if len(productMap) == len(envNames) {
				break
			}
		}
	}

	for envName := range productMap {
		productInfo, err := GetProduct(setting.SystemUser, envName, productName, log)
		if err != nil {
			log.Errorf("AutoUpdateProduct GetProduct err:%v", err)
			return envStatuses, err
		}
		err = UpdateProductV2(envName, productName, setting.SystemUser, requestID, true, productInfo.Vars, log)
		if err != nil {
			log.Errorf("AutoUpdateProduct UpdateProductV2 err:%v", err)
			return envStatuses, err
		}
	}

	productResps := make([]*ProductResp, 0)
	for _, envName := range envNames {
		productResp, err := GetProduct(setting.SystemUser, envName, productName, log)
		if err == nil && productResp != nil {
			productResps = append(productResps, productResp)
		}
	}

	for _, productResp := range productResps {
		if productResp.Error != "" {
			envStatuses = append(envStatuses, &EnvStatus{EnvName: productResp.EnvName, Status: setting.ProductStatusFailed, ErrMessage: productResp.Error})
			continue
		}
		envStatuses = append(envStatuses, &EnvStatus{EnvName: productResp.EnvName, Status: productResp.Status})
	}
	return envStatuses, nil

}

func UpdateProduct(existedProd, updateProd *commonmodels.Product, renderSet *commonmodels.RenderSet, log *zap.SugaredLogger) (err error) {
	// 设置产品新的renderinfo
	updateProd.Render = &commonmodels.RenderInfo{
		Name:        renderSet.Name,
		Revision:    renderSet.Revision,
		ProductTmpl: renderSet.ProductTmpl,
		Description: renderSet.Description,
	}
	productName := existedProd.ProductName
	envName := existedProd.EnvName
	namespace := existedProd.Namespace
	updateProd.EnvName = existedProd.EnvName
	updateProd.Namespace = existedProd.Namespace

	var allServices []*commonmodels.Service
	var allRenders []*commonmodels.RenderSet
	var prodRevs *ProductRevision

	allServices, err = commonrepo.NewServiceColl().ListAllRevisions()
	if err != nil {
		log.Errorf("ListAllRevisions error: %v", err)
		err = e.ErrUpdateEnv.AddDesc(err.Error())
		return
	}

	// 获取所有渲染配置最新模板信息
	allRenders, err = commonrepo.NewRenderSetColl().ListAllRenders()
	if err != nil {
		log.Errorf("ListAllRevisions error: %v", err)
		err = e.ErrUpdateEnv.AddDesc(err.Error())
		return
	}

	prodRevs, err = GetProductRevision(existedProd, allServices, allRenders, renderSet, log)
	if err != nil {
		err = e.ErrUpdateEnv.AddDesc(e.GetEnvRevErrMsg)
		return
	}

	// 无需更新
	if !prodRevs.Updatable {
		log.Errorf("[%s][P:%s] nothing to update", envName, productName)
		return
	}

	kubeClient, err := kube.GetKubeClient(existedProd.ClusterID)
	if err != nil {
		return e.ErrUpdateEnv.AddErr(err)
	}

	// 遍历产品环境和产品模板交叉对比的结果
	// 四个状态：待删除，待添加，待更新，无需更新

	// 1. 如果服务待删除：将产品模板中已经不存在，产品环境中待删除的服务进行删除。
	for _, serviceRev := range prodRevs.ServiceRevisions {
		if serviceRev.Updatable && serviceRev.Deleted {
			log.Infof("[%s][P:%s][S:%s] start to delete service", envName, productName, serviceRev.ServiceName)
			//根据namespace: EnvName, selector: productName + serviceName来删除属于该服务的所有资源
			selector := labels.Set{setting.ProductLabel: productName, setting.ServiceLabel: serviceRev.ServiceName}.AsSelector()
			err = commonservice.DeleteResourcesAsync(namespace, selector, kubeClient, log)
			if err != nil {
				//删除失败仅记录失败日志
				log.Errorf("delete resource of service %s error:%v", serviceRev.ServiceName, err)
			}

			clusterSelector := labels.Set{setting.ProductLabel: productName, setting.ServiceLabel: serviceRev.ServiceName, setting.EnvNameLabel: envName}.AsSelector()
			err = commonservice.DeleteClusterResourceAsync(clusterSelector, kubeClient, log)
			if err != nil {
				//删除失败仅记录失败日志
				log.Errorf("delete cluster resource of service %s error:%v", serviceRev.ServiceName, err)
			}
		}
	}

	// 转化prodRevs.ServiceRevisions为serviceName+serviceType:serviceRev的map
	// 不在遍历到每个服务时再次进行遍历
	serviceRevisionMap := getServiceRevisionMap(prodRevs.ServiceRevisions)

	// 首先更新一次数据库，将产品模板的最新编排更新到数据库
	// 只更新编排，不更新服务revision等信息
	updatedServices := getUpdatedProductServices(updateProd, serviceRevisionMap, existedProd)

	updateProd.Status = setting.ProductStatusUpdating
	updateProd.Services = updatedServices

	log.Infof("[Namespace:%s][Product:%s]: update service orchestration in product. Status: %s", envName, productName, updateProd.Status)
	if err = commonrepo.NewProductColl().Update(updateProd); err != nil {
		log.Errorf("[Namespace:%s][Product:%s] Product.Update error: %v", envName, productName, err)
		err = e.ErrUpdateEnv.AddErr(err)
		return
	}

	existedServices := existedProd.GetServiceMap()

	// 按照产品模板的顺序来创建或者更新服务
	for groupIndex, prodServiceGroup := range updateProd.Services {
		//Mark if there is k8s type service in this group
		groupServices := make([]*commonmodels.ProductService, 0)
		var wg sync.WaitGroup
		var lock sync.Mutex
		errList := &multierror.Error{
			ErrorFormat: func(es []error) string {
				points := make([]string, len(es))
				for i, err := range es {
					points[i] = fmt.Sprintf("%v", err)
				}

				return strings.Join(points, "\n")
			},
		}

		for _, prodService := range prodServiceGroup {
			svcRev, ok := serviceRevisionMap[prodService.ServiceName+prodService.Type]
			if !ok {
				continue
			}
			// 服务需要更新，需要upsert
			// 所有服务全部upsert一遍，确保所有服务起来
			if svcRev.Updatable {
				log.Infof("[Namespace:%s][Product:%s][Service:%s][IsNew:%v] upsert service",
					envName, productName, svcRev.ServiceName, svcRev.New)

				service := &commonmodels.ProductService{
					ServiceName: svcRev.ServiceName,
					ProductName: prodService.ProductName,
					Type:        svcRev.Type,
					Revision:    svcRev.NextRevision,
				}

				service.Containers = svcRev.Containers
				service.Render = updateProd.Render

				if svcRev.Type == setting.K8SDeployType {
					wg.Add(1)
					go func() {
						defer wg.Done()

						_, err := upsertService(
							existedServices[service.ServiceName] != nil,
							updateProd,
							service,
							existedServices[service.ServiceName],
							renderSet, kubeClient, log)
						if err != nil {
							lock.Lock()
							switch e := err.(type) {
							case *multierror.Error:
								errList = multierror.Append(errList, errors.New(e.Error()))
							default:
								errList = multierror.Append(errList, e)
							}
							lock.Unlock()
						}
					}()
				}
				groupServices = append(groupServices, service)
			} else {
				prodService.Containers = svcRev.Containers
				prodService.Render = updateProd.Render
				groupServices = append(groupServices, prodService)
			}
		}
		wg.Wait()
		// 如果创建依赖服务组有返回错误, 停止等待
		if err = errList.ErrorOrNil(); err != nil {
			log.Error(err)
			err = e.ErrUpdateEnv.AddDesc(err.Error())
			return
		}
		err = commonrepo.NewProductColl().UpdateGroup(envName, productName, groupIndex, groupServices)
		if err != nil {
			log.Errorf("Failed to update collection - service group %d. Error: %v", groupIndex, err)
			err = e.ErrUpdateEnv.AddDesc(err.Error())
			return
		}
	}

	return nil
}

func UpdateProductV2(envName, productName, user, requestID string, force bool, kvs []*template.RenderKV, log *zap.SugaredLogger) (err error) {
	// 根据产品名称和产品创建者到数据库中查找已有产品记录
	opt := &commonrepo.ProductFindOptions{Name: productName, EnvName: envName}
	exitedProd, err := commonrepo.NewProductColl().Find(opt)
	if err != nil {
		log.Errorf("[%s][P:%s] Product.FindByOwner error: %v", envName, productName, err)
		return e.ErrUpdateEnv.AddDesc(e.EnvNotFoundErrMsg)
	}

	kubeClient, err := kube.GetKubeClient(exitedProd.ClusterID)
	if err != nil {
		return e.ErrUpdateEnv.AddErr(err)
	}

	if !force {
		modifiedServices := getModifiedServiceFromObjectMetaList(kube.GetDirtyResources(exitedProd.Namespace, kubeClient))
		if len(modifiedServices) > 0 {
			data, err := json.Marshal(modifiedServices)
			if err != nil {
				log.Errorf("Marshal failure: %v", err)
			}
			return fmt.Errorf("the following services are modified since last update: %s", data)
		}
	}

	err = ensureKubeEnv(exitedProd.Namespace, kubeClient, log)

	if err != nil {
		log.Errorf("[%s][P:%s] service.UpdateProductV2 create kubeEnv error: %v", envName, productName, err)
		return err
	}

	err = commonservice.CreateRenderSet(
		&commonmodels.RenderSet{
			Name:        exitedProd.Namespace,
			EnvName:     envName,
			ProductTmpl: productName,
			KVs:         kvs,
		},
		log,
	)

	if err != nil {
		log.Errorf("[%s][P:%s] create renderset error: %v", envName, productName, err)
		return e.ErrUpdateEnv.AddDesc(e.FindProductTmplErrMsg)
	}

	// 检查renderinfo是否为空(适配历史product)
	if exitedProd.Render == nil {
		exitedProd.Render = &commonmodels.RenderInfo{ProductTmpl: exitedProd.ProductName}
	}

	// 检查renderset是否覆盖产品所有key
	renderSet, err := commonservice.ValidateRenderSet(exitedProd.ProductName, exitedProd.Render.Name, nil, log)
	if err != nil {
		log.Errorf("[%s][P:%s] validate product renderset error: %v", envName, exitedProd.ProductName, err)
		return e.ErrUpdateEnv.AddDesc(err.Error())
	}

	log.Infof("[%s][P:%s] UpdateProduct", envName, productName)

	// 查找产品模板
	updateProd, err := GetInitProduct(productName, log)
	if err != nil {
		log.Errorf("[%s][P:%s] GetProductTemplate error: %v", envName, productName, err)
		return e.ErrUpdateEnv.AddDesc(e.FindProductTmplErrMsg)
	}

	switch exitedProd.Status {
	case setting.ProductStatusCreating, setting.ProductStatusUpdating, setting.ProductStatusDeleting:
		log.Errorf("[%s][P:%s] Product is not in valid status", envName, productName)
		return e.ErrUpdateEnv.AddDesc(e.EnvCantUpdatedMsg)
	default:
		// do nothing
	}

	// 设置产品状态为更新中
	if err := commonrepo.NewProductColl().UpdateStatus(envName, productName, setting.ProductStatusUpdating); err != nil {
		log.Errorf("[%s][P:%s] Product.UpdateStatus error: %v", envName, productName, err)
		return e.ErrUpdateEnv.AddDesc(e.UpdateEnvStatusErrMsg)
	}

	go func() {
		err := UpdateProduct(exitedProd, updateProd, renderSet, log)
		if err != nil {
			log.Errorf("[%s][P:%s] failed to update product %#v", envName, productName, err)
			// 发送更新产品失败消息给用户
			title := fmt.Sprintf("更新 [%s] 的 [%s] 环境失败", productName, envName)
			commonservice.SendErrorMessage(user, title, requestID, err, log)

			// 设置产品状态
			log.Infof("[%s][P:%s] update status to => %s", envName, productName, setting.ProductStatusFailed)
			if err2 := commonrepo.NewProductColl().UpdateStatus(envName, productName, setting.ProductStatusFailed); err2 != nil {
				log.Errorf("[%s][P:%s] Product.UpdateStatus error: %v", envName, productName, err2)
				return
			}

			log.Infof("[%s][P:%s] update error to => %s", envName, productName, err)
			if err2 := commonrepo.NewProductColl().UpdateErrors(envName, productName, err.Error()); err2 != nil {
				log.Errorf("[%s][P:%s] Product.UpdateErrors error: %v", envName, productName, err2)
				return
			}
		} else {
			updateProd.Status = setting.ProductStatusSuccess

			if err = commonrepo.NewProductColl().UpdateStatus(envName, productName, updateProd.Status); err != nil {
				log.Errorf("[%s][%s] Product.Update error: %v", envName, productName, err)
				return
			}

			if err = commonrepo.NewProductColl().UpdateErrors(envName, productName, ""); err != nil {
				log.Errorf("[%s][P:%s] Product.UpdateErrors error: %v", envName, productName, err)
				return
			}
		}
	}()
	return nil
}

func CreateHelmProduct(productName, userName, requestID string, args []*CreateHelmProductArg, log *zap.SugaredLogger) error {
	templateProduct, err := templaterepo.NewProductColl().Find(productName)
	if err != nil || templateProduct == nil {
		if err != nil {
			log.Errorf("failed to query product %s, err %s ", productName, err.Error())
		}
		return e.ErrCreateEnv.AddDesc(fmt.Sprintf("failed to query product %s ", productName))
	}

	err = commonservice.FillProductTemplateValuesYamls(templateProduct, log)
	if err != nil {
		return e.ErrCreateEnv.AddDesc(err.Error())
	}

<<<<<<< HEAD
	productObj := &commonmodels.Product{
		ProductName:     args.ProductName,
		Revision:        1,
		EnvName:         args.EnvName,
		UpdateBy:        userName,
		IsPublic:        true,
		ClusterID:       args.ClusterID,
		Namespace:       commonservice.GetProductEnvNamespace(args.EnvName, args.ProductName, args.Namespace),
		Source:          setting.SourceFromHelm,
		IsOpenSource:    templateProduct.IsOpensource,
		ChartInfos:      templateProduct.ChartInfos,
		IsForkedProduct: false,
	}

=======
	// generate service group data
>>>>>>> e4b1808a
	allServiceInfoMap := templateProduct.AllServiceInfoMap()
	var serviceGroup [][]*commonmodels.ProductService
	for _, names := range templateProduct.Services {
		servicesResp := make([]*commonmodels.ProductService, 0)
		for _, serviceName := range names {
			opt := &commonrepo.ServiceFindOption{
				ServiceName:   serviceName,
				ProductName:   allServiceInfoMap[serviceName].Owner,
				ExcludeStatus: setting.ProductStatusDeleting,
			}

			serviceTmpl, err := commonrepo.NewServiceColl().Find(opt)
			if err != nil {
				errMsg := fmt.Sprintf("Can not find service with option %+v, error: %v", opt, err)
				log.Error(errMsg)
				return e.ErrCreateEnv.AddDesc(errMsg)
			}

			serviceResp := &commonmodels.ProductService{
				ServiceName: serviceTmpl.ServiceName,
				ProductName: serviceTmpl.ProductName,
				Type:        serviceTmpl.Type,
				Revision:    serviceTmpl.Revision,
			}
			if serviceTmpl.Type == setting.K8SDeployType || serviceTmpl.Type == setting.HelmDeployType {
				serviceResp.Containers = make([]*commonmodels.Container, 0)
				for _, c := range serviceTmpl.Containers {
					container := &commonmodels.Container{
						Name:      c.Name,
						Image:     c.Image,
						ImagePath: c.ImagePath,
					}
					serviceResp.Containers = append(serviceResp.Containers, container)
				}
			}
			servicesResp = append(servicesResp, serviceResp)
		}
		serviceGroup = append(serviceGroup, servicesResp)
	}

	errList := new(multierror.Error)
	for _, arg := range args {
		err = createSingleHelmProduct(templateProduct, serviceGroup, requestID, userName, arg, log)
		if err != nil {
			errList = multierror.Append(errList, err)
		}
	}
	return errList.ErrorOrNil()
}

func createSingleHelmProduct(templateProduct *template.Product, serviceGroup [][]*commonmodels.ProductService, requestID, userName string, arg *CreateHelmProductArg, log *zap.SugaredLogger) error {
	productObj := &commonmodels.Product{
		ProductName:     templateProduct.ProductName,
		Revision:        1,
		Enabled:         false,
		EnvName:         arg.EnvName,
		UpdateBy:        userName,
		Services:        serviceGroup,
		IsPublic:        true,
		ClusterID:       arg.ClusterID,
		Namespace:       commonservice.GetProductEnvNamespace(arg.EnvName, arg.ProductName, arg.Namespace),
		Source:          setting.SourceFromHelm,
		IsOpenSource:    templateProduct.IsOpensource,
		ChartInfos:      templateProduct.ChartInfos,
		IsForkedProduct: false,
	}

	customChartValueMap := make(map[string]*commonservice.RenderChartArg)
	for _, singleCV := range arg.ChartValues {
		customChartValueMap[singleCV.ServiceName] = singleCV
	}

	for _, latestChart := range productObj.ChartInfos {
		if singleCV, ok := customChartValueMap[latestChart.ServiceName]; ok {
			singleCV.FillRenderChartModel(latestChart, latestChart.ChartVersion)
		}
	}

	// default values
	defaultValuesYaml := arg.DefaultValues

	// insert renderset info into db
	if len(productObj.ChartInfos) > 0 {
		err := commonservice.CreateHelmRenderSet(&commonmodels.RenderSet{
			Name:          commonservice.GetProductEnvNamespace(arg.EnvName, arg.ProductName, arg.Namespace),
			EnvName:       arg.EnvName,
			ProductTmpl:   arg.ProductName,
			UpdateBy:      userName,
			IsDefault:     false,
			DefaultValues: defaultValuesYaml,
			ChartInfos:    productObj.ChartInfos,
		}, log)
		if err != nil {
			log.Errorf("rennderset create fail when creating helm product, productName: %s", arg.ProductName)
			return e.ErrCreateEnv.AddDesc(fmt.Sprintf("failed to save chart values, productName: %s", arg.ProductName))
		}
	}

	return CreateProduct(userName, requestID, productObj, log)
}

// CreateProduct create a new product with its dependent stacks
func CreateProduct(user, requestID string, args *commonmodels.Product, log *zap.SugaredLogger) (err error) {
	log.Infof("[%s][P:%s] CreateProduct", args.EnvName, args.ProductName)
	creator := getCreatorBySource(args.Source)
	return creator.Create(user, requestID, args, log)
}

func UpdateProductRecycleDay(envName, productName string, recycleDay int) error {
	return commonrepo.NewProductColl().UpdateProductRecycleDay(envName, productName, recycleDay)
}

func UpdateHelmProduct(productName, envName, updateType, username, requestID string, overrideCharts []*commonservice.RenderChartArg, log *zap.SugaredLogger) error {
	opt := &commonrepo.ProductFindOptions{Name: productName, EnvName: envName}
	productResp, err := commonrepo.NewProductColl().Find(opt)
	if err != nil {
		log.Errorf("GetProduct envName:%s, productName:%s, err:%+v", envName, productName, err)
		return e.ErrUpdateEnv.AddDesc(err.Error())
	}
	currentProductService := productResp.Services
	// 查找产品模板
	updateProd, err := GetInitProduct(productName, log)
	if err != nil {
		log.Errorf("[%s][P:%s] GetProductTemplate error: %v", envName, productName, err)
		return e.ErrUpdateEnv.AddDesc(e.FindProductTmplErrMsg)
	}
	productResp.Services = updateProd.Services

	// 设置产品状态为更新中
	if err := commonrepo.NewProductColl().UpdateStatus(envName, productName, setting.ProductStatusUpdating); err != nil {
		log.Errorf("[%s][P:%s] Product.UpdateStatus error: %v", envName, productName, err)
		return e.ErrUpdateEnv.AddDesc(e.UpdateEnvStatusErrMsg)
	}
	//对比当前环境中的环境变量和默认的环境变量
	go func() {
		err := updateProductGroup(username, productName, envName, updateType, productResp, currentProductService, overrideCharts, log)
		if err != nil {
			log.Errorf("[%s][P:%s] failed to update product %#v", envName, productName, err)
			// 发送更新产品失败消息给用户
			title := fmt.Sprintf("更新 [%s] 的 [%s] 环境失败", productName, envName)
			commonservice.SendErrorMessage(username, title, requestID, err, log)

			// 设置产品状态
			log.Infof("[%s][P:%s] update status to => %s", envName, productName, setting.ProductStatusFailed)
			if err2 := commonrepo.NewProductColl().UpdateStatus(envName, productName, setting.ProductStatusFailed); err2 != nil {
				log.Errorf("[%s][P:%s] Product.UpdateStatus error: %v", envName, productName, err2)
				return
			}

			log.Infof("[%s][P:%s] update error to => %s", envName, productName, err)
			if err2 := commonrepo.NewProductColl().UpdateErrors(envName, productName, err.Error()); err2 != nil {
				log.Errorf("[%s][P:%s] Product.UpdateErrors error: %v", envName, productName, err2)
				return
			}
		} else {
			productResp.Status = setting.ProductStatusSuccess

			if err = commonrepo.NewProductColl().UpdateStatus(envName, productName, productResp.Status); err != nil {
				log.Errorf("[%s][%s] Product.Update error: %v", envName, productName, err)
				return
			}

			if err = commonrepo.NewProductColl().UpdateErrors(envName, productName, ""); err != nil {
				log.Errorf("[%s][P:%s] Product.UpdateErrors error: %v", envName, productName, err)
				return
			}
		}
	}()
	return nil
}

func prepareEstimatedData(productName, envName, serviceName, usageScenario, defaultValues string, log *zap.SugaredLogger) (string, string, error) {
	var err error
	templateService, err := commonrepo.NewServiceColl().Find(&commonrepo.ServiceFindOption{
		ServiceName: serviceName,
		ProductName: productName,
		Type:        setting.HelmDeployType,
	})
	if err != nil {
		log.Errorf("failed to query service, name %s, err %s", serviceName, err)
		return "", "", fmt.Errorf("failed to query service, name %s", serviceName)
	}

	if usageScenario == usageScenarioCreateEnv {
		return templateService.HelmChart.ValuesYaml, defaultValues, nil
	}

	productInfo, err := commonrepo.NewProductColl().Find(&commonrepo.ProductFindOptions{
		Name:    productName,
		EnvName: envName,
	})
	if err != nil {
		return "", "", fmt.Errorf("failed to query product info, name %s", envName)
	}

	// find chart info from cur render set
	opt := &mongodb.RenderSetFindOption{Name: productInfo.Render.Name, Revision: productInfo.Render.Revision}
	renderSet, err := mongodb.NewRenderSetColl().Find(opt)
	if err != nil {
		log.Errorf("renderset Find error, productName:%s, envName:%s, err:%s", productInfo.ProductName, productInfo.EnvName, err)
		return "", "", fmt.Errorf("failed to query renderset info, name %s", productInfo.Render.Name)
	}

	var targetChart *templatemodels.RenderChart
	for _, chart := range renderSet.ChartInfos {
		if chart.ServiceName == serviceName {
			targetChart = chart
			break
		}
	}

	if targetChart == nil {
		return "", "", fmt.Errorf("failed to find chart info, name: %s", serviceName)
	}

	switch usageScenario {
	case usageScenarioUpdateEnv:
		imageRelatedKey := sets.NewString()
		if templateService != nil {
			for _, container := range templateService.Containers {
				if container.ImagePath != nil {
					imageRelatedKey.Insert(container.ImagePath.Image, container.ImagePath.Repo, container.ImagePath.Tag)
				}
			}
		}
		// merge environment values
		mergedBs, err := overrideValues([]byte(targetChart.ValuesYaml), []byte(templateService.HelmChart.ValuesYaml), imageRelatedKey)
		if err != nil {
			return "", "", errors.Wrapf(err, "failed to override values")
		}
		return string(mergedBs), renderSet.DefaultValues, nil
	case usageScenarioUpdateRenderSet:
		return targetChart.ValuesYaml, renderSet.DefaultValues, nil
	default:
		return "", "", fmt.Errorf("unrecognized usageScenario:%s", usageScenario)
	}
}

func GeneEstimatedValues(productName, envName, serviceName, scene, format string, arg *EstimateValuesArg, log *zap.SugaredLogger) (interface{}, error) {
	chartValues, defaultValues, err := prepareEstimatedData(productName, envName, serviceName, scene, arg.DefaultValues, log)
	if err != nil {
		return nil, e.ErrUpdateRenderSet.AddDesc(fmt.Sprintf("failed to prepare data, err %s", err))
	}

	tempArg := &commonservice.RenderChartArg{OverrideValues: arg.OverrideValues}
	mergeValues, err := helmtool.MergeOverrideValues(chartValues, defaultValues, arg.OverrideYaml, tempArg.ToOverrideValueString())
	if err != nil {
		return nil, e.ErrUpdateRenderSet.AddDesc(fmt.Sprintf("failed to merge values, err %s", err))
	}

	switch format {
	case "flatMap":
		mapData, err := converter.YamlToFlatMap([]byte(mergeValues))
		if err != nil {
			return nil, e.ErrUpdateRenderSet.AddDesc(fmt.Sprintf("failed to generate flat map , err %s", err))
		}
		return mapData, nil
	default:
		return &RawYamlResp{YamlContent: mergeValues}, nil
	}
}

// check if override values or yaml content changes
func checkOverrideValuesChange(source *template.RenderChart, args *commonservice.RenderChartArg) bool {
	if source.OverrideValues != args.ToOverrideValueString() || source.GetOverrideYaml() != args.OverrideYaml {
		return true
	}
	return false
}

func UpdateHelmProductRenderset(productName, envName, userName, requestID string, args *EnvRendersetArg, log *zap.SugaredLogger) error {
	renderSetName := commonservice.GetProductEnvNamespace(envName, productName, "")

	opt := &commonrepo.RenderSetFindOption{Name: renderSetName}
	productRenderset, _, err := commonrepo.NewRenderSetColl().FindRenderSet(opt)
	if err != nil || productRenderset == nil {
		if err != nil {
			log.Infof("query renderset fail when updating helm product:%s render charts, err %s", productName, err.Error())
		}
		return e.ErrUpdateEnv.AddDesc(fmt.Sprintf("failed to query renderset for envirionment: %s", envName))
	}

	// render charts need to be updated
	updatedRcList := make([]*template.RenderChart, 0)
	updatedRCMap := make(map[string]*template.RenderChart)

	// default values change
	if args.DefaultValues != productRenderset.DefaultValues {
		for _, curRenderChart := range productRenderset.ChartInfos {
			updatedRCMap[curRenderChart.ServiceName] = curRenderChart
		}
		productRenderset.DefaultValues = args.DefaultValues
	}

	for _, requestRenderChart := range args.ChartValues {
		// update renderset info
		for _, curRenderChart := range productRenderset.ChartInfos {
			if curRenderChart.ServiceName != requestRenderChart.ServiceName {
				continue
			}
			if !checkOverrideValuesChange(curRenderChart, requestRenderChart) {
				continue
			}
			requestRenderChart.FillRenderChartModel(curRenderChart, curRenderChart.ChartVersion)
			updatedRCMap[curRenderChart.ServiceName] = curRenderChart
			break
		}
	}

	for _, updatedRc := range updatedRCMap {
		updatedRcList = append(updatedRcList, updatedRc)
	}

	return UpdateHelmProductVariable(productName, envName, userName, requestID, updatedRcList, productRenderset, log)
}

func UpdateHelmProductVariable(productName, envName, username, requestID string, updatedRcs []*template.RenderChart, renderset *commonmodels.RenderSet, log *zap.SugaredLogger) error {
	opt := &commonrepo.ProductFindOptions{Name: productName, EnvName: envName}
	productResp, err := commonrepo.NewProductColl().Find(opt)
	if err != nil {
		log.Errorf("GetProduct envName:%s, productName:%s, err:%+v", envName, productName, err)
		return e.ErrUpdateEnv.AddDesc(err.Error())
	}
	var oldRenderVersion int64
	if productResp.Render != nil {
		oldRenderVersion = productResp.Render.Revision
	}
	productResp.ChartInfos = updatedRcs

	if err = commonservice.CreateHelmRenderSet(
		&commonmodels.RenderSet{
			Name:          productResp.Namespace,
			EnvName:       envName,
			ProductTmpl:   productName,
			UpdateBy:      username,
			DefaultValues: renderset.DefaultValues,
			ChartInfos:    renderset.ChartInfos,
		},
		log,
	); err != nil {
		log.Errorf("[%s][P:%s] create renderset error: %v", envName, productName, err)
		return e.ErrUpdateEnv.AddDesc(e.FindProductTmplErrMsg)
	}

	if productResp.Render == nil {
		productResp.Render = &commonmodels.RenderInfo{ProductTmpl: productResp.ProductName}
	}

	renderSet, err := FindHelmRenderSet(productResp.ProductName, productResp.Namespace, log)
	if err != nil {
		log.Errorf("[%s][P:%s] find product renderset error: %v", productResp.EnvName, productResp.ProductName, err)
		return e.ErrCreateEnv.AddDesc(err.Error())
	}
	productResp.Render.Revision = renderSet.Revision

	return updateHelmProductVariable(productResp, renderSet, oldRenderVersion, username, requestID, log)
}

func updateHelmProductVariable(productResp *commonmodels.Product, renderset *commonmodels.RenderSet, oldRenderVersion int64, userName, requestID string, log *zap.SugaredLogger) error {

	envName, productName := productResp.EnvName, productResp.ProductName

	// 设置产品状态为更新中
	if err := commonrepo.NewProductColl().UpdateStatus(envName, productName, setting.ProductStatusUpdating); err != nil {
		log.Errorf("[%s][P:%s] Product.UpdateStatus error: %v", envName, productName, err)
		return e.ErrUpdateEnv.AddDesc(e.UpdateEnvStatusErrMsg)
	}

	go func() {
		err := updateProductVariable(productName, envName, productResp, renderset, log)
		if err != nil {
			log.Errorf("[%s][P:%s] failed to update product %#v", envName, productName, err)
			// 发送更新产品失败消息给用户
			title := fmt.Sprintf("更新 [%s] 的 [%s] 环境失败", productName, envName)
			commonservice.SendErrorMessage(userName, title, requestID, err, log)

			// 设置产品状态
			log.Infof("[%s][P:%s] update status to => %s", envName, productName, setting.ProductStatusFailed)
			if err2 := commonrepo.NewProductColl().UpdateStatus(envName, productName, setting.ProductStatusFailed); err2 != nil {
				log.Errorf("[%s][P:%s] Product.UpdateStatus error: %v", envName, productName, err2)
				return
			}

			log.Infof("[%s][P:%s] update error to => %s", envName, productName, err)
			if err2 := commonrepo.NewProductColl().UpdateErrors(envName, productName, err.Error()); err2 != nil {
				log.Errorf("[%s][P:%s] Product.UpdateErrors error: %v", envName, productName, err2)
				return
			}

			// If the update environment failed, Roll back to the previous render version and delete new revision
			log.Infof("[%s][P:%s] roll back to previous render version: %d", envName, productName, oldRenderVersion)
			if deleteRenderSetErr := commonrepo.NewRenderSetColl().DeleteRenderSet(productName, productResp.Render.Name, productResp.Render.Revision); deleteRenderSetErr != nil {
				log.Errorf("[%s][P:%s] Product delete renderSet error: %v", envName, productName, deleteRenderSetErr)
			}
			productResp.Render.Revision = oldRenderVersion
			if updateRendErr := commonrepo.NewProductColl().UpdateRender(envName, productName, productResp.Render); updateRendErr != nil {
				log.Errorf("[%s][P:%s] Product update render error: %v", envName, productName, updateRendErr)
			}
			return
		}
		productResp.Status = setting.ProductStatusSuccess
		if err = commonrepo.NewProductColl().UpdateStatus(envName, productName, productResp.Status); err != nil {
			log.Errorf("[%s][%s] Product.Update error: %v", envName, productName, err)
			return
		}

		if err = commonrepo.NewProductColl().UpdateErrors(envName, productName, ""); err != nil {
			log.Errorf("[%s][P:%s] Product.UpdateErrors error: %v", envName, productName, err)
			return
		}
	}()
	return nil
}

var mutexUpdateMultiHelm sync.RWMutex

func UpdateMultipleHelmEnv(requestID string, args *UpdateMultiHelmProductArg, log *zap.SugaredLogger) ([]*EnvStatus, error) {
	mutexUpdateMultiHelm.Lock()
	defer func() {
		mutexUpdateMultiHelm.Unlock()
	}()

	envNames, productName := args.EnvNames, args.ProductName

	envStatuses := make([]*EnvStatus, 0)
	productsRevision, err := ListProductsRevision(productName, "", log)
	if err != nil {
		log.Errorf("UpdateMultiHelmProduct ListProductsRevision err:%v", err)
		return envStatuses, err
	}

	envNameSet := sets.NewString(envNames...)
	productMap := make(map[string]*ProductRevision)
	for _, productRevision := range productsRevision {
		if productRevision.ProductName != productName || !envNameSet.Has(productRevision.EnvName) {
			continue
		}
		if !productRevision.Updatable {
			continue
		}
		productMap[productRevision.EnvName] = productRevision
		if len(productMap) == len(envNames) {
			break
		}
	}

	serviceList, err := commonrepo.NewServiceColl().ListMaxRevisionsByProduct(args.ProductName)
	if err != nil {
		log.Infof("query services from product: %s fail, error %s", args.ProductName, err.Error())
		return envStatuses, e.ErrUpdateEnv.AddDesc("failed to query services")
	}

	serviceMap := make(map[string]*commonmodels.Service)
	for _, singleService := range serviceList {
		serviceMap[singleService.ServiceName] = singleService
	}

	// extract values.yaml and update renderset
	for envName, _ := range productMap {
		renderSet, _, err := commonrepo.NewRenderSetColl().FindRenderSet(&commonrepo.RenderSetFindOption{
			Name: commonservice.GetProductEnvNamespace(envName, productName, ""),
		})
		if err != nil || renderSet == nil {
			if err != nil {
				log.Warnf("query renderset fail for product %s env: %s", productName, envName)
			}
			return envStatuses, e.ErrUpdateEnv.AddDesc(fmt.Sprintf("failed to query renderset for env: %s", envName))
		}

		err = UpdateHelmProduct(productName, envName, UpdateTypeEnv, setting.SystemUser, requestID, args.ChartValues, log)
		if err != nil {
			log.Errorf("UpdateMultiHelmProduct UpdateProductV2 err:%v", err)
			return envStatuses, e.ErrUpdateEnv.AddDesc(err.Error())
		}
	}

	productResps := make([]*ProductResp, 0)
	for _, envName := range envNames {
		productResp, err := GetProduct(setting.SystemUser, envName, productName, log)
		if err == nil && productResp != nil {
			productResps = append(productResps, productResp)
		}
	}

	for _, productResp := range productResps {
		if productResp.Error != "" {
			envStatuses = append(envStatuses, &EnvStatus{EnvName: productResp.EnvName, Status: setting.ProductStatusFailed, ErrMessage: productResp.Error})
			continue
		}
		envStatuses = append(envStatuses, &EnvStatus{EnvName: productResp.EnvName, Status: productResp.Status})
	}

	return envStatuses, nil
}

<<<<<<< HEAD
// UpdateMultiHelmProduct TODO need to be deprecated
func UpdateMultiHelmProduct(envNames []string, updateType, productName string, requestID string, log *zap.SugaredLogger) []*EnvStatus {
	mutexUpdateMultiHelm.Lock()
	defer func() {
		mutexUpdateMultiHelm.Unlock()
	}()

	envStatuses := make([]*EnvStatus, 0)
	productsRevison, err := ListProductsRevision(productName, "", log)
	if err != nil {
		log.Errorf("UpdateMultiHelmProduct ListProductsRevision err:%v", err)
		return envStatuses
	}
	productMap := make(map[string]*ProductRevision)
	for _, productRevison := range productsRevison {
		if productRevison.ProductName == productName && sets.NewString(envNames...).Has(productRevison.EnvName) && productRevison.Updatable {
			productMap[productRevison.EnvName] = productRevison
			if len(productMap) == len(envNames) {
				break
			}
		}
	}

	for envName := range productMap {
		err = UpdateHelmProduct(productName, envName, updateType, setting.SystemUser, requestID, nil, log)
		if err != nil {
			log.Errorf("UpdateMultiHelmProduct UpdateProductV2 err:%v", err)
			return envStatuses
		}
	}

	productResps := make([]*ProductResp, 0)
	for _, envName := range envNames {
		productResp, err := GetProduct(setting.SystemUser, envName, productName, log)
		if err == nil && productResp != nil {
			productResps = append(productResps, productResp)
		}
	}

	for _, productResp := range productResps {
		if productResp.Error != "" {
			envStatuses = append(envStatuses, &EnvStatus{EnvName: productResp.EnvName, Status: setting.ProductStatusFailed, ErrMessage: productResp.Error})
			continue
		}
		envStatuses = append(envStatuses, &EnvStatus{EnvName: productResp.EnvName, Status: productResp.Status})
	}
	return envStatuses
}

=======
>>>>>>> e4b1808a
func GetProductInfo(username, envName, productName string, log *zap.SugaredLogger) (*commonmodels.Product, error) {
	opt := &commonrepo.ProductFindOptions{Name: productName, EnvName: envName}
	prod, err := commonrepo.NewProductColl().Find(opt)
	if err != nil {
		log.Errorf("[User:%s][EnvName:%s][Product:%s] Product.FindByOwner error: %v", username, envName, productName, err)
		return nil, e.ErrGetEnv
	}

	renderSetName := prod.Namespace
	renderSetOpt := &commonrepo.RenderSetFindOption{Name: renderSetName, Revision: prod.Render.Revision}
	renderSet, err := commonrepo.NewRenderSetColl().Find(renderSetOpt)
	if err != nil {
		log.Errorf("find helm renderset[%s] error: %v", renderSetName, err)
		return prod, nil
	}
	prod.ChartInfos = renderSet.ChartInfos

	return prod, nil
}

func GetProductIngress(username, productName string, log *zap.SugaredLogger) ([]*ProductIngressInfo, error) {
	productIngressInfos := make([]*ProductIngressInfo, 0)
	products, err := commonrepo.NewProductColl().List(&commonrepo.ProductListOptions{Name: productName})
	if err != nil {
		log.Errorf("[%s] Collections.Product.List error: %v", username, err)
		return productIngressInfos, e.ErrListEnvs.AddDesc(err.Error())
	}
	for _, prod := range products {
		productIngressInfo := new(ProductIngressInfo)
		productIngressInfo.EnvName = prod.EnvName
		ingressInfos := make([]*commonservice.IngressInfo, 0)

		serviceGroups, _, err := ListGroups("", prod.EnvName, productName, 0, 0, log)
		if err != nil {
			log.Errorf("GetProductIngress GetProductAndKubeClient err:%v", err)
			continue
		}
		for _, serviceGroup := range serviceGroups {
			if serviceGroup.Ingress != nil && len(serviceGroup.Ingress.HostInfo) > 0 {
				ingressInfos = append(ingressInfos, serviceGroup.Ingress)
			}
		}
		productIngressInfo.IngressInfos = ingressInfos
		productIngressInfos = append(productIngressInfos, productIngressInfo)
	}
	return productIngressInfos, nil
}

// ListRenderCharts 获取集成环境中的values.yaml的值
func ListRenderCharts(productName, envName string, log *zap.SugaredLogger) ([]*template.RenderChart, error) {
	renderSetOpt := &commonrepo.RenderSetFindOption{Name: productName}
	if envName != "" {
		opt := &commonrepo.ProductFindOptions{Name: productName, EnvName: envName}
		productResp, err := commonrepo.NewProductColl().Find(opt)
		if err != nil {
			log.Errorf("GetProduct envName:%s, productName:%s, err:%+v", envName, productName, err)
			return nil, e.ErrListRenderSets.AddDesc(err.Error())
		}

		renderSetName := productResp.Namespace
		renderSetOpt = &commonrepo.RenderSetFindOption{Name: renderSetName, Revision: productResp.Render.Revision}
	}

	renderSet, err := commonrepo.NewRenderSetColl().Find(renderSetOpt)
	if err != nil {
		log.Errorf("find helm renderset[%s] error: %v", productName, err)
		return nil, e.ErrListRenderSets.AddDesc(err.Error())
	}
	return renderSet.ChartInfos, nil
}

func GetHelmChartVersions(productName, envName string, log *zap.SugaredLogger) ([]*commonmodels.HelmVersions, error) {
	var (
		helmVersions = make([]*commonmodels.HelmVersions, 0)
		chartInfoMap = make(map[string]*template.RenderChart)
	)
	opt := &commonrepo.ProductFindOptions{Name: productName, EnvName: envName}
	prod, err := commonrepo.NewProductColl().Find(opt)
	if err != nil {
		log.Errorf("[EnvName:%s][Product:%s] Product.FindByOwner error: %v", envName, productName, err)
		return nil, e.ErrGetEnv
	}

	prodTmpl, err := templaterepo.NewProductColl().Find(productName)
	if err != nil {
		log.Errorf("[EnvName:%s][Product:%s] get product template error: %v", envName, productName, err)
		return nil, e.ErrGetEnv
	}

	//当前环境的renderset
	renderSetName := prod.Namespace
	renderSetOpt := &commonrepo.RenderSetFindOption{Name: renderSetName, Revision: prod.Render.Revision}
	renderSet, err := commonrepo.NewRenderSetColl().Find(renderSetOpt)
	if err != nil {
		log.Errorf("find helm renderset[%s] error: %v", renderSetName, err)
		return helmVersions, err
	}
	for _, chartInfo := range renderSet.ChartInfos {
		chartInfoMap[chartInfo.ServiceName] = chartInfo
	}

	//当前环境内的服务信息
	prodServiceMap := prod.GetServiceMap()

	// all services
	serviceListOpt := &commonrepo.ServiceListOption{
		ProductName: productName,
		Type:        setting.HelmDeployType,
	}
	for _, serviceGroup := range prodTmpl.Services {
		for _, serviceName := range serviceGroup {
			serviceListOpt.InServices = append(serviceListOpt.InServices, &template.ServiceInfo{
				Name:  serviceName,
				Owner: productName,
			})
		}
	}
	//当前项目内最新的服务信息
	latestServices, err := commonrepo.NewServiceColl().ListMaxRevisions(serviceListOpt)
	if err != nil {
		log.Errorf("find service revision list error: %v", err)
		return helmVersions, err
	}

	for _, latestSvc := range latestServices {
		if prodService, ok := prodServiceMap[latestSvc.ServiceName]; ok {
			delete(prodServiceMap, latestSvc.ServiceName)
			if latestSvc.Revision == prodService.Revision {
				continue
			}
			helmVersion := &commonmodels.HelmVersions{
				ServiceName:      latestSvc.ServiceName,
				LatestVersion:    latestSvc.HelmChart.Version,
				LatestValuesYaml: latestSvc.HelmChart.ValuesYaml,
			}
			if chartInfo, ok := chartInfoMap[latestSvc.ServiceName]; ok {
				helmVersion.CurrentVersion = chartInfo.ChartVersion
				helmVersion.CurrentValuesYaml = chartInfo.ValuesYaml
			}
			helmVersions = append(helmVersions, helmVersion)
		} else { // new service
			helmVersion := &commonmodels.HelmVersions{
				ServiceName:      latestSvc.ServiceName,
				LatestVersion:    latestSvc.HelmChart.Version,
				LatestValuesYaml: latestSvc.HelmChart.ValuesYaml,
			}
			helmVersions = append(helmVersions, helmVersion)
		}
	}

	// deleted service
	for _, prodService := range prodServiceMap {
		helmVersion := &commonmodels.HelmVersions{
			ServiceName: prodService.ServiceName,
		}
		if chartInfo, ok := chartInfoMap[prodService.ServiceName]; ok {
			helmVersion.CurrentVersion = chartInfo.ChartVersion
			helmVersion.CurrentValuesYaml = chartInfo.ValuesYaml
		}
		helmVersions = append(helmVersions, helmVersion)
	}

	return helmVersions, nil
}

func GetEstimatedRenderCharts(productName, envName, serviceNameListStr string, log *zap.SugaredLogger) ([]*commonservice.RenderChartArg, error) {

	var serviceNameList []string
	// no service appointed, find all service templates
	if serviceNameListStr == "" {
		prodTmpl, err := templaterepo.NewProductColl().Find(productName)
		if err != nil {
			log.Errorf("query product: %s fail, err %s", productName, err.Error())
			return nil, e.ErrGetRenderSet.AddDesc(fmt.Sprintf("query product info fail"))
		}
		for _, singleService := range prodTmpl.AllServiceInfos() {
			serviceNameList = append(serviceNameList, singleService.Name)
		}
		serviceNameListStr = strings.Join(serviceNameList, ",")
	} else {
		serviceNameList = strings.Split(serviceNameListStr, ",")
	}

	// find renderchart info in env
	renderChartInEnv, err := GetRenderCharts(productName, envName, serviceNameListStr, log)
	if err != nil {
		log.Errorf("find render charts in env fail, env %s err %s", envName, err.Error())
		return nil, e.ErrGetRenderSet.AddDesc("failed to get render charts in env")
	}

	rcMap := make(map[string]*commonservice.RenderChartArg)
	for _, rc := range renderChartInEnv {
		rcMap[rc.ServiceName] = rc
	}

	serviceOption := &commonrepo.ServiceListOption{
		ProductName: productName,
		Type:        setting.HelmDeployType,
	}

	for _, serviceName := range serviceNameList {
		if _, ok := rcMap[serviceName]; ok {
			continue
		}
		serviceOption.InServices = append(serviceOption.InServices, &template.ServiceInfo{
			Name:  serviceName,
			Owner: productName,
		})
	}

	if len(serviceOption.InServices) > 0 {
		serviceList, err := commonrepo.NewServiceColl().ListMaxRevisions(serviceOption)
		if err != nil {
			log.Errorf("list service fail, productName %s err %s", productName, err.Error())
			return nil, e.ErrGetRenderSet.AddDesc("failed to get service template info")
		}
		for _, singleService := range serviceList {
			rcMap[singleService.ServiceName] = &commonservice.RenderChartArg{
				EnvName:      envName,
				ServiceName:  singleService.ServiceName,
				ChartVersion: singleService.HelmChart.Version,
			}
		}
	}

	ret := make([]*commonservice.RenderChartArg, 0, len(rcMap))
	for _, rc := range rcMap {
		ret = append(ret, rc)
	}
	return ret, nil
}

func createGroups(envName, user, requestID string, args *commonmodels.Product, eventStart int64, renderSet *commonmodels.RenderSet, kubeClient client.Client, log *zap.SugaredLogger) {
	var err error
	defer func() {
		status := setting.ProductStatusSuccess
		errorMsg := ""
		if err != nil {
			status = setting.ProductStatusFailed
			errorMsg = err.Error()

			// 发送创建产品失败消息给用户
			title := fmt.Sprintf("创建 [%s] 的 [%s] 环境失败", args.ProductName, args.EnvName)
			commonservice.SendErrorMessage(user, title, requestID, err, log)
		}

		commonservice.LogProductStats(envName, setting.CreateProductEvent, args.ProductName, requestID, eventStart, log)

		if err := commonrepo.NewProductColl().UpdateStatus(envName, args.ProductName, status); err != nil {
			log.Errorf("[%s][P:%s] Product.UpdateStatus error: %v", envName, args.ProductName, err)
			return
		}
		if err := commonrepo.NewProductColl().UpdateErrors(envName, args.ProductName, errorMsg); err != nil {
			log.Errorf("[%s][P:%s] Product.UpdateErrors error: %v", envName, args.ProductName, err)
			return
		}
	}()

	for _, group := range args.Services {
		err = envHandleFunc(getProjectType(args.ProductName), log).createGroup(envName, args.ProductName, user, group, renderSet, kubeClient)
		if err != nil {
			args.Status = setting.ProductStatusFailed
			log.Errorf("createGroup error :%+v", err)
			return
		}
	}
}

func getProjectType(productName string) string {
	projectInfo, _ := templaterepo.NewProductColl().Find(productName)
	projectType := setting.K8SDeployType
	if projectInfo == nil || projectInfo.ProductFeature == nil {
		return projectType
	}

	if projectInfo.ProductFeature.DeployType == setting.K8SDeployType && projectInfo.ProductFeature.BasicFacility == setting.BasicFacilityK8S {
		return projectType
	}

	if projectInfo.ProductFeature.DeployType == setting.K8SDeployType && projectInfo.ProductFeature.BasicFacility == setting.BasicFacilityCVM {
		return setting.PMDeployType
	}
	return projectType
}

// upsertService 创建或者更新服务, 更新服务之前先创建服务需要的配置
func upsertService(isUpdate bool, env *commonmodels.Product,
	service *commonmodels.ProductService, prevSvc *commonmodels.ProductService,
	renderSet *commonmodels.RenderSet, kubeClient client.Client, log *zap.SugaredLogger,
) ([]*unstructured.Unstructured, error) {
	errList := &multierror.Error{
		ErrorFormat: func(es []error) string {
			format := "更新服务"
			if !isUpdate {
				format = "创建服务"
			}

			if len(es) == 1 {
				return fmt.Sprintf(format+" %s 失败:%v", service.ServiceName, es[0])
			}

			points := make([]string, len(es))
			for i, err := range es {
				points[i] = fmt.Sprintf("* %v", err)
			}

			return fmt.Sprintf(format+" %s 失败:\n%s", service.ServiceName, strings.Join(points, "\n"))
		},
	}

	// 如果是非容器化部署方式的服务，则现在不需要进行创建或者更新
	if service.Type != setting.K8SDeployType {
		return nil, nil
	}

	productName := env.ProductName
	envName := env.EnvName
	namespace := env.Namespace

	// 获取服务模板
	parsedYaml, err := renderService(env, renderSet, service)

	if err != nil {
		log.Errorf("Failed to render service %s, error: %v", service.ServiceName, err)
		errList = multierror.Append(errList, fmt.Errorf("service template %s error: %v", service.ServiceName, err))
		return nil, errList
	}

	manifests := releaseutil.SplitManifests(*parsedYaml)
	resources := make([]*unstructured.Unstructured, 0, len(manifests))
	for _, item := range manifests {
		u, err := serializer.NewDecoder().YamlToUnstructured([]byte(item))
		if err != nil {
			log.Errorf("Failed to convert yaml to Unstructured, manifest is\n%s\n, error: %v", item, err)
			errList = multierror.Append(errList, err)
			continue
		}

		resources = append(resources, u)
	}

	// compatibility: prevSvc.Render could be null when prev update failed
	if prevSvc != nil && prevSvc.Render != nil {
		err = removeOldResources(resources, env, prevSvc, kubeClient, log)
		if err != nil {
			log.Errorf("Failed to remove old resources, error: %v", err)
			errList = multierror.Append(errList, err)
			return nil, errList
		}
	}

	labels := getPredefinedLabels(productName, service.ServiceName)
	clusterLabels := getPredefinedClusterLabels(productName, service.ServiceName, envName)
	var res []*unstructured.Unstructured

	for _, u := range resources {
		switch u.GetKind() {
		case setting.Ingress:
			ls := kube.MergeLabels(labels, u.GetLabels())
			as := applySystemIngressTimeouts(u.GetAnnotations())
			as = applySystemIngressClass(as)

			u.SetNamespace(namespace)
			u.SetLabels(ls)
			u.SetAnnotations(as)

			err = updater.CreateOrPatchUnstructured(u, kubeClient)
			if err != nil {
				log.Errorf("Failed to create or update %s, manifest is\n%v\n, error: %v", u.GetKind(), u, err)
				errList = multierror.Append(errList, err)
				continue
			}

		case setting.Service:
			u.SetNamespace(namespace)
			u.SetLabels(kube.MergeLabels(labels, u.GetLabels()))

			if _, ok := u.GetLabels()["endpoints"]; !ok {
				selector, _, _ := unstructured.NestedStringMap(u.Object, "spec", "selector")
				err := unstructured.SetNestedStringMap(u.Object, kube.MergeLabels(labels, selector), "spec", "selector")
				if err != nil {
					// should not have happened
					panic(err)
				}
			}

			err = updater.CreateOrPatchUnstructured(u, kubeClient)
			if err != nil {
				log.Errorf("Failed to create or update %s, manifest is\n%v\n, error: %v", u.GetKind(), u, err)
				errList = multierror.Append(errList, err)
				continue
			}

		case setting.Deployment, setting.StatefulSet:
			u.SetNamespace(namespace)
			u.SetAPIVersion(setting.APIVersionAppsV1)
			u.SetLabels(kube.MergeLabels(labels, u.GetLabels()))

			podLabels, _, err := unstructured.NestedStringMap(u.Object, "spec", "template", "metadata", "labels")
<<<<<<< HEAD
			if err != nil {
				podLabels = nil
			}
			err = unstructured.SetNestedStringMap(u.Object, kube.MergeLabels(labels, podLabels), "spec", "template", "metadata", "labels")
			if err != nil {
=======
			if err != nil {
				podLabels = nil
			}
			err = unstructured.SetNestedStringMap(u.Object, kube.MergeLabels(labels, podLabels), "spec", "template", "metadata", "labels")
			if err != nil {
>>>>>>> e4b1808a
				log.Errorf("merge label failed err:%s", err)
				u.Object = setFieldValueIsNotExist(u.Object, kube.MergeLabels(labels, podLabels), "spec", "template", "metadata", "labels")
			}

			podAnnotations, _, err := unstructured.NestedStringMap(u.Object, "spec", "template", "metadata", "annotations")
			if err != nil {
				podAnnotations = nil
			}
			err = unstructured.SetNestedStringMap(u.Object, applyUpdatedAnnotations(podAnnotations), "spec", "template", "metadata", "annotations")
			if err != nil {
				log.Errorf("merge annotation failed err:%s", err)
				u.Object = setFieldValueIsNotExist(u.Object, applyUpdatedAnnotations(podAnnotations), "spec", "template", "metadata", "annotations")
			}

			// Inject selector: s-product and s-service
			selector, _, err := unstructured.NestedStringMap(u.Object, "spec", "selector", "matchLabels")
			if err != nil {
				selector = nil
			}

			err = unstructured.SetNestedStringMap(u.Object, kube.MergeLabels(labels, selector), "spec", "selector", "matchLabels")
			if err != nil {
				log.Errorf("merge selector failed err:%s", err)
				u.Object = setFieldValueIsNotExist(u.Object, kube.MergeLabels(labels, selector), "spec", "selector", "matchLabels")
			}

			jsonData, err := u.MarshalJSON()
			if err != nil {
				log.Errorf("Failed to marshal JSON, manifest is\n%v\n, error: %v", u, err)
				errList = multierror.Append(errList, err)
				continue
			}
			obj, err := serializer.NewDecoder().JSONToRuntimeObject(jsonData)
			if err != nil {
				log.Errorf("Failed to convert JSON to Object, manifest is\n%v\n, error: %v", u, err)
				errList = multierror.Append(errList, err)
				continue
			}

			switch res := obj.(type) {
			case *appsv1.Deployment:
				// Inject resource request and limit
				applySystemResourceRequirements(&res.Spec.Template.Spec)
				// Inject imagePullSecrets if qn-registry-secret is not set
				applySystemImagePullSecrets(&res.Spec.Template.Spec)

				err = updater.CreateOrPatchDeployment(res, kubeClient)
				if err != nil {
					log.Errorf("Failed to create or update %s, manifest is\n%v\n, error: %v", u.GetKind(), res, err)
					errList = multierror.Append(errList, err)
					continue
				}
			case *appsv1.StatefulSet:
				// Inject resource request and limit
				applySystemResourceRequirements(&res.Spec.Template.Spec)
				// Inject imagePullSecrets if qn-registry-secret is not set
				applySystemImagePullSecrets(&res.Spec.Template.Spec)

				err = updater.CreateOrPatchStatefulSet(res, kubeClient)
				if err != nil {
					log.Errorf("Failed to create or update %s, manifest is\n%v\n, error: %v", u.GetKind(), res, err)
					errList = multierror.Append(errList, err)
					continue
				}
			default:
				errList = multierror.Append(errList, fmt.Errorf("object is not a appsv1.Deployment ort appsv1.StatefulSet"))
				continue
			}

		case setting.Job:
			jsonData, err := u.MarshalJSON()
			if err != nil {
				log.Errorf("Failed to marshal JSON, manifest is\n%v\n, error: %v", u, err)
				errList = multierror.Append(errList, err)
				continue
			}
			obj, err := serializer.NewDecoder().JSONToJob(jsonData)
			if err != nil {
				log.Errorf("Failed to convert JSON to Job, manifest is\n%v\n, error: %v", u, err)
				errList = multierror.Append(errList, err)
				continue
			}

			obj.Namespace = namespace
			obj.ObjectMeta.Labels = kube.MergeLabels(labels, obj.ObjectMeta.Labels)
			obj.Spec.Template.ObjectMeta.Labels = kube.MergeLabels(labels, obj.Spec.Template.ObjectMeta.Labels)

			applySystemResourceRequirements(&obj.Spec.Template.Spec)
			// Inject imagePullSecrets if qn-registry-secret is not set
			applySystemImagePullSecrets(&obj.Spec.Template.Spec)

			if err := updater.DeleteJobAndWait(namespace, obj.Name, kubeClient); err != nil {
				log.Errorf("Failed to delete Job, error: %v", err)
				errList = multierror.Append(errList, err)
				continue
			}

			if err := updater.CreateJob(obj, kubeClient); err != nil {
				log.Errorf("Failed to create or update %s, manifest is\n%v\n, error: %v", u.GetKind(), obj, err)
				errList = multierror.Append(errList, err)
				continue
			}

		case setting.CronJob:
			jsonData, err := u.MarshalJSON()
			if err != nil {
				log.Errorf("Failed to marshal JSON, manifest is\n%v\n, error: %v", u, err)
				errList = multierror.Append(errList, err)
				continue
			}
			obj, err := serializer.NewDecoder().JSONToCronJob(jsonData)
			if err != nil {
				log.Errorf("Failed to convert JSON to CronJob, manifest is\n%v\n, error: %v", u, err)
				errList = multierror.Append(errList, err)
				continue
			}

			obj.Namespace = namespace
			obj.ObjectMeta.Labels = kube.MergeLabels(labels, obj.ObjectMeta.Labels)
			obj.Spec.JobTemplate.ObjectMeta.Labels = kube.MergeLabels(labels, obj.Spec.JobTemplate.ObjectMeta.Labels)
			obj.Spec.JobTemplate.Spec.Template.ObjectMeta.Labels = kube.MergeLabels(labels, obj.Spec.JobTemplate.Spec.Template.ObjectMeta.Labels)

			applySystemResourceRequirements(&obj.Spec.JobTemplate.Spec.Template.Spec)
			// Inject imagePullSecrets if qn-registry-secret is not set
			applySystemImagePullSecrets(&obj.Spec.JobTemplate.Spec.Template.Spec)

			err = updater.CreateOrPatchCronJob(obj, kubeClient)
			if err != nil {
				log.Errorf("Failed to create or update %s, manifest is\n%v\n, error: %v", u.GetKind(), obj, err)
				errList = multierror.Append(errList, err)
				continue
			}

		case setting.ClusterRole, setting.ClusterRoleBinding:
			u.SetLabels(kube.MergeLabels(clusterLabels, u.GetLabels()))

			err = updater.CreateOrPatchUnstructured(u, kubeClient)
			if err != nil {
				log.Errorf("Failed to create or update %s, manifest is\n%v\n, error: %v", u.GetKind(), u, err)
				errList = multierror.Append(errList, err)
				continue
			}
		default:
			u.SetNamespace(namespace)
			u.SetLabels(kube.MergeLabels(labels, u.GetLabels()))

			err = updater.CreateOrPatchUnstructured(u, kubeClient)
			if err != nil {
				log.Errorf("Failed to create or update %s, manifest is\n%v\n, error: %v", u.GetKind(), u, err)
				errList = multierror.Append(errList, err)
				continue
			}
		}

		res = append(res, u)
	}

	return res, errList.ErrorOrNil()
}

func removeOldResources(
	items []*unstructured.Unstructured,
	env *commonmodels.Product,
	oldService *commonmodels.ProductService,
	kubeClient client.Client,
	log *zap.SugaredLogger,
) error {
	opt := &commonrepo.RenderSetFindOption{Name: oldService.Render.Name, Revision: oldService.Render.Revision}
	resp, err := commonrepo.NewRenderSetColl().Find(opt)
	if err != nil {
		log.Errorf("find renderset[%s/%d] error: %v", opt.Name, opt.Revision, err)
		return err
	}

	parsedYaml, err := renderService(env, resp, oldService)
	if err != nil {
		log.Errorf("failed to find old service revision %s/%d", oldService.ServiceName, oldService.Revision)
		return err
	}

	itemsMap := make(map[string]*unstructured.Unstructured)
	for _, u := range items {
		itemsMap[fmt.Sprintf("%s/%s", u.GetKind(), u.GetName())] = u
	}

	manifests := releaseutil.SplitManifests(*parsedYaml)
	oldItemsMap := make(map[string]*unstructured.Unstructured)
	for _, item := range manifests {
		u, err := serializer.NewDecoder().YamlToUnstructured([]byte(item))
		if err != nil {
			log.Errorf("Failed to covert from yaml to Unstructured, yaml is %s", item)
			continue
		}

		oldItemsMap[fmt.Sprintf("%s/%s", u.GetKind(), u.GetName())] = u
	}

	for name, item := range oldItemsMap {
		_, exists := itemsMap[name]
		if !exists {
			if err = updater.DeleteUnstructured(item, kubeClient); err != nil {
				log.Errorf(
					"failed to remove old item %s/%s/%s from %s/%d: %v",
					env.Namespace,
					item.GetName(),
					item.GetKind(),
					oldService.ServiceName,
					oldService.Revision, err)
				continue
			}
			log.Infof(
				"succeed to remove old item %s/%s/%s from %s/%d",
				env.Namespace,
				item.GetName(),
				item.GetKind(),
				oldService.ServiceName,
				oldService.Revision)
		}
	}

	return nil
}

func renderService(prod *commonmodels.Product, render *commonmodels.RenderSet, service *commonmodels.ProductService) (yaml *string, err error) {
	// 获取服务模板
	opt := &commonrepo.ServiceFindOption{
		ServiceName: service.ServiceName,
		ProductName: service.ProductName,
		Type:        service.Type,
		Revision:    service.Revision,
		//ExcludeStatus: product.ProductStatusDeleting,
	}
	svcTmpl, err := commonrepo.NewServiceColl().Find(opt)
	if err != nil {
		return nil, err
	}

	// 渲染配置集
	parsedYaml := commonservice.RenderValueForString(svcTmpl.Yaml, render)
	// 渲染系统变量键值
	parsedYaml = kube.ParseSysKeys(prod.Namespace, prod.EnvName, prod.ProductName, service.ServiceName, parsedYaml)
	// 替换服务模板容器镜像为用户指定镜像
	parsedYaml = replaceContainerImages(parsedYaml, svcTmpl.Containers, service.Containers)

	return &parsedYaml, nil
}

func replaceContainerImages(tmpl string, ori []*commonmodels.Container, replace []*commonmodels.Container) string {

	replaceMap := make(map[string]string)
	for _, container := range replace {
		replaceMap[container.Name] = container.Image
	}

	for _, container := range ori {
		imageRex := regexp.MustCompile("image:\\s*" + container.Image)
		if _, ok := replaceMap[container.Name]; !ok {
			continue
		}
		tmpl = imageRex.ReplaceAllLiteralString(tmpl, fmt.Sprintf("image: %s", replaceMap[container.Name]))
	}

	return tmpl
}

func waitResourceRunning(
	kubeClient client.Client, namespace string,
	resources []*unstructured.Unstructured, timeoutSeconds int, log *zap.SugaredLogger,
) error {
	log.Infof("wait service group to run in %d seconds", timeoutSeconds)

	return wait.Poll(1*time.Second, time.Duration(timeoutSeconds)*time.Second, func() (bool, error) {
		for _, r := range resources {
			var ready bool
			found := true
			var err error
			switch r.GetKind() {
			case setting.Deployment:
				var d *appsv1.Deployment
				d, found, err = getter.GetDeployment(namespace, r.GetName(), kubeClient)
				if err == nil && found {
					ready = wrapper.Deployment(d).Ready()
				}
			case setting.StatefulSet:
				var s *appsv1.StatefulSet
				s, found, err = getter.GetStatefulSet(namespace, r.GetName(), kubeClient)
				if err == nil && found {
					ready = wrapper.StatefulSet(s).Ready()
				}
			case setting.Job:
				var j *batchv1.Job
				j, found, err = getter.GetJob(namespace, r.GetName(), kubeClient)
				if err == nil && found {
					ready = wrapper.Job(j).Complete()
				}
			default:
				ready = true
			}

			if err != nil {
				return false, err
			}

			if !found || !ready {
				return false, nil
			}
		}

		return true, nil
	})
}

func preCreateProduct(envName string, args *commonmodels.Product, kubeClient client.Client, log *zap.SugaredLogger) error {
	var (
		productTemplateName = args.ProductName
		renderSetName       = commonservice.GetProductEnvNamespace(envName, args.ProductName, args.Namespace)
		err                 error
	)
	// 如果 args.Render.Revision > 0 则该次操作是版本回溯
	if args.Render != nil && args.Render.Revision > 0 {
		renderSetName = args.Render.Name
	} else {
		switch args.Source {
		case setting.HelmDeployType:
			err = commonservice.CreateHelmRenderSet(
				&commonmodels.RenderSet{
					Name:        renderSetName,
					Revision:    0,
					EnvName:     envName,
					ProductTmpl: args.ProductName,
					UpdateBy:    args.UpdateBy,
					ChartInfos:  args.ChartInfos,
				},
				log,
			)
		default:
			err = commonservice.CreateRenderSet(
				&commonmodels.RenderSet{
					Name:        renderSetName,
					Revision:    0,
					EnvName:     envName,
					ProductTmpl: args.ProductName,
					UpdateBy:    args.UpdateBy,
					KVs:         args.Vars,
				},
				log,
			)

		}
		if err != nil {
			log.Errorf("[%s][P:%s] create renderset error: %v", envName, productTemplateName, err)
			return e.ErrCreateEnv.AddDesc(e.FindProductTmplErrMsg)
		}
	}

	args.Vars = nil

	var productTmpl *template.Product
	// 查询产品模板
	productTmpl, err = templaterepo.NewProductColl().Find(productTemplateName)
	if err != nil {
		log.Errorf("[%s][P:%s] get product template error: %v", envName, productTemplateName, err)
		return e.ErrCreateEnv.AddDesc(e.FindProductTmplErrMsg)
	}

	//检查产品是否包含服务
	var serviceCount int
	for _, group := range args.Services {
		serviceCount = serviceCount + len(group)
	}
	if serviceCount == 0 {
		log.Errorf("[%s][P:%s] not service found", envName, args.ProductName)
		return e.ErrCreateEnv.AddDesc(e.FindProductServiceErrMsg)
	}
	// 检查args中是否设置revision，如果没有，设为Product Tmpl当前版本
	if args.Revision == 0 {
		args.Revision = productTmpl.Revision
	}

	// 检查产品是否存在，envName和productName唯一
	opt := &commonrepo.ProductFindOptions{Name: args.ProductName, EnvName: envName}
	if _, err := commonrepo.NewProductColl().Find(opt); err == nil {
		log.Errorf("[%s][P:%s] duplicate product", envName, args.ProductName)
		return e.ErrCreateEnv.AddDesc(e.DuplicateEnvErrMsg)
	}

	tmpRenderInfo := &commonmodels.RenderInfo{Name: renderSetName, ProductTmpl: args.ProductName}
	if args.Render != nil && args.Render.Revision > 0 {
		tmpRenderInfo.Revision = args.Render.Revision
	}

	args.Render = tmpRenderInfo
	if preCreateNSAndSecret(productTmpl.ProductFeature) {
		return ensureKubeEnv(args.Namespace, kubeClient, log)
	}
	return nil
}

func preCreateNSAndSecret(productFeature *template.ProductFeature) bool {
	if productFeature == nil {
		return true
	}
	if productFeature != nil && productFeature.BasicFacility != setting.BasicFacilityCVM {
		return true
	}
	return false
}

func getPredefinedLabels(product, service string) map[string]string {
	ls := make(map[string]string)
	ls["s-product"] = product
	ls["s-service"] = service
	return ls
}

func getPredefinedClusterLabels(product, service, envName string) map[string]string {
	labels := getPredefinedLabels(product, service)
	labels[setting.EnvNameLabel] = envName
	return labels
}

func applySystemIngressTimeouts(labels map[string]string) map[string]string {
	if labels == nil {
		labels = make(map[string]string)
	}

	if _, ok := labels[setting.IngressProxyConnectTimeoutLabel]; !ok {
		labels[setting.IngressProxyConnectTimeoutLabel] = "300"
	}

	if _, ok := labels[setting.IngressProxySendTimeoutLabel]; !ok {
		labels[setting.IngressProxySendTimeoutLabel] = "300"
	}

	if _, ok := labels[setting.IngressProxyReadTimeoutLabel]; !ok {
		labels[setting.IngressProxyReadTimeoutLabel] = "300"
	}

	return labels
}

func applySystemIngressClass(labels map[string]string) map[string]string {
	if labels == nil {
		labels = make(map[string]string)
	}

	if config.DefaultIngressClass() != "" {
		if _, ok := labels[setting.IngressClassLabel]; !ok {
			labels[setting.IngressClassLabel] = config.DefaultIngressClass()
		}
	}

	return labels
}

func applyUpdatedAnnotations(annotations map[string]string) map[string]string {
	if annotations == nil {
		annotations = make(map[string]string)
	}

	annotations[setting.UpdatedByLabel] = fmt.Sprintf("%d", time.Now().Unix())
	return annotations
}

func applySystemResourceRequirements(podSpec *corev1.PodSpec) {
	for i, container := range podSpec.Containers {

		if container.Resources.Limits == nil {
			podSpec.Containers[i].Resources.Limits = corev1.ResourceList{}
		}

		if container.Resources.Limits.Cpu().String() == "0" {
			podSpec.Containers[i].Resources.Limits[corev1.ResourceCPU] = resource.MustParse("500m")
		}

		if container.Resources.Limits.Memory().String() == "0" {
			podSpec.Containers[i].Resources.Limits[corev1.ResourceMemory] = resource.MustParse("200Mi")
		}

		if container.Resources.Requests == nil {
			podSpec.Containers[i].Resources.Requests = corev1.ResourceList{}
		}

		if container.Resources.Requests.Cpu().String() == "0" {
			podSpec.Containers[i].Resources.Requests[corev1.ResourceCPU] = resource.MustParse("10m")
		}

		if container.Resources.Requests.Memory().String() == "0" {
			podSpec.Containers[i].Resources.Requests[corev1.ResourceMemory] = resource.MustParse("100Mi")
		}
	}
}

func applySystemImagePullSecrets(podSpec *corev1.PodSpec) {
	for _, secret := range podSpec.ImagePullSecrets {
		if secret.Name == setting.DefaultImagePullSecret {
			return
		}
	}
	podSpec.ImagePullSecrets = append(podSpec.ImagePullSecrets,
		corev1.LocalObjectReference{
			Name: setting.DefaultImagePullSecret,
		})
}

func ensureKubeEnv(namespace string, kubeClient client.Client, log *zap.SugaredLogger) error {
	err := kube.CreateNamespace(namespace, kubeClient)
	if err != nil {
		log.Errorf("[%s] get or create namespace error: %v", namespace, err)
		return e.ErrCreateNamspace.AddDesc(e.SetNamespaceErrMsg)
	}

	// 创建默认的镜像仓库secret
	if err := commonservice.EnsureDefaultRegistrySecret(namespace, kubeClient, log); err != nil {
		log.Errorf("[%s] get or create namespace error: %v", namespace, err)
		return e.ErrCreateSecret.AddDesc(e.CreateDefaultRegistryErrMsg)
	}

	return nil
}

func FindHelmRenderSet(productName, renderName string, log *zap.SugaredLogger) (*commonmodels.RenderSet, error) {
	resp := &commonmodels.RenderSet{ProductTmpl: productName}
	var err error
	if renderName != "" {
		opt := &commonrepo.RenderSetFindOption{Name: renderName}
		resp, err = commonrepo.NewRenderSetColl().Find(opt)
		if err != nil {
			log.Errorf("find helm renderset[%s] error: %v", renderName, err)
			return resp, err
		}
	}
	if renderName != "" && resp.ProductTmpl != productName {
		log.Errorf("helm renderset[%s] not match product[%s]", renderName, productName)
		return resp, fmt.Errorf("helm renderset[%s] not match product[%s]", renderName, productName)
	}
	return resp, nil
}

<<<<<<< HEAD
func installOrUpgradeHelmChart(namespace string, renderChart *template.RenderChart, serviceObj *commonmodels.Service, timeout time.Duration, helmClient helmclient.Client) error {
	mergedValuesYaml, err := helmtool.MergeOverrideValues(renderChart.ValuesYaml, renderChart.GetOverrideYaml(), renderChart.OverrideValues)
=======
func installOrUpgradeHelmChart(namespace string, renderChart *template.RenderChart, defaultValues string, serviceObj *commonmodels.Service, timeout time.Duration, helmClient helmclient.Client) error {
	mergedValuesYaml, err := helmtool.MergeOverrideValues(renderChart.ValuesYaml, defaultValues, renderChart.GetOverrideYaml(), renderChart.OverrideValues)
>>>>>>> e4b1808a
	if err != nil {
		err = errors.WithMessagef(err, "failed to merge override yaml %s and values %s", renderChart.GetOverrideYaml(), renderChart.OverrideValues)
		return err
	}
	return installOrUpgradeHelmChartWithValues(namespace, mergedValuesYaml, renderChart, serviceObj, timeout, helmClient)
}

func installOrUpgradeHelmChartWithValues(namespace, valuesYaml string, renderChart *template.RenderChart, serviceObj *commonmodels.Service, timeout time.Duration, helmClient helmclient.Client) error {
	base := config.LocalServicePath(serviceObj.ProductName, serviceObj.ServiceName)
	if err := commonservice.PreLoadServiceManifests(base, serviceObj); err != nil {
		log.Errorf("Failed to load manifest for service %s in project %s, err: %s", serviceObj.ServiceName, serviceObj.ProductName, err)
		return err
	}

	chartFullPath := filepath.Join(base, serviceObj.ServiceName)
	chartPath, err := fs.RelativeToCurrentPath(chartFullPath)
	if err != nil {
		log.Errorf("Failed to get relative path %s, err: %s", chartFullPath, err)
		return err
	}

	chartSpec := &helmclient.ChartSpec{
		ReleaseName: util.GeneHelmReleaseName(namespace, serviceObj.ServiceName),
		ChartName:   chartPath,
		Namespace:   namespace,
		Version:     renderChart.ChartVersion,
		ValuesYaml:  valuesYaml,
		UpgradeCRDs: true,
	}
	if timeout > 0 {
		chartSpec.Wait = true
		chartSpec.Timeout = timeout
	}

	if _, err = helmClient.InstallOrUpgradeChart(context.TODO(), chartSpec); err != nil {
		return err
	}
	return nil
}

<<<<<<< HEAD
func installProductHelmCharts(user, envName, requestID string, args *commonmodels.Product, eventStart int64, helmClient helmclient.Client, log *zap.SugaredLogger) {
=======
func installProductHelmCharts(user, envName, requestID string, args *commonmodels.Product, renderset *commonmodels.RenderSet, eventStart int64, helmClient helmclient.Client, log *zap.SugaredLogger) {
>>>>>>> e4b1808a
	var (
		err     error
		errList = &multierror.Error{}
	)

	defer func() {
		status := setting.ProductStatusSuccess
		errorMsg := ""
		if err != nil {
			status = setting.ProductStatusFailed
			errorMsg = err.Error()

			// 发送创建产品失败消息给用户
			title := fmt.Sprintf("创建 [%s] 的 [%s] 环境失败", args.ProductName, args.EnvName)
			commonservice.SendErrorMessage(user, title, requestID, err, log)
		}

		commonservice.LogProductStats(envName, setting.CreateProductEvent, args.ProductName, requestID, eventStart, log)

		if err := commonrepo.NewProductColl().UpdateStatus(envName, args.ProductName, status); err != nil {
			log.Errorf("[%s][P:%s] Product.UpdateStatus error: %v", envName, args.ProductName, err)
			return
		}
		if err := commonrepo.NewProductColl().UpdateErrors(envName, args.ProductName, errorMsg); err != nil {
			log.Errorf("[%s][P:%s] Product.UpdateErrors error: %v", envName, args.ProductName, err)
			return
		}
	}()

	chartInfoMap := make(map[string]*template.RenderChart)
	for _, renderChart := range args.ChartInfos {
		chartInfoMap[renderChart.ServiceName] = renderChart
	}

	serviceList := make([]interface{}, 0)
	handler := func(data interface{}, logger *zap.SugaredLogger) error {
		service := data.(*commonmodels.ProductService)
		// 获取服务详情
		opt := &commonrepo.ServiceFindOption{
			ServiceName:   service.ServiceName,
			Type:          service.Type,
			Revision:      service.Revision,
			ProductName:   args.ProductName,
			ExcludeStatus: setting.ProductStatusDeleting,
		}
		serviceObj, err := commonrepo.NewServiceColl().Find(opt)
		if err != nil {
			return err
		}

		renderChart := chartInfoMap[service.ServiceName]
		err = installOrUpgradeHelmChart(args.Namespace, renderChart, renderset.DefaultValues, serviceObj, 0, helmClient)
		if err != nil {
			return err
		}
		return nil
	}

	for _, serviceGroups := range args.Services {
		for _, svc := range serviceGroups {
			_, ok := chartInfoMap[svc.ServiceName]
			if !ok {
				continue
			}
<<<<<<< HEAD

			wg.Add(1)
			go func(service *commonmodels.ProductService) {
				defer wg.Done()

				// 获取服务详情
				opt := &commonrepo.ServiceFindOption{
					ServiceName:   service.ServiceName,
					Type:          service.Type,
					Revision:      service.Revision,
					ProductName:   args.ProductName,
					ExcludeStatus: setting.ProductStatusDeleting,
				}
				serviceObj, err := commonrepo.NewServiceColl().Find(opt)
				if err != nil {
					return
				}

				err = installOrUpgradeHelmChart(args.Namespace, renderChart, serviceObj, Timeout*time.Second*10, helmClient)
				if err != nil {
					errList = multierror.Append(errList, err)
					return
				}
			}(svc)
=======
			serviceList = append(serviceList, svc)
>>>>>>> e4b1808a
		}
	}

	serviceGroupErr := intervalExecutor(time.Millisecond*2500, serviceList, handler, log)
	if serviceGroupErr != nil {
		errList = multierror.Append(errList, serviceGroupErr...)
	}

	err = errList.ErrorOrNil()
}

func setServiceRender(args *commonmodels.Product) {
	for _, serviceGroup := range args.Services {
		for _, service := range serviceGroup {
			// 当service type是k8s时才需要渲染信息
			if service.Type == setting.K8SDeployType || service.Type == setting.HelmDeployType {
				service.Render = args.Render
			}
		}
	}
}

func getServiceRevisionMap(serviceRevisionList []*SvcRevision) map[string]*SvcRevision {
	serviceRevisionMap := make(map[string]*SvcRevision)
	for _, revision := range serviceRevisionList {
		serviceRevisionMap[revision.ServiceName+revision.Type] = revision
	}
	return serviceRevisionMap
}

func getUpdatedProductServices(updateProduct *commonmodels.Product, serviceRevisionMap map[string]*SvcRevision, currentProduct *commonmodels.Product) [][]*commonmodels.ProductService {
	currentServices := make(map[string]*commonmodels.ProductService)
	for _, group := range currentProduct.Services {
		for _, service := range group {
			currentServices[service.ServiceName+service.Type] = service
		}
	}

	updatedAllServices := make([][]*commonmodels.ProductService, 0)
	for _, group := range updateProduct.Services {
		updatedGroups := make([]*commonmodels.ProductService, 0)
		for _, service := range group {
			serviceRevision, ok := serviceRevisionMap[service.ServiceName+service.Type]
			if !ok {
				//找不到 service revision
				continue
			}
			// 已知：进入到这里的服务，serviceRevision.Deleted=False
			if serviceRevision.New {
				// 新的服务，创建新的service with revision, 并append到updatedGroups中
				// 新的服务的revision，默认Revision为0
				newService := &commonmodels.ProductService{
					ServiceName: service.ServiceName,
					ProductName: service.ProductName,
					Type:        service.Type,
					Revision:    0,
					Render:      updateProduct.Render,
				}
				updatedGroups = append(updatedGroups, newService)
				continue
			}
			// 不管服务需不需要更新，都拿现在的revision
			if currentService, ok := currentServices[service.ServiceName+service.Type]; ok {
				updatedGroups = append(updatedGroups, currentService)
			}
		}
		updatedAllServices = append(updatedAllServices, updatedGroups)
	}
	return updatedAllServices
}

func intervalExecutor(interval time.Duration, serviceList []interface{}, handler func(data interface{}, log *zap.SugaredLogger) error, log *zap.SugaredLogger) []error {
	if len(serviceList) == 0 {
		return nil
	}
	wg := sync.WaitGroup{}
	wg.Add(len(serviceList))
	errList := make([]error, 0)
	ticker := time.NewTicker(interval)
	defer ticker.Stop()

	for _, data := range serviceList {
		go func() {
			defer wg.Done()
			err := handler(data, log)
			if err != nil {
				errList = append(errList, err)
			}
		}()
		<-ticker.C
	}
	wg.Wait()
	return errList
}

func updateProductGroup(username, productName, envName, updateType string, productResp *commonmodels.Product, currentProductServices [][]*commonmodels.ProductService, overrideCharts []*commonservice.RenderChartArg, log *zap.SugaredLogger) error {
	var (
		renderChartMap         = make(map[string]*template.RenderChart)
		productServiceMap      = make(map[string]*commonmodels.ProductService)
		productTemplServiceMap = make(map[string]*commonmodels.ProductService)
	)
	restConfig, err := kube.GetRESTConfig(productResp.ClusterID)
	if err != nil {
		return e.ErrUpdateEnv.AddErr(err)
	}

	helmClient, err := helmtool.NewClientFromRestConf(restConfig, productResp.Namespace)
	if err != nil {
		return e.ErrUpdateEnv.AddErr(err)
	}

	for _, serviceGroup := range currentProductServices {
		for _, service := range serviceGroup {
			productServiceMap[service.ServiceName] = service
		}
	}

	for _, service := range productResp.GetServiceMap() {
		productTemplServiceMap[service.ServiceName] = service
	}

	// 找到环境里面还存在但是服务编排里面已经删除的服务卸载掉
	for serviceName := range productServiceMap {
		if _, isExist := productTemplServiceMap[serviceName]; !isExist {
			go func(namespace, serviceName string) {
				log.Infof("ready to uninstall release:%s", fmt.Sprintf("%s-%s", namespace, serviceName))
				if err = helmClient.UninstallRelease(&helmclient.ChartSpec{
					ReleaseName: util.GeneHelmReleaseName(namespace, serviceName),
					Namespace:   namespace,
					Wait:        true,
					//Force:       true,
					//Timeout:     Timeout * time.Second * 10,
				}); err != nil {
					log.Errorf("helm uninstall release %s err:%v", fmt.Sprintf("%s-%s", namespace, serviceName), err)
				}
			}(productResp.Namespace, serviceName)
		}
	}

	//比较当前环境中的变量和系统默认的最新变量
	renderSet, err := diffRenderSet(username, productName, envName, updateType, productResp, overrideCharts, log)
	if err != nil {
		return e.ErrUpdateEnv.AddDesc("对比环境中的value.yaml和系统默认的value.yaml失败")
	}

	svcNameSet := sets.NewString()
	for _, singleChart := range overrideCharts {
		if singleChart.EnvName != envName {
			continue
		}
		svcNameSet.Insert(singleChart.ServiceName)
	}

	for _, renderChart := range renderSet.ChartInfos {
		renderChartMap[renderChart.ServiceName] = renderChart
	}

	handler := func(data interface{}, log *zap.SugaredLogger) error {
		service := data.(*commonmodels.ProductService)
		opt := &commonrepo.ServiceFindOption{
			ServiceName:   service.ServiceName,
			Type:          service.Type,
			Revision:      service.Revision,
			ProductName:   service.ProductName,
			ExcludeStatus: setting.ProductStatusDeleting,
		}
		serviceObj, err := commonrepo.NewServiceColl().Find(opt)
		if err != nil {
			log.Errorf("failed to find service with opt %+v, err: %s", opt, err)
			return errors.Wrapf(err, "failed to find template servce %s", service.ServiceName)
		}
		renderChart := renderChartMap[service.ServiceName]
		err = installOrUpgradeHelmChart(productResp.Namespace, renderChart, renderSet.DefaultValues, serviceObj, 0, helmClient)
		if err != nil {
			return errors.Wrapf(err, "failed to install or upgrade service %s", service.ServiceName)
		}
		return nil
	}

	errList := new(multierror.Error)
	for groupIndex, services := range productResp.Services {
		serviceList := make([]interface{}, 0)
		for _, svc := range services {
			_, ok := renderChartMap[svc.ServiceName]
			if !ok {
				continue
			}
			// service is not in update list
			if !svcNameSet.Has(svc.ServiceName) {
				continue
			}
			serviceList = append(serviceList, svc)
		}

<<<<<<< HEAD
			// service is not in update list
			if !svcNameSet.Has(svc.ServiceName) {
				continue
			}

			wg.Add(1)
			go func(service *commonmodels.ProductService) {
				defer wg.Done()

				opt := &commonrepo.ServiceFindOption{
					ServiceName:   service.ServiceName,
					Type:          service.Type,
					Revision:      service.Revision,
					ProductName:   service.ProductName,
					ExcludeStatus: setting.ProductStatusDeleting,
				}
				serviceObj, err := commonrepo.NewServiceColl().Find(opt)
				if err != nil {
					log.Errorf("Failed to find service with opt %+v, err: %s", opt, err)
					errList = multierror.Append(errList, err)
					return
				}

				err = installOrUpgradeHelmChart(productResp.Namespace, renderChart, serviceObj, Timeout*time.Second*10, helmClient)
				if err != nil {
					errList = multierror.Append(errList, err)
					return
				}
			}(svc)
=======
		serviceGroupErr := intervalExecutor(time.Millisecond*2500, serviceList, handler, log)
		if serviceGroupErr != nil {
			errList = multierror.Append(errList, serviceGroupErr...)
>>>>>>> e4b1808a
		}

		if err = commonrepo.NewProductColl().UpdateGroup(envName, productName, groupIndex, services); err != nil {
			log.Errorf("Failed to update service group %d, err: %s", groupIndex, err)
			errList = multierror.Append(errList, err)
		}
	}

	productResp.Render.Revision = renderSet.Revision
	if err = commonrepo.NewProductColl().Update(productResp); err != nil {
		log.Errorf("Failed to update env, err: %s", err)
		errList = multierror.Append(errList, err)
	}

	return errList.ErrorOrNil()
}

// diffRenderSet 对比环境中的renderSet的值和服务的最新的renderSet的值
func diffRenderSet(username, productName, envName, updateType string, productResp *commonmodels.Product, overrideCharts []*commonservice.RenderChartArg, log *zap.SugaredLogger) (*commonmodels.RenderSet, error) {
	productTemp, err := templaterepo.NewProductColl().Find(productName)
	if err != nil {
		log.Errorf("[ProductTmpl.find] err: %v", err)
		return nil, err
	}
	// 系统默认的变量
	latestRenderSet, err := commonrepo.NewRenderSetColl().Find(&commonrepo.RenderSetFindOption{Name: productName})
	if err != nil {
		log.Errorf("[RenderSet.find] err: %v", err)
		return nil, err
	}

	latestRenderSetMap := make(map[string]*template.RenderChart)
	for _, renderInfo := range latestRenderSet.ChartInfos {
		latestRenderSetMap[renderInfo.ServiceName] = renderInfo
	}

	renderChartArgMap := make(map[string]*commonservice.RenderChartArg)
	for _, singleArg := range overrideCharts {
		if singleArg.EnvName != envName {
			continue
		}
		renderChartArgMap[singleArg.ServiceName] = singleArg
	}

	newChartInfos := make([]*template.RenderChart, 0)
	defaultValues := ""
	switch updateType {
	case UpdateTypeSystem:
		for _, serviceNameGroup := range productTemp.Services {
			for _, serviceName := range serviceNameGroup {
				if latestChartInfo, isExist := latestRenderSetMap[serviceName]; isExist {
					newChartInfos = append(newChartInfos, latestChartInfo)
				}
			}
		}
	case UpdateTypeEnv:
		renderSetOpt := &commonrepo.RenderSetFindOption{Name: productResp.Render.Name, Revision: productResp.Render.Revision}
		currentEnvRenderSet, err := commonrepo.NewRenderSetColl().Find(renderSetOpt)
		if err != nil {
			log.Errorf("[RenderSet.find] err: %v", err)
			return nil, err
		}
		defaultValues = currentEnvRenderSet.DefaultValues

		// 环境里面的变量
		currentEnvRenderSetMap := make(map[string]*template.RenderChart)
		for _, renderInfo := range currentEnvRenderSet.ChartInfos {
			currentEnvRenderSetMap[renderInfo.ServiceName] = renderInfo
		}

		tmpCurrentChartInfoMap := make(map[string]*template.RenderChart)
		tmpLatestChartInfoMap := make(map[string]*template.RenderChart)
		//过滤掉服务编排没有的服务，这部分不需要做diff
		for _, serviceNameGroup := range productTemp.Services {
			for _, serviceName := range serviceNameGroup {
				if currentChartInfo, isExist := currentEnvRenderSetMap[serviceName]; isExist {
					tmpCurrentChartInfoMap[serviceName] = currentChartInfo
				}
				if latestChartInfo, isExist := latestRenderSetMap[serviceName]; isExist {
					tmpLatestChartInfoMap[serviceName] = latestChartInfo
				}
			}
		}

		serviceMap := productResp.GetServiceMap()
		for serviceName, latestChartInfo := range tmpLatestChartInfoMap {
			if currentChartInfo, ok := tmpCurrentChartInfoMap[serviceName]; ok {
				serviceInfo := serviceMap[serviceName]
				imageRelatedKey := sets.NewString()
				if serviceInfo != nil {
					for _, container := range serviceInfo.Containers {
						if container.ImagePath != nil {
							imageRelatedKey.Insert(container.ImagePath.Image, container.ImagePath.Repo, container.ImagePath.Tag)
						}
					}
				}

				//拿当前环境values.yaml的key的value去替换服务里面的values.yaml的相同的key的value
				newValuesYaml, err := overrideValues([]byte(currentChartInfo.ValuesYaml), []byte(latestChartInfo.ValuesYaml), imageRelatedKey)
				if err != nil {
					log.Errorf("Failed to override values for service %s, err: %s", serviceName, err)
				} else {
					latestChartInfo.ValuesYaml = string(newValuesYaml)
				}

				// user override value in cur environment
				latestChartInfo.OverrideValues = currentChartInfo.OverrideValues
				latestChartInfo.OverrideYaml = currentChartInfo.OverrideYaml
			}
			// user override value form request
			if renderArg, ok := renderChartArgMap[serviceName]; ok {
				renderArg.FillRenderChartModel(latestChartInfo, latestChartInfo.ChartVersion)
			}
			newChartInfos = append(newChartInfos, latestChartInfo)
		}
	}

	if err = commonservice.CreateHelmRenderSet(
		&commonmodels.RenderSet{
			Name:          productResp.Render.Name,
			EnvName:       envName,
			ProductTmpl:   productName,
			ChartInfos:    newChartInfos,
			DefaultValues: defaultValues,
			UpdateBy:      username,
		},
		log,
	); err != nil {
		log.Errorf("[RenderSet.create] err: %v", err)
		return nil, err
	}

	renderSet, err := FindHelmRenderSet(productName, productResp.Render.Name, log)
	if err != nil {
		log.Errorf("[RenderSet.find] err: %v", err)
		return nil, err
	}
	return renderSet, nil
}

// for keys exist in both yaml, current values will override latest values
// only for images
func overrideValues(currentValuesYaml, latestValuesYaml []byte, imageRelatedKey sets.String) ([]byte, error) {
	currentValuesMap := map[string]interface{}{}
	if err := yaml.Unmarshal(currentValuesYaml, &currentValuesMap); err != nil {
		return nil, err
	}

	currentValuesFlatMap, err := converter.Flatten(currentValuesMap)
	if err != nil {
		return nil, err
	}

	latestValuesMap := map[string]interface{}{}
	if err := yaml.Unmarshal(latestValuesYaml, &latestValuesMap); err != nil {
		return nil, err
	}

	latestValuesFlatMap, err := converter.Flatten(latestValuesMap)
	if err != nil {
		return nil, err
	}

	replaceMap := make(map[string]interface{})
	for key := range latestValuesFlatMap {
		if !imageRelatedKey.Has(key) {
			continue
		}
		if currentValue, ok := currentValuesFlatMap[key]; ok {
			replaceMap[key] = currentValue
		}
	}

	if len(replaceMap) == 0 {
		return nil, nil
	}

	var replaceKV []string
	for k, v := range replaceMap {
		replaceKV = append(replaceKV, fmt.Sprintf("%s=%v", k, v))
	}

	if err := strvals.ParseInto(strings.Join(replaceKV, ","), latestValuesMap); err != nil {
		return nil, err
	}

	return yaml.Marshal(latestValuesMap)
}

func updateProductVariable(productName, envName string, productResp *commonmodels.Product, renderset *commonmodels.RenderSet, log *zap.SugaredLogger) error {
	restConfig, err := kube.GetRESTConfig(productResp.ClusterID)
	if err != nil {
		return e.ErrUpdateEnv.AddErr(err)
	}

	helmClient, err := helmtool.NewClientFromRestConf(restConfig, productResp.Namespace)
	if err != nil {
		return e.ErrUpdateEnv.AddErr(err)
	}

	renderChartMap := make(map[string]*template.RenderChart)
	for _, renderChart := range productResp.ChartInfos {
		renderChartMap[renderChart.ServiceName] = renderChart
	}

	handler := func(data interface{}, log *zap.SugaredLogger) error {
		service := data.(*commonmodels.Service)
		renderChart := renderChartMap[service.ServiceName]
		err = installOrUpgradeHelmChart(productResp.Namespace, renderChart, renderset.DefaultValues, service, 0, helmClient)
		if err != nil {
			return errors.Wrapf(err, "failed to upgrade service %s", service.ServiceName)
		}
		return err
	}

	errList := new(multierror.Error)
	for groupIndex, services := range productResp.Services {
		serviceList := make([]interface{}, 0)
		var wg sync.WaitGroup
		groupServices := make([]*commonmodels.ProductService, 0)
		for _, service := range services {
			if _, isExist := renderChartMap[service.ServiceName]; isExist {
				opt := &commonrepo.ServiceFindOption{
					ServiceName: service.ServiceName,
					Type:        service.Type,
					Revision:    service.Revision,
					ProductName: productName,
					//ExcludeStatus: setting.ProductStatusDeleting,
				}
				serviceObj, err := commonrepo.NewServiceColl().Find(opt)
				if err != nil {
					log.Errorf("failed to find service %s, err %s", service.ServiceName, err.Error())
					continue
				}
<<<<<<< HEAD
				wg.Add(1)
				go func(tmpRenderChart *template.RenderChart, currentService *commonmodels.Service) {
					defer wg.Done()

					err = installOrUpgradeHelmChart(productResp.Namespace, renderChart, currentService, Timeout*time.Second*10, helmClient)
					if err != nil {
						errList = multierror.Append(errList, err)
						return
					}
				}(renderChart, serviceObj)
=======
				serviceList = append(serviceList, serviceObj)

				groupServiceErr := intervalExecutor(time.Millisecond*2500, serviceList, handler, log)
				if groupServiceErr != nil {
					errList = multierror.Append(errList, groupServiceErr...)
				}
>>>>>>> e4b1808a
			}
			groupServices = append(groupServices, service)
		}
		wg.Wait()
		err = commonrepo.NewProductColl().UpdateGroup(envName, productName, groupIndex, groupServices)
		if err != nil {
			log.Errorf("Failed to update collection - service group %d. Error: %v", groupIndex, err)
			return e.ErrUpdateEnv.AddDesc(err.Error())
		}
	}
	if err = commonrepo.NewProductColl().Update(productResp); err != nil {
		errList = multierror.Append(errList, err)
	}
	return errList.ErrorOrNil()
}

func setFieldValueIsNotExist(obj map[string]interface{}, value interface{}, fields ...string) map[string]interface{} {
	m := obj
	for _, field := range fields[:len(fields)-1] {
		if val, ok := m[field]; ok {
			if valMap, ok := val.(map[string]interface{}); ok {
				m = valMap
			} else {
				newVal := make(map[string]interface{})
				m[field] = newVal
				m = newVal
			}
		}
	}
	m[fields[len(fields)-1]] = value
	return obj
}<|MERGE_RESOLUTION|>--- conflicted
+++ resolved
@@ -60,10 +60,6 @@
 	"github.com/koderover/zadig/pkg/tool/kube/serializer"
 	"github.com/koderover/zadig/pkg/tool/kube/updater"
 	"github.com/koderover/zadig/pkg/tool/log"
-<<<<<<< HEAD
-=======
-	"github.com/koderover/zadig/pkg/types/permission"
->>>>>>> e4b1808a
 	"github.com/koderover/zadig/pkg/util"
 	"github.com/koderover/zadig/pkg/util/converter"
 	"github.com/koderover/zadig/pkg/util/fs"
@@ -146,33 +142,6 @@
 	ReplacePolicy string                          `json:"replacePolicy"` // TODO logic not implemented
 }
 
-<<<<<<< HEAD
-//func UpdateProductPublic(productName string, args *ProductParams, log *zap.SugaredLogger) error {
-//	err := commonrepo.NewProductColl().UpdateIsPublic(args.EnvName, productName, args.IsPublic)
-//	if err != nil {
-//		log.Errorf("UpdateProductPublic error: %v", err)
-//		return fmt.Errorf("UpdateProductPublic error: %v", err)
-//	}
-//
-//	poetryCtl := poetry.New(config.PoetryAPIServer())
-//	if !args.IsPublic { //把公开设置成不公开
-//		_, err := poetryCtl.AddEnvRolePermission(productName, args.EnvName, args.PermissionUUIDs, args.RoleID, log)
-//		if err != nil {
-//			log.Errorf("UpdateProductPublic AddEnvRole error: %v", err)
-//			return fmt.Errorf("UpdateProductPublic AddEnvRole error: %v", err)
-//		}
-//		return nil
-//	}
-//	//把不公开设成公开 删除原来环境绑定的角色
-//	_, err = poetryCtl.DeleteEnvRolePermission(productName, args.EnvName, log)
-//	if err != nil {
-//		log.Errorf("UpdateProductPublic DeleteEnvRole error: %v", err)
-//		return fmt.Errorf("UpdateProductPublic DeleteEnvRole error: %v", err)
-//	}
-//
-//	return nil
-//}
-=======
 type RawYamlResp struct {
 	YamlContent string `json:"yamlContent"`
 }
@@ -225,126 +194,6 @@
 	}
 	return envStatusSlice, err
 }
-
-func ListProducts(productNameParam, envType string, userName string, userID int, superUser bool, log *zap.SugaredLogger) ([]*ProductResp, error) {
-	var (
-		err               error
-		testResp          []*ProductResp
-		prodResp          []*ProductResp
-		products          = make([]*commonmodels.Product, 0)
-		productNameMap    map[string][]int64
-		productNamespaces = sets.NewString()
-	)
-	resp := make([]*ProductResp, 0)
-
-	poetryCtl := poetry.New(config.PoetryAPIServer(), config.PoetryAPIRootKey())
-
-	// 获取所有产品
-	if superUser {
-		products, err = commonrepo.NewProductColl().List(&commonrepo.ProductListOptions{Name: productNameParam})
-		if err != nil {
-			log.Errorf("[%s] Collections.Product.List error: %v", userName, err)
-			return resp, e.ErrListEnvs.AddDesc(err.Error())
-		}
-	} else {
-		//项目下所有公开环境
-		publicProducts, err := commonrepo.NewProductColl().List(&commonrepo.ProductListOptions{IsPublic: true})
-		if err != nil {
-			log.Errorf("Collection.Product.List List product error: %v", err)
-			return resp, e.ErrListProducts.AddDesc(err.Error())
-		}
-		for _, publicProduct := range publicProducts {
-			if productNameParam == "" {
-				products = append(products, publicProduct)
-				productNamespaces.Insert(publicProduct.Namespace)
-			} else if publicProduct.ProductName == productNameParam {
-				products = append(products, publicProduct)
-				productNamespaces.Insert(publicProduct.Namespace)
-			}
-		}
-
-		productNameMap, err = poetryCtl.GetUserProject(userID, log)
-		if err != nil {
-			log.Errorf("Collection.Product.List GetUserProject error: %v", err)
-			return resp, e.ErrListProducts.AddDesc(err.Error())
-		}
-		for productName, roleIDs := range productNameMap {
-			//用户关联角色所关联的环境
-			for _, roleID := range roleIDs {
-				if roleID == setting.RoleOwnerID {
-					tmpProducts, err := commonrepo.NewProductColl().List(&commonrepo.ProductListOptions{Name: productName})
-					if err != nil {
-						log.Errorf("Collection.Product.List Find product error: %v", err)
-						return resp, e.ErrListProducts.AddDesc(err.Error())
-					}
-					for _, product := range tmpProducts {
-						if productNameParam == "" {
-							if !productNamespaces.Has(product.Namespace) {
-								products = append(products, product)
-							}
-						} else if product.ProductName == productNameParam {
-							if !productNamespaces.Has(product.Namespace) {
-								products = append(products, product)
-							}
-						}
-					}
-				} else {
-					productMap := make(map[string]int)
-					// 先列出环境-用户授权
-					userEnvPermissionList, err := poetryCtl.GetUserEnvPermission(userID, log)
-					if err != nil {
-						log.Errorf("failed to get user env permission, err: %v", err)
-						return resp, err
-					}
-					for _, userEnvPermission := range userEnvPermissionList {
-						product, err := commonrepo.NewProductColl().Find(&commonrepo.ProductFindOptions{Name: productName, EnvName: userEnvPermission.EnvName})
-						if err != nil {
-							log.Errorf("Collection.Product.List Find product error: %v", err)
-							continue
-						}
-						if productNameParam == "" {
-							if !productNamespaces.Has(product.Namespace) && userEnvPermission.PermissionUUID == permission.TestEnvListUUID {
-								products = append(products, product)
-								productNamespaces = productNamespaces.Insert(product.Namespace)
-								productMap[product.EnvName] = 1
-							}
-						} else if product.ProductName == productNameParam {
-							if !productNamespaces.Has(product.Namespace) && userEnvPermission.PermissionUUID == permission.TestEnvManageUUID {
-								products = append(products, product)
-								productNamespaces = productNamespaces.Insert(product.Namespace)
-								productMap[product.EnvName] = 1
-							}
-						}
-					}
-					// 再获取环境-角色授权
-					roleEnvPermissions, err := poetryCtl.ListEnvRolePermission(productName, "", roleID, log)
-					if err != nil {
-						log.Errorf("Collection.Product.List ListRoleEnvs error: %v", err)
-						return resp, e.ErrListProducts.AddDesc(err.Error())
-					}
-					for _, roleEnvPermission := range roleEnvPermissions {
-						product, err := commonrepo.NewProductColl().Find(&commonrepo.ProductFindOptions{Name: productName, EnvName: roleEnvPermission.EnvName})
-						if err != nil {
-							log.Errorf("Collection.Product.List Find product error: %v", err)
-							continue
-						}
-						if productNameParam == "" {
-							if !productNamespaces.Has(product.Namespace) && roleEnvPermission.PermissionUUID == permission.TestEnvListUUID {
-								products = append(products, product)
-								productNamespaces.Insert(product.Namespace)
-							}
-						} else if product.ProductName == productNameParam {
-							if !productNamespaces.Has(product.Namespace) && roleEnvPermission.PermissionUUID == permission.TestEnvManageUUID {
-								products = append(products, product)
-								productNamespaces.Insert(product.Namespace)
-							}
-						}
-					}
-				}
-			}
-		}
-	}
->>>>>>> e4b1808a
 
 func ListProducts(productNameParam string, userName string, log *zap.SugaredLogger) (resp []*ProductResp, err error) {
 	products, err := commonrepo.NewProductColl().List(&commonrepo.ProductListOptions{Name: productNameParam, IsSortByProductName: true})
@@ -831,24 +680,7 @@
 		return e.ErrCreateEnv.AddDesc(err.Error())
 	}
 
-<<<<<<< HEAD
-	productObj := &commonmodels.Product{
-		ProductName:     args.ProductName,
-		Revision:        1,
-		EnvName:         args.EnvName,
-		UpdateBy:        userName,
-		IsPublic:        true,
-		ClusterID:       args.ClusterID,
-		Namespace:       commonservice.GetProductEnvNamespace(args.EnvName, args.ProductName, args.Namespace),
-		Source:          setting.SourceFromHelm,
-		IsOpenSource:    templateProduct.IsOpensource,
-		ChartInfos:      templateProduct.ChartInfos,
-		IsForkedProduct: false,
-	}
-
-=======
 	// generate service group data
->>>>>>> e4b1808a
 	allServiceInfoMap := templateProduct.AllServiceInfoMap()
 	var serviceGroup [][]*commonmodels.ProductService
 	for _, names := range templateProduct.Services {
@@ -1344,58 +1176,6 @@
 	return envStatuses, nil
 }
 
-<<<<<<< HEAD
-// UpdateMultiHelmProduct TODO need to be deprecated
-func UpdateMultiHelmProduct(envNames []string, updateType, productName string, requestID string, log *zap.SugaredLogger) []*EnvStatus {
-	mutexUpdateMultiHelm.Lock()
-	defer func() {
-		mutexUpdateMultiHelm.Unlock()
-	}()
-
-	envStatuses := make([]*EnvStatus, 0)
-	productsRevison, err := ListProductsRevision(productName, "", log)
-	if err != nil {
-		log.Errorf("UpdateMultiHelmProduct ListProductsRevision err:%v", err)
-		return envStatuses
-	}
-	productMap := make(map[string]*ProductRevision)
-	for _, productRevison := range productsRevison {
-		if productRevison.ProductName == productName && sets.NewString(envNames...).Has(productRevison.EnvName) && productRevison.Updatable {
-			productMap[productRevison.EnvName] = productRevison
-			if len(productMap) == len(envNames) {
-				break
-			}
-		}
-	}
-
-	for envName := range productMap {
-		err = UpdateHelmProduct(productName, envName, updateType, setting.SystemUser, requestID, nil, log)
-		if err != nil {
-			log.Errorf("UpdateMultiHelmProduct UpdateProductV2 err:%v", err)
-			return envStatuses
-		}
-	}
-
-	productResps := make([]*ProductResp, 0)
-	for _, envName := range envNames {
-		productResp, err := GetProduct(setting.SystemUser, envName, productName, log)
-		if err == nil && productResp != nil {
-			productResps = append(productResps, productResp)
-		}
-	}
-
-	for _, productResp := range productResps {
-		if productResp.Error != "" {
-			envStatuses = append(envStatuses, &EnvStatus{EnvName: productResp.EnvName, Status: setting.ProductStatusFailed, ErrMessage: productResp.Error})
-			continue
-		}
-		envStatuses = append(envStatuses, &EnvStatus{EnvName: productResp.EnvName, Status: productResp.Status})
-	}
-	return envStatuses
-}
-
-=======
->>>>>>> e4b1808a
 func GetProductInfo(username, envName, productName string, log *zap.SugaredLogger) (*commonmodels.Product, error) {
 	opt := &commonrepo.ProductFindOptions{Name: productName, EnvName: envName}
 	prod, err := commonrepo.NewProductColl().Find(opt)
@@ -1795,19 +1575,11 @@
 			u.SetLabels(kube.MergeLabels(labels, u.GetLabels()))
 
 			podLabels, _, err := unstructured.NestedStringMap(u.Object, "spec", "template", "metadata", "labels")
-<<<<<<< HEAD
 			if err != nil {
 				podLabels = nil
 			}
 			err = unstructured.SetNestedStringMap(u.Object, kube.MergeLabels(labels, podLabels), "spec", "template", "metadata", "labels")
 			if err != nil {
-=======
-			if err != nil {
-				podLabels = nil
-			}
-			err = unstructured.SetNestedStringMap(u.Object, kube.MergeLabels(labels, podLabels), "spec", "template", "metadata", "labels")
-			if err != nil {
->>>>>>> e4b1808a
 				log.Errorf("merge label failed err:%s", err)
 				u.Object = setFieldValueIsNotExist(u.Object, kube.MergeLabels(labels, podLabels), "spec", "template", "metadata", "labels")
 			}
@@ -2347,13 +2119,8 @@
 	return resp, nil
 }
 
-<<<<<<< HEAD
-func installOrUpgradeHelmChart(namespace string, renderChart *template.RenderChart, serviceObj *commonmodels.Service, timeout time.Duration, helmClient helmclient.Client) error {
-	mergedValuesYaml, err := helmtool.MergeOverrideValues(renderChart.ValuesYaml, renderChart.GetOverrideYaml(), renderChart.OverrideValues)
-=======
 func installOrUpgradeHelmChart(namespace string, renderChart *template.RenderChart, defaultValues string, serviceObj *commonmodels.Service, timeout time.Duration, helmClient helmclient.Client) error {
 	mergedValuesYaml, err := helmtool.MergeOverrideValues(renderChart.ValuesYaml, defaultValues, renderChart.GetOverrideYaml(), renderChart.OverrideValues)
->>>>>>> e4b1808a
 	if err != nil {
 		err = errors.WithMessagef(err, "failed to merge override yaml %s and values %s", renderChart.GetOverrideYaml(), renderChart.OverrideValues)
 		return err
@@ -2394,11 +2161,7 @@
 	return nil
 }
 
-<<<<<<< HEAD
-func installProductHelmCharts(user, envName, requestID string, args *commonmodels.Product, eventStart int64, helmClient helmclient.Client, log *zap.SugaredLogger) {
-=======
 func installProductHelmCharts(user, envName, requestID string, args *commonmodels.Product, renderset *commonmodels.RenderSet, eventStart int64, helmClient helmclient.Client, log *zap.SugaredLogger) {
->>>>>>> e4b1808a
 	var (
 		err     error
 		errList = &multierror.Error{}
@@ -2463,34 +2226,7 @@
 			if !ok {
 				continue
 			}
-<<<<<<< HEAD
-
-			wg.Add(1)
-			go func(service *commonmodels.ProductService) {
-				defer wg.Done()
-
-				// 获取服务详情
-				opt := &commonrepo.ServiceFindOption{
-					ServiceName:   service.ServiceName,
-					Type:          service.Type,
-					Revision:      service.Revision,
-					ProductName:   args.ProductName,
-					ExcludeStatus: setting.ProductStatusDeleting,
-				}
-				serviceObj, err := commonrepo.NewServiceColl().Find(opt)
-				if err != nil {
-					return
-				}
-
-				err = installOrUpgradeHelmChart(args.Namespace, renderChart, serviceObj, Timeout*time.Second*10, helmClient)
-				if err != nil {
-					errList = multierror.Append(errList, err)
-					return
-				}
-			}(svc)
-=======
 			serviceList = append(serviceList, svc)
->>>>>>> e4b1808a
 		}
 	}
 
@@ -2685,41 +2421,9 @@
 			serviceList = append(serviceList, svc)
 		}
 
-<<<<<<< HEAD
-			// service is not in update list
-			if !svcNameSet.Has(svc.ServiceName) {
-				continue
-			}
-
-			wg.Add(1)
-			go func(service *commonmodels.ProductService) {
-				defer wg.Done()
-
-				opt := &commonrepo.ServiceFindOption{
-					ServiceName:   service.ServiceName,
-					Type:          service.Type,
-					Revision:      service.Revision,
-					ProductName:   service.ProductName,
-					ExcludeStatus: setting.ProductStatusDeleting,
-				}
-				serviceObj, err := commonrepo.NewServiceColl().Find(opt)
-				if err != nil {
-					log.Errorf("Failed to find service with opt %+v, err: %s", opt, err)
-					errList = multierror.Append(errList, err)
-					return
-				}
-
-				err = installOrUpgradeHelmChart(productResp.Namespace, renderChart, serviceObj, Timeout*time.Second*10, helmClient)
-				if err != nil {
-					errList = multierror.Append(errList, err)
-					return
-				}
-			}(svc)
-=======
 		serviceGroupErr := intervalExecutor(time.Millisecond*2500, serviceList, handler, log)
 		if serviceGroupErr != nil {
 			errList = multierror.Append(errList, serviceGroupErr...)
->>>>>>> e4b1808a
 		}
 
 		if err = commonrepo.NewProductColl().UpdateGroup(envName, productName, groupIndex, services); err != nil {
@@ -2954,25 +2658,12 @@
 					log.Errorf("failed to find service %s, err %s", service.ServiceName, err.Error())
 					continue
 				}
-<<<<<<< HEAD
-				wg.Add(1)
-				go func(tmpRenderChart *template.RenderChart, currentService *commonmodels.Service) {
-					defer wg.Done()
-
-					err = installOrUpgradeHelmChart(productResp.Namespace, renderChart, currentService, Timeout*time.Second*10, helmClient)
-					if err != nil {
-						errList = multierror.Append(errList, err)
-						return
-					}
-				}(renderChart, serviceObj)
-=======
 				serviceList = append(serviceList, serviceObj)
 
 				groupServiceErr := intervalExecutor(time.Millisecond*2500, serviceList, handler, log)
 				if groupServiceErr != nil {
 					errList = multierror.Append(errList, groupServiceErr...)
 				}
->>>>>>> e4b1808a
 			}
 			groupServices = append(groupServices, service)
 		}

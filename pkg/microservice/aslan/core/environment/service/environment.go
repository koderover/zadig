/*
Copyright 2021 The KodeRover Authors.

Licensed under the Apache License, Version 2.0 (the "License");
you may not use this file except in compliance with the License.
You may obtain a copy of the License at

    http://www.apache.org/licenses/LICENSE-2.0

Unless required by applicable law or agreed to in writing, software
distributed under the License is distributed on an "AS IS" BASIS,
WITHOUT WARRANTIES OR CONDITIONS OF ANY KIND, either express or implied.
See the License for the specific language governing permissions and
limitations under the License.
*/

package service

import (
	"context"
	"encoding/json"
	"fmt"
	"path/filepath"
	"regexp"
	"sort"
	"strings"
	"sync"
	"time"

	"github.com/hashicorp/go-multierror"
	helmclient "github.com/mittwald/go-helm-client"
	"github.com/pkg/errors"
	"go.uber.org/zap"
	"helm.sh/helm/v3/pkg/releaseutil"
	"helm.sh/helm/v3/pkg/strvals"
	appsv1 "k8s.io/api/apps/v1"
	batchv1 "k8s.io/api/batch/v1"
	corev1 "k8s.io/api/core/v1"
	"k8s.io/apimachinery/pkg/api/resource"
	"k8s.io/apimachinery/pkg/apis/meta/v1/unstructured"
	"k8s.io/apimachinery/pkg/labels"
	"k8s.io/apimachinery/pkg/util/sets"
	"k8s.io/apimachinery/pkg/util/wait"
	"sigs.k8s.io/controller-runtime/pkg/client"
	"sigs.k8s.io/yaml"

	"github.com/koderover/zadig/pkg/microservice/aslan/config"
	commonmodels "github.com/koderover/zadig/pkg/microservice/aslan/core/common/repository/models"
	"github.com/koderover/zadig/pkg/microservice/aslan/core/common/repository/models/template"
	commonrepo "github.com/koderover/zadig/pkg/microservice/aslan/core/common/repository/mongodb"
	templaterepo "github.com/koderover/zadig/pkg/microservice/aslan/core/common/repository/mongodb/template"
	commonservice "github.com/koderover/zadig/pkg/microservice/aslan/core/common/service"
	"github.com/koderover/zadig/pkg/microservice/aslan/core/common/service/kube"
	"github.com/koderover/zadig/pkg/setting"
	"github.com/koderover/zadig/pkg/shared/kube/wrapper"
	"github.com/koderover/zadig/pkg/shared/poetry"
	e "github.com/koderover/zadig/pkg/tool/errors"
	helmtool "github.com/koderover/zadig/pkg/tool/helmclient"
	"github.com/koderover/zadig/pkg/tool/kube/getter"
	"github.com/koderover/zadig/pkg/tool/kube/serializer"
	"github.com/koderover/zadig/pkg/tool/kube/updater"
	"github.com/koderover/zadig/pkg/types/permission"
	"github.com/koderover/zadig/pkg/util/converter"
	"github.com/koderover/zadig/pkg/util/fs"
)

const (
	Timeout          = 60
	UpdateTypeSystem = "systemVar"
	UpdateTypeEnv    = "envVar"
)

type EnvStatus struct {
	EnvName    string `json:"env_name,omitempty"`
	Status     string `json:"status"`
	ErrMessage string `json:"err_message"`
}

type ProductResp struct {
	ID          string                   `json:"id"`
	ProductName string                   `json:"product_name"`
	Namespace   string                   `json:"namespace"`
	Status      string                   `json:"status"`
	Error       string                   `json:"error"`
	EnvName     string                   `json:"env_name"`
	UpdateBy    string                   `json:"update_by"`
	UpdateTime  int64                    `json:"update_time"`
	Services    [][]string               `json:"services"`
	Render      *commonmodels.RenderInfo `json:"render"`
	Vars        []*template.RenderKV     `json:"vars"`
	IsPublic    bool                     `json:"isPublic"`
	ClusterID   string                   `json:"cluster_id,omitempty"`
	RecycleDay  int                      `json:"recycle_day"`
	IsProd      bool                     `json:"is_prod"`
	Source      string                   `json:"source"`
}

type ProductParams struct {
	IsPublic        bool     `json:"isPublic"`
	EnvName         string   `json:"envName"`
	RoleID          int      `json:"roleId"`
	PermissionUUIDs []string `json:"permissionUUIDs"`
}

func UpdateProductPublic(productName string, args *ProductParams, log *zap.SugaredLogger) error {
	err := commonrepo.NewProductColl().UpdateIsPublic(args.EnvName, productName, args.IsPublic)
	if err != nil {
		log.Errorf("UpdateProductPublic error: %v", err)
		return fmt.Errorf("UpdateProductPublic error: %v", err)
	}

	poetryCtl := poetry.New(config.PoetryAPIServer(), config.PoetryAPIRootKey())
	if !args.IsPublic { //把公开设置成不公开
		_, err := poetryCtl.AddEnvRolePermission(productName, args.EnvName, args.PermissionUUIDs, args.RoleID, log)
		if err != nil {
			log.Errorf("UpdateProductPublic AddEnvRole error: %v", err)
			return fmt.Errorf("UpdateProductPublic AddEnvRole error: %v", err)
		}
		return nil
	}
	//把不公开设成公开 删除原来环境绑定的角色
	_, err = poetryCtl.DeleteEnvRolePermission(productName, args.EnvName, log)
	if err != nil {
		log.Errorf("UpdateProductPublic DeleteEnvRole error: %v", err)
		return fmt.Errorf("UpdateProductPublic DeleteEnvRole error: %v", err)
	}

	return nil
}

func ListProducts(productNameParam, envType string, userName string, userID int, superUser bool, log *zap.SugaredLogger) ([]*ProductResp, error) {
	var (
		err               error
		testResp          []*ProductResp
		prodResp          []*ProductResp
		products          = make([]*commonmodels.Product, 0)
		productNameMap    map[string][]int64
		productNamespaces = sets.NewString()
	)
	resp := make([]*ProductResp, 0)

	poetryCtl := poetry.New(config.PoetryAPIServer(), config.PoetryAPIRootKey())

	// 获取所有产品
	if superUser {
		products, err = commonrepo.NewProductColl().List(&commonrepo.ProductListOptions{Name: productNameParam})
		if err != nil {
			log.Errorf("[%s] Collections.Product.List error: %v", userName, err)
			return resp, e.ErrListEnvs.AddDesc(err.Error())
		}
	} else {
		//项目下所有公开环境
		publicProducts, err := commonrepo.NewProductColl().List(&commonrepo.ProductListOptions{IsPublic: true})
		if err != nil {
			log.Errorf("Collection.Product.List List product error: %v", err)
			return resp, e.ErrListProducts.AddDesc(err.Error())
		}
		for _, publicProduct := range publicProducts {
			if productNameParam == "" {
				products = append(products, publicProduct)
				productNamespaces.Insert(publicProduct.Namespace)
			} else if publicProduct.ProductName == productNameParam {
				products = append(products, publicProduct)
				productNamespaces.Insert(publicProduct.Namespace)
			}
		}

		productNameMap, err = poetryCtl.GetUserProject(userID, log)
		if err != nil {
			log.Errorf("Collection.Product.List GetUserProject error: %v", err)
			return resp, e.ErrListProducts.AddDesc(err.Error())
		}
		for productName, roleIDs := range productNameMap {
			//用户关联角色所关联的环境
			for _, roleID := range roleIDs {
				if roleID == setting.RoleOwnerID {
					tmpProducts, err := commonrepo.NewProductColl().List(&commonrepo.ProductListOptions{Name: productName})
					if err != nil {
						log.Errorf("Collection.Product.List Find product error: %v", err)
						return resp, e.ErrListProducts.AddDesc(err.Error())
					}
					for _, product := range tmpProducts {
						if productNameParam == "" {
							if !productNamespaces.Has(product.Namespace) {
								products = append(products, product)
							}
						} else if product.ProductName == productNameParam {
							if !productNamespaces.Has(product.Namespace) {
								products = append(products, product)
							}
						}
					}
				} else {
					productMap := make(map[string]int)
					// 先列出环境-用户授权
					userEnvPermissionList, err := poetryCtl.GetUserEnvPermission(userID, log)
					if err != nil {
						log.Errorf("failed to get user env permission, err: %v", err)
						return resp, err
					}
					for _, userEnvPermission := range userEnvPermissionList {
						product, err := commonrepo.NewProductColl().Find(&commonrepo.ProductFindOptions{Name: productName, EnvName: userEnvPermission.EnvName})
						if err != nil {
							log.Errorf("Collection.Product.List Find product error: %v", err)
							continue
						}
						if productNameParam == "" {
							if !productNamespaces.Has(product.Namespace) && userEnvPermission.PermissionUUID == permission.TestEnvListUUID {
								products = append(products, product)
								productNamespaces = productNamespaces.Insert(product.Namespace)
								productMap[product.EnvName] = 1
							}
						} else if product.ProductName == productNameParam {
							if !productNamespaces.Has(product.Namespace) && userEnvPermission.PermissionUUID == permission.TestEnvManageUUID {
								products = append(products, product)
								productNamespaces = productNamespaces.Insert(product.Namespace)
								productMap[product.EnvName] = 1
							}
						}
					}
					// 再获取环境-角色授权
					roleEnvPermissions, err := poetryCtl.ListEnvRolePermission(productName, "", roleID, log)
					if err != nil {
						log.Errorf("Collection.Product.List ListRoleEnvs error: %v", err)
						return resp, e.ErrListProducts.AddDesc(err.Error())
					}
					for _, roleEnvPermission := range roleEnvPermissions {
						product, err := commonrepo.NewProductColl().Find(&commonrepo.ProductFindOptions{Name: productName, EnvName: roleEnvPermission.EnvName})
						if err != nil {
							log.Errorf("Collection.Product.List Find product error: %v", err)
							continue
						}
						if productNameParam == "" {
							if !productNamespaces.Has(product.Namespace) && roleEnvPermission.PermissionUUID == permission.TestEnvListUUID {
								products = append(products, product)
								productNamespaces.Insert(product.Namespace)
							}
						} else if product.ProductName == productNameParam {
							if !productNamespaces.Has(product.Namespace) && roleEnvPermission.PermissionUUID == permission.TestEnvManageUUID {
								products = append(products, product)
								productNamespaces.Insert(product.Namespace)
							}
						}
					}
				}
			}
		}
	}

	err = FillProductVars(products, log)
	if err != nil {
		return resp, err
	}

	for _, prod := range products {
		product := &ProductResp{
			ID:          prod.ID.Hex(),
			ProductName: prod.ProductName,
			EnvName:     prod.EnvName,
			Namespace:   prod.Namespace,
			Vars:        prod.Vars[:],
			IsPublic:    prod.IsPublic,
			ClusterID:   prod.ClusterID,
			UpdateTime:  prod.UpdateTime,
			UpdateBy:    prod.UpdateBy,
			RecycleDay:  prod.RecycleDay,
			Render:      prod.Render,
			Source:      prod.Source,
		}

		if prod.ClusterID != "" {
			cluster, _ := commonrepo.NewK8SClusterColl().Get(prod.ClusterID)
			if cluster != nil && cluster.Production {
				product.IsProd = true
				operatorPerm := poetryCtl.HasOperatePermission(prod.ProductName, permission.ProdEnvManageUUID, userID, superUser, log)
				viewPerm := poetryCtl.HasOperatePermission(prod.ProductName, permission.ProdEnvListUUID, userID, superUser, log)
				if envType == "" && (operatorPerm || viewPerm) {
					prodResp = append(prodResp, product)
				} else if envType == setting.ProdENV {
					prodResp = append(prodResp, product)
				}
			} else if cluster != nil && !cluster.Production {
				product.IsProd = false
				testResp = append(testResp, product)
			}
		} else {
			product.IsProd = false
			testResp = append(testResp, product)
		}
	}
	switch envType {
	case setting.ProdENV:
		resp = append(resp, prodResp...)
	case setting.TestENV:
		resp = append(resp, testResp...)
	default:
		resp = append(resp, prodResp...)
		resp = append(resp, testResp...)
	}

	sort.SliceStable(resp, func(i, j int) bool { return resp[i].ProductName < resp[j].ProductName })

	return resp, nil
}

func FillProductVars(products []*commonmodels.Product, log *zap.SugaredLogger) error {
	for _, product := range products {
		if product.Source == setting.SourceFromExternal || product.Source == setting.SourceFromHelm {
			continue
		}
		renderName := product.Namespace
		var revision int64
		// if the environment is backtracking, render.name will be different with product.Namespace
		if product.Render != nil && product.Render.Name != renderName {
			renderName = product.Render.Name
			revision = product.Render.Revision
		}
		renderSet, err := commonservice.GetRenderSet(renderName, revision, log)
		if err != nil {
			log.Errorf("Failed to find render set, productName: %s, namespace: %s,  err: %s", product.ProductName, product.Namespace, err)
			return e.ErrGetRenderSet.AddDesc(err.Error())
		}
		product.Vars = renderSet.KVs[:]
	}

	return nil
}

var mutexAutoCreate sync.RWMutex

// 自动创建环境
func AutoCreateProduct(productName, envType, requestID string, log *zap.SugaredLogger) []*EnvStatus {

	mutexAutoCreate.Lock()
	defer func() {
		mutexAutoCreate.Unlock()
	}()

	envStatus := make([]*EnvStatus, 0)
	envNames := []string{"dev", "qa"}
	for _, envName := range envNames {
		devStatus := &EnvStatus{
			EnvName:   envName,
		}
		status, err := autoCreateProduct(envType, envName, productName, requestID, setting.SystemUser, log)
		devStatus.Status = status
		if err != nil {
			devStatus.ErrMessage = err.Error()
		}
		envStatus = append(envStatus, devStatus)
	}
	return envStatus
}

var mutexAutoUpdate sync.RWMutex

func AutoUpdateProduct(envNames []string, productName string, userID int, superUser bool, requestID string, force bool, log *zap.SugaredLogger) ([]*EnvStatus, error) {
	mutexAutoUpdate.Lock()
	defer func() {
		mutexAutoUpdate.Unlock()
	}()

	envStatuses := make([]*EnvStatus, 0)

	if !force {
		modifiedByENV := make(map[string][]*serviceInfo)
		for _, env := range envNames {
			p, err := commonrepo.NewProductColl().Find(&commonrepo.ProductFindOptions{Name: productName, EnvName: env})
			if err != nil {
				log.Errorf("Failed to get product %s in %s, error: %v", productName, env, err)
				continue
			}

			kubeClient, err := kube.GetKubeClient(p.ClusterID)
			if err != nil {
				log.Errorf("Failed to get kube client for %s, error: %v", productName, err)
				continue
			}

			modifiedServices := getModifiedServiceFromObjectMetaList(kube.GetDirtyResources(p.Namespace, kubeClient))
			if len(modifiedServices) > 0 {
				modifiedByENV[env] = modifiedServices
			}
		}
		if len(modifiedByENV) > 0 {
			data, err := json.Marshal(modifiedByENV)
			if err != nil {
				log.Errorf("Marshal failure: %v", err)
			}
			return envStatuses, fmt.Errorf("the following services are modified since last update: %s", data)
		}
	}

	productsRevison, err := ListProductsRevision(productName, "", userID, superUser, log)
	if err != nil {
		log.Errorf("AutoUpdateProduct ListProductsRevision err:%v", err)
		return envStatuses, err
	}
	productMap := make(map[string]*ProductRevision)
	for _, productRevison := range productsRevison {
		if productRevison.ProductName == productName && sets.NewString(envNames...).Has(productRevison.EnvName) && productRevison.Updatable {
			productMap[productRevison.EnvName] = productRevison
			if len(productMap) == len(envNames) {
				break
			}
		}
	}

	for envName := range productMap {
		productInfo, err := GetProduct(setting.SystemUser, envName, productName, log)
		if err != nil {
			log.Errorf("AutoUpdateProduct GetProduct err:%v", err)
			return envStatuses, err
		}
		err = UpdateProductV2(envName, productName, setting.SystemUser, requestID, true, productInfo.Vars, log)
		if err != nil {
			log.Errorf("AutoUpdateProduct UpdateProductV2 err:%v", err)
			return envStatuses, err
		}
	}

	productResps := make([]*ProductResp, 0)
	for _, envName := range envNames {
		productResp, err := GetProduct(setting.SystemUser, envName, productName, log)
		if err == nil && productResp != nil {
			productResps = append(productResps, productResp)
		}
	}

	for _, productResp := range productResps {
		if productResp.Error != "" {
			envStatuses = append(envStatuses, &EnvStatus{EnvName: productResp.EnvName, Status: setting.ProductStatusFailed, ErrMessage: productResp.Error})
			continue
		}
		envStatuses = append(envStatuses, &EnvStatus{EnvName: productResp.EnvName, Status: productResp.Status})
	}
	return envStatuses, nil

}

func UpdateProduct(existedProd, updateProd *commonmodels.Product, renderSet *commonmodels.RenderSet, log *zap.SugaredLogger) (err error) {
	// 设置产品新的renderinfo
	updateProd.Render = &commonmodels.RenderInfo{
		Name:        renderSet.Name,
		Revision:    renderSet.Revision,
		ProductTmpl: renderSet.ProductTmpl,
		Description: renderSet.Description,
	}
	productName := existedProd.ProductName
	envName := existedProd.EnvName
	namespace := existedProd.Namespace
	updateProd.EnvName = existedProd.EnvName
	updateProd.Namespace = existedProd.Namespace

	var allServices []*commonmodels.Service
	var allRenders []*commonmodels.RenderSet
	var prodRevs *ProductRevision

	allServices, err = commonrepo.NewServiceColl().ListAllRevisions()
	if err != nil {
		log.Errorf("ListAllRevisions error: %v", err)
		err = e.ErrUpdateEnv.AddDesc(err.Error())
		return
	}

	// 获取所有渲染配置最新模板信息
	allRenders, err = commonrepo.NewRenderSetColl().ListAllRenders()
	if err != nil {
		log.Errorf("ListAllRevisions error: %v", err)
		err = e.ErrUpdateEnv.AddDesc(err.Error())
		return
	}

	prodRevs, err = GetProductRevision(existedProd, allServices, allRenders, renderSet, log)
	if err != nil {
		err = e.ErrUpdateEnv.AddDesc(e.GetEnvRevErrMsg)
		return
	}

	// 无需更新
	if !prodRevs.Updatable {
		log.Errorf("[%s][P:%s] nothing to update", envName, productName)
		return
	}

	kubeClient, err := kube.GetKubeClient(existedProd.ClusterID)
	if err != nil {
		return e.ErrUpdateEnv.AddErr(err)
	}

	// 遍历产品环境和产品模板交叉对比的结果
	// 四个状态：待删除，待添加，待更新，无需更新

	// 1. 如果服务待删除：将产品模板中已经不存在，产品环境中待删除的服务进行删除。
	for _, serviceRev := range prodRevs.ServiceRevisions {
		if serviceRev.Updatable && serviceRev.Deleted {
			log.Infof("[%s][P:%s][S:%s] start to delete service", envName, productName, serviceRev.ServiceName)
			//根据namespace: EnvName, selector: productName + serviceName来删除属于该服务的所有资源
			selector := labels.Set{setting.ProductLabel: productName, setting.ServiceLabel: serviceRev.ServiceName}.AsSelector()
			err = commonservice.DeleteResourcesAsync(namespace, selector, kubeClient, log)
			if err != nil {
				//删除失败仅记录失败日志
				log.Errorf("delete resource of service %s error:%v", serviceRev.ServiceName, err)
			}

			clusterSelector := labels.Set{setting.ProductLabel: productName, setting.ServiceLabel: serviceRev.ServiceName, setting.EnvNameLabel: envName}.AsSelector()
			err = commonservice.DeleteClusterResourceAsync(clusterSelector, kubeClient, log)
			if err != nil {
				//删除失败仅记录失败日志
				log.Errorf("delete cluster resource of service %s error:%v", serviceRev.ServiceName, err)
			}
		}
	}

	// 转化prodRevs.ServiceRevisions为serviceName+serviceType:serviceRev的map
	// 不在遍历到每个服务时再次进行遍历
	serviceRevisionMap := getServiceRevisionMap(prodRevs.ServiceRevisions)

	// 首先更新一次数据库，将产品模板的最新编排更新到数据库
	// 只更新编排，不更新服务revision等信息
	updatedServices := getUpdatedProductServices(updateProd, serviceRevisionMap, existedProd)

	updateProd.Status = setting.ProductStatusUpdating
	updateProd.Services = updatedServices

	log.Infof("[Namespace:%s][Product:%s]: update service orchestration in product. Status: %s", envName, productName, updateProd.Status)
	if err = commonrepo.NewProductColl().Update(updateProd); err != nil {
		log.Errorf("[Namespace:%s][Product:%s] Product.Update error: %v", envName, productName, err)
		err = e.ErrUpdateEnv.AddErr(err)
		return
	}

	existedServices := existedProd.GetServiceMap()

	// 按照产品模板的顺序来创建或者更新服务
	for groupIndex, prodServiceGroup := range updateProd.Services {
		//Mark if there is k8s type service in this group
		groupServices := make([]*commonmodels.ProductService, 0)
		var wg sync.WaitGroup
		var lock sync.Mutex
		errList := &multierror.Error{
			ErrorFormat: func(es []error) string {
				points := make([]string, len(es))
				for i, err := range es {
					points[i] = fmt.Sprintf("%v", err)
				}

				return strings.Join(points, "\n")
			},
		}

		for _, prodService := range prodServiceGroup {
			svcRev, ok := serviceRevisionMap[prodService.ServiceName+prodService.Type]
			if !ok {
				continue
			}
			// 服务需要更新，需要upsert
			// 所有服务全部upsert一遍，确保所有服务起来
			if svcRev.Updatable {
				log.Infof("[Namespace:%s][Product:%s][Service:%s][IsNew:%v] upsert service",
					envName, productName, svcRev.ServiceName, svcRev.New)

				service := &commonmodels.ProductService{
					ServiceName: svcRev.ServiceName,
					ProductName: prodService.ProductName,
					Type:        svcRev.Type,
					Revision:    svcRev.NextRevision,
				}

				service.Containers = svcRev.Containers
				service.Render = updateProd.Render

				if svcRev.Type == setting.K8SDeployType {
					wg.Add(1)
					go func() {
						defer wg.Done()

						_, err := upsertService(
							existedServices[service.ServiceName] != nil,
							updateProd,
							service,
							existedServices[service.ServiceName],
							renderSet, kubeClient, log)
						if err != nil {
							lock.Lock()
							switch e := err.(type) {
							case *multierror.Error:
								errList = multierror.Append(errList, errors.New(e.Error()))
							default:
								errList = multierror.Append(errList, e)
							}
							lock.Unlock()
						}
					}()
				}
				groupServices = append(groupServices, service)
			} else {
				prodService.Containers = svcRev.Containers
				prodService.Render = updateProd.Render
				groupServices = append(groupServices, prodService)
			}
		}
		wg.Wait()
		// 如果创建依赖服务组有返回错误, 停止等待
		if err = errList.ErrorOrNil(); err != nil {
			log.Error(err)
			err = e.ErrUpdateEnv.AddDesc(err.Error())
			return
		}
		err = commonrepo.NewProductColl().UpdateGroup(envName, productName, groupIndex, groupServices)
		if err != nil {
			log.Errorf("Failed to update collection - service group %d. Error: %v", groupIndex, err)
			err = e.ErrUpdateEnv.AddDesc(err.Error())
			return
		}
	}

	return nil
}

func UpdateProductV2(envName, productName, user, requestID string, force bool, kvs []*template.RenderKV, log *zap.SugaredLogger) (err error) {
	// 根据产品名称和产品创建者到数据库中查找已有产品记录
	opt := &commonrepo.ProductFindOptions{Name: productName, EnvName: envName}
	exitedProd, err := commonrepo.NewProductColl().Find(opt)
	if err != nil {
		log.Errorf("[%s][P:%s] Product.FindByOwner error: %v", envName, productName, err)
		return e.ErrUpdateEnv.AddDesc(e.EnvNotFoundErrMsg)
	}

	kubeClient, err := kube.GetKubeClient(exitedProd.ClusterID)
	if err != nil {
		return e.ErrUpdateEnv.AddErr(err)
	}

	if !force {
		modifiedServices := getModifiedServiceFromObjectMetaList(kube.GetDirtyResources(exitedProd.Namespace, kubeClient))
		if len(modifiedServices) > 0 {
			data, err := json.Marshal(modifiedServices)
			if err != nil {
				log.Errorf("Marshal failure: %v", err)
			}
			return fmt.Errorf("the following services are modified since last update: %s", data)
		}
	}

	err = ensureKubeEnv(exitedProd.Namespace, kubeClient, log)

	if err != nil {
		log.Errorf("[%s][P:%s] service.UpdateProductV2 create kubeEnv error: %v", envName, productName, err)
		return err
	}

	err = commonservice.CreateRenderSet(
		&commonmodels.RenderSet{
			Name:        exitedProd.Namespace,
			EnvName:     envName,
			ProductTmpl: productName,
			KVs:         kvs,
		},
		log,
	)

	if err != nil {
		log.Errorf("[%s][P:%s] create renderset error: %v", envName, productName, err)
		return e.ErrUpdateEnv.AddDesc(e.FindProductTmplErrMsg)
	}

	// 检查renderinfo是否为空(适配历史product)
	if exitedProd.Render == nil {
		exitedProd.Render = &commonmodels.RenderInfo{ProductTmpl: exitedProd.ProductName}
	}

	// 检查renderset是否覆盖产品所有key
	renderSet, err := commonservice.ValidateRenderSet(exitedProd.ProductName, exitedProd.Render.Name, nil, log)
	if err != nil {
		log.Errorf("[%s][P:%s] validate product renderset error: %v", envName, exitedProd.ProductName, err)
		return e.ErrUpdateEnv.AddDesc(err.Error())
	}

	log.Infof("[%s][P:%s] UpdateProduct", envName, productName)

	// 查找产品模板
	updateProd, err := GetInitProduct(productName, log)
	if err != nil {
		log.Errorf("[%s][P:%s] GetProductTemplate error: %v", envName, productName, err)
		return e.ErrUpdateEnv.AddDesc(e.FindProductTmplErrMsg)
	}

	switch exitedProd.Status {
	case setting.ProductStatusCreating, setting.ProductStatusUpdating, setting.ProductStatusDeleting:
		log.Errorf("[%s][P:%s] Product is not in valid status", envName, productName)
		return e.ErrUpdateEnv.AddDesc(e.EnvCantUpdatedMsg)
	default:
		// do nothing
	}

	// 设置产品状态为更新中
	if err := commonrepo.NewProductColl().UpdateStatus(envName, productName, setting.ProductStatusUpdating); err != nil {
		log.Errorf("[%s][P:%s] Product.UpdateStatus error: %v", envName, productName, err)
		return e.ErrUpdateEnv.AddDesc(e.UpdateEnvStatusErrMsg)
	}

	go func() {
		err := UpdateProduct(exitedProd, updateProd, renderSet, log)
		if err != nil {
			log.Errorf("[%s][P:%s] failed to update product %#v", envName, productName, err)
			// 发送更新产品失败消息给用户
			title := fmt.Sprintf("更新 [%s] 的 [%s] 环境失败", productName, envName)
			commonservice.SendErrorMessage(user, title, requestID, err, log)

			// 设置产品状态
			log.Infof("[%s][P:%s] update status to => %s", envName, productName, setting.ProductStatusFailed)
			if err2 := commonrepo.NewProductColl().UpdateStatus(envName, productName, setting.ProductStatusFailed); err2 != nil {
				log.Errorf("[%s][P:%s] Product.UpdateStatus error: %v", envName, productName, err2)
				return
			}

			log.Infof("[%s][P:%s] update error to => %s", envName, productName, err)
			if err2 := commonrepo.NewProductColl().UpdateErrors(envName, productName, err.Error()); err2 != nil {
				log.Errorf("[%s][P:%s] Product.UpdateErrors error: %v", envName, productName, err2)
				return
			}
		} else {
			updateProd.Status = setting.ProductStatusSuccess

			if err = commonrepo.NewProductColl().UpdateStatus(envName, productName, updateProd.Status); err != nil {
				log.Errorf("[%s][%s] Product.Update error: %v", envName, productName, err)
				return
			}

			if err = commonrepo.NewProductColl().UpdateErrors(envName, productName, ""); err != nil {
				log.Errorf("[%s][P:%s] Product.UpdateErrors error: %v", envName, productName, err)
				return
			}
		}
	}()
	return nil
}

// CreateProduct create a new product with its dependent stacks
func CreateProduct(user, requestID string, args *commonmodels.Product, log *zap.SugaredLogger) (err error) {
	log.Infof("[%s][P:%s] CreateProduct", args.EnvName, args.ProductName)
<<<<<<< HEAD
	creator := getCreatorBySource(args.Source)
	return creator.Create(user, requestID, args, log)
=======

	switch args.Source {
	case setting.SourceFromExternal:
		args.Status = setting.ProductStatusUnstable
		args.RecycleDay = config.DefaultRecycleDay()
		err = commonrepo.NewProductColl().Create(args)
		if err != nil {
			log.Errorf("[%s][%s] create product record error: %v", args.EnvName, args.ProductName, err)
			return e.ErrCreateEnv.AddDesc(err.Error())
		}
	case setting.SourceFromHelm:
		kubeClient, err := kube.GetKubeClient(args.ClusterID)
		if err != nil {
			log.Errorf("[%s][%s] GetKubeClient error: %v", args.EnvName, args.ProductName, err)
			return e.ErrCreateEnv.AddErr(err)
		}

		//判断namespace是否存在
		namespace := args.GetNamespace()
		args.Namespace = namespace
		_, found, err := getter.GetNamespace(namespace, kubeClient)
		if err != nil {
			log.Errorf("GetNamespace error: %v", err)
			return e.ErrCreateEnv.AddDesc(err.Error())
		}
		if found {
			log.Warnf("%s[%s]%s", "namespace", namespace, "已经存在,请换个环境名称尝试!")
			return e.ErrCreateEnv.AddDesc(fmt.Sprintf("%s[%s]%s", "namespace", namespace, "已经存在,请换个环境名称尝试!"))
		}

		restConfig, err := kube.GetRESTConfig(args.ClusterID)
		if err != nil {
			log.Errorf("GetRESTConfig error: %v", err)
			return e.ErrCreateEnv.AddDesc(err.Error())
		}
		helmClient, err := helmtool.NewClientFromRestConf(restConfig, namespace)
		if err != nil {
			log.Errorf("[%s][%s] NewClientFromRestConf error: %v", args.EnvName, args.ProductName, err)
			return e.ErrCreateEnv.AddErr(err)
		}

		if err := preCreateProduct(args.EnvName, args, kubeClient, log); err != nil {
			log.Errorf("CreateProduct preCreateProduct error: %v", err)
			return e.ErrCreateEnv.AddDesc(err.Error())
		}
		eventStart := time.Now().Unix()
		if args.Render == nil {
			args.Render = &commonmodels.RenderInfo{ProductTmpl: args.ProductName}
		}

		renderSet, err := FindHelmRenderSet(args.ProductName, args.Render.Name, log)
		if err != nil {
			log.Errorf("[%s][P:%s] find product renderset error: %v", args.EnvName, args.ProductName, err)
			return e.ErrCreateEnv.AddDesc(err.Error())
		}
		// 设置产品render revsion
		args.Render.Revision = renderSet.Revision
		// 记录服务当前对应render版本
		setServiceRender(args)

		args.Status = setting.ProductStatusCreating
		args.RecycleDay = config.DefaultRecycleDay()
		if args.IsForkedProduct {
			args.RecycleDay = 7
		}
		err = commonrepo.NewProductColl().Create(args)
		if err != nil {
			log.Errorf("[%s][%s] create product record error: %v", args.EnvName, args.ProductName, err)
			return e.ErrCreateEnv.AddDesc(err.Error())
		}

		go installOrUpdateHelmChart(user, args.EnvName, requestID, args, eventStart, helmClient, log)
	default:
		kubeClient, err := kube.GetKubeClient(args.ClusterID)
		if err != nil {
			return e.ErrCreateEnv.AddErr(err)
		}

		//判断namespace是否存在
		namespace := args.GetNamespace()
		args.Namespace = namespace
		_, found, err := getter.GetNamespace(namespace, kubeClient)
		if err != nil {
			log.Errorf("GetNamespace error: %v", err)
			return e.ErrCreateEnv.AddDesc(err.Error())
		}
		if found {
			return e.ErrCreateEnv.AddDesc(fmt.Sprintf("%s[%s]%s", "namespace", namespace, "已经存在,请换个环境名称尝试!"))
		}

		//创建角色环境之间的关联关系
		//todo 创建环境暂时不指定角色
		// 检查是否重复创建（TO BE FIXED）;检查k8s集群设置: Namespace/Secret .etc
		if err := preCreateProduct(args.EnvName, args, kubeClient, log); err != nil {
			log.Errorf("CreateProduct preCreateProduct error: %v", err)
			return e.ErrCreateEnv.AddDesc(err.Error())
		}

		eventStart := time.Now().Unix()
		// 检查renderinfo是否为空，避免空指针
		if args.Render == nil {
			args.Render = &commonmodels.RenderInfo{ProductTmpl: args.ProductName}
		}

		renderSet := &commonmodels.RenderSet{
			ProductTmpl: args.Render.ProductTmpl,
			Name:        args.Render.Name,
			Revision:    args.Render.Revision,
		}
		// 如果是版本回滚，则args.Render.Revision > 0
		if args.Render.Revision == 0 {
			// 检查renderset是否覆盖产品所有key
			renderSet, err = commonservice.ValidateRenderSet(args.ProductName, args.Render.Name, nil, log)
			if err != nil {
				log.Errorf("[%s][P:%s] validate product renderset error: %v", args.EnvName, args.ProductName, err)
				return e.ErrCreateEnv.AddDesc(err.Error())
			}
			// 保存产品信息,并设置产品状态
			// 设置产品render revsion
			args.Render.Revision = renderSet.Revision
			// 记录服务当前对应render版本
			setServiceRender(args)
		}

		args.Status = setting.ProductStatusCreating
		args.RecycleDay = config.DefaultRecycleDay()
		err = commonrepo.NewProductColl().Create(args)
		if err != nil {
			log.Errorf("[%s][%s] create product record error: %v", args.EnvName, args.ProductName, err)
			return e.ErrCreateEnv.AddDesc(err.Error())
		}
		// 异步创建产品
		go createGroups(args.EnvName, user, requestID, args, eventStart, renderSet, kubeClient, log)
	}

	return nil
>>>>>>> 873a1c1f
}

func UpdateProductRecycleDay(envName, productName string, recycleDay int) error {
	return commonrepo.NewProductColl().UpdateProductRecycleDay(envName, productName, recycleDay)
}

func UpdateHelmProduct(productName, envName, updateType, username, requestID string, log *zap.SugaredLogger) error {
	opt := &commonrepo.ProductFindOptions{Name: productName, EnvName: envName}
	productResp, err := commonrepo.NewProductColl().Find(opt)
	if err != nil {
		log.Errorf("GetProduct envName:%s, productName:%s, err:%+v", envName, productName, err)
		return e.ErrUpdateEnv.AddDesc(err.Error())
	}
	currentProductService := productResp.Services
	// 查找产品模板
	updateProd, err := GetInitProduct(productName, log)
	if err != nil {
		log.Errorf("[%s][P:%s] GetProductTemplate error: %v", envName, productName, err)
		return e.ErrUpdateEnv.AddDesc(e.FindProductTmplErrMsg)
	}
	productResp.Services = updateProd.Services

	// 设置产品状态为更新中
	if err := commonrepo.NewProductColl().UpdateStatus(envName, productName, setting.ProductStatusUpdating); err != nil {
		log.Errorf("[%s][P:%s] Product.UpdateStatus error: %v", envName, productName, err)
		return e.ErrUpdateEnv.AddDesc(e.UpdateEnvStatusErrMsg)
	}
	//对比当前环境中的环境变量和默认的环境变量
	go func() {
		err := updateProductGroup(productName, envName, updateType, productResp, currentProductService, log)
		if err != nil {
			log.Errorf("[%s][P:%s] failed to update product %#v", envName, productName, err)
			// 发送更新产品失败消息给用户
			title := fmt.Sprintf("更新 [%s] 的 [%s] 环境失败", productName, envName)
			commonservice.SendErrorMessage(username, title, requestID, err, log)

			// 设置产品状态
			log.Infof("[%s][P:%s] update status to => %s", envName, productName, setting.ProductStatusFailed)
			if err2 := commonrepo.NewProductColl().UpdateStatus(envName, productName, setting.ProductStatusFailed); err2 != nil {
				log.Errorf("[%s][P:%s] Product.UpdateStatus error: %v", envName, productName, err2)
				return
			}

			log.Infof("[%s][P:%s] update error to => %s", envName, productName, err)
			if err2 := commonrepo.NewProductColl().UpdateErrors(envName, productName, err.Error()); err2 != nil {
				log.Errorf("[%s][P:%s] Product.UpdateErrors error: %v", envName, productName, err2)
				return
			}
		} else {
			productResp.Status = setting.ProductStatusSuccess

			if err = commonrepo.NewProductColl().UpdateStatus(envName, productName, productResp.Status); err != nil {
				log.Errorf("[%s][%s] Product.Update error: %v", envName, productName, err)
				return
			}

			if err = commonrepo.NewProductColl().UpdateErrors(envName, productName, ""); err != nil {
				log.Errorf("[%s][P:%s] Product.UpdateErrors error: %v", envName, productName, err)
				return
			}
		}
	}()
	return nil
}

func UpdateHelmProductVariable(productName, envName, username, requestID string, rcs []*template.RenderChart, log *zap.SugaredLogger) error {
	opt := &commonrepo.ProductFindOptions{Name: productName, EnvName: envName}
	productResp, err := commonrepo.NewProductColl().Find(opt)
	if err != nil {
		log.Errorf("GetProduct envName:%s, productName:%s, err:%+v", envName, productName, err)
		return e.ErrUpdateEnv.AddDesc(err.Error())
	}
	var oldRenderVersion int64
	if productResp.Render != nil {
		oldRenderVersion = productResp.Render.Revision
	}
	//TODO rcs should only contain updated render charts instead of all render charts
	productResp.ChartInfos = rcs
	if err = commonservice.CreateHelmRenderSet(
		&commonmodels.RenderSet{
			Name:        productResp.Namespace,
			EnvName:     envName,
			ProductTmpl: productName,
			UpdateBy:    username,
			ChartInfos:  rcs,
		},
		log,
	); err != nil {
		log.Errorf("[%s][P:%s] create renderset error: %v", envName, productName, err)
		return e.ErrUpdateEnv.AddDesc(e.FindProductTmplErrMsg)
	}

	if productResp.Render == nil {
		productResp.Render = &commonmodels.RenderInfo{ProductTmpl: productResp.ProductName}
	}

	renderSet, err := FindHelmRenderSet(productResp.ProductName, productResp.Namespace, log)
	if err != nil {
		log.Errorf("[%s][P:%s] find product renderset error: %v", productResp.EnvName, productResp.ProductName, err)
		return e.ErrCreateEnv.AddDesc(err.Error())
	}
	productResp.Render.Revision = renderSet.Revision

	return updateHelmProductVariable(productResp, oldRenderVersion, username, requestID, log)
}

func updateHelmProductVariable(productResp *commonmodels.Product, oldRenderVersion int64, userName, requestID string, log *zap.SugaredLogger) error {

	envName, productName := productResp.EnvName, productResp.ProductName

	// 设置产品状态为更新中
	if err := commonrepo.NewProductColl().UpdateStatus(envName, productName, setting.ProductStatusUpdating); err != nil {
		log.Errorf("[%s][P:%s] Product.UpdateStatus error: %v", envName, productName, err)
		return e.ErrUpdateEnv.AddDesc(e.UpdateEnvStatusErrMsg)
	}

	go func() {
		err := updateProductVariable(productName, envName, productResp, log)
		if err != nil {
			log.Errorf("[%s][P:%s] failed to update product %#v", envName, productName, err)
			// 发送更新产品失败消息给用户
			title := fmt.Sprintf("更新 [%s] 的 [%s] 环境失败", productName, envName)
			commonservice.SendErrorMessage(userName, title, requestID, err, log)

			// 设置产品状态
			log.Infof("[%s][P:%s] update status to => %s", envName, productName, setting.ProductStatusFailed)
			if err2 := commonrepo.NewProductColl().UpdateStatus(envName, productName, setting.ProductStatusFailed); err2 != nil {
				log.Errorf("[%s][P:%s] Product.UpdateStatus error: %v", envName, productName, err2)
				return
			}

			log.Infof("[%s][P:%s] update error to => %s", envName, productName, err)
			if err2 := commonrepo.NewProductColl().UpdateErrors(envName, productName, err.Error()); err2 != nil {
				log.Errorf("[%s][P:%s] Product.UpdateErrors error: %v", envName, productName, err2)
				return
			}

			// If the update environment failed, Roll back to the previous render version and delete new revision
			log.Infof("[%s][P:%s] roll back to previous render version: %d", envName, productName, oldRenderVersion)
			if deleteRenderSetErr := commonrepo.NewRenderSetColl().DeleteRenderSet(productName, productResp.Render.Name, productResp.Render.Revision); deleteRenderSetErr != nil {
				log.Errorf("[%s][P:%s] Product delete renderSet error: %v", envName, productName, deleteRenderSetErr)
			}
			productResp.Render.Revision = oldRenderVersion
			if updateRendErr := commonrepo.NewProductColl().UpdateRender(envName, productName, productResp.Render); updateRendErr != nil {
				log.Errorf("[%s][P:%s] Product update render error: %v", envName, productName, updateRendErr)
			}
			return
		}
		productResp.Status = setting.ProductStatusSuccess
		if err = commonrepo.NewProductColl().UpdateStatus(envName, productName, productResp.Status); err != nil {
			log.Errorf("[%s][%s] Product.Update error: %v", envName, productName, err)
			return
		}

		if err = commonrepo.NewProductColl().UpdateErrors(envName, productName, ""); err != nil {
			log.Errorf("[%s][P:%s] Product.UpdateErrors error: %v", envName, productName, err)
			return
		}
	}()
	return nil
}

var mutexUpdateMultiHelm sync.RWMutex

func UpdateMultiHelmProduct(envNames []string, updateType, productName string, userID int, superUser bool, requestID string, log *zap.SugaredLogger) []*EnvStatus {
	mutexUpdateMultiHelm.Lock()
	defer func() {
		mutexUpdateMultiHelm.Unlock()
	}()

	envStatuses := make([]*EnvStatus, 0)
	productsRevison, err := ListProductsRevision(productName, "", userID, superUser, log)
	if err != nil {
		log.Errorf("UpdateMultiHelmProduct ListProductsRevision err:%v", err)
		return envStatuses
	}
	productMap := make(map[string]*ProductRevision)
	for _, productRevison := range productsRevison {
		if productRevison.ProductName == productName && sets.NewString(envNames...).Has(productRevison.EnvName) && productRevison.Updatable {
			productMap[productRevison.EnvName] = productRevison
			if len(productMap) == len(envNames) {
				break
			}
		}
	}

	for envName := range productMap {
		err = UpdateHelmProduct(productName, envName, updateType, setting.SystemUser, requestID, log)
		if err != nil {
			log.Errorf("UpdateMultiHelmProduct UpdateProductV2 err:%v", err)
			return envStatuses
		}
	}

	productResps := make([]*ProductResp, 0)
	for _, envName := range envNames {
		productResp, err := GetProduct(setting.SystemUser, envName, productName, log)
		if err == nil && productResp != nil {
			productResps = append(productResps, productResp)
		}
	}

	for _, productResp := range productResps {
		if productResp.Error != "" {
			envStatuses = append(envStatuses, &EnvStatus{EnvName: productResp.EnvName, Status: setting.ProductStatusFailed, ErrMessage: productResp.Error})
			continue
		}
		envStatuses = append(envStatuses, &EnvStatus{EnvName: productResp.EnvName, Status: productResp.Status})
	}
	return envStatuses
}

func GetProductInfo(username, envName, productName string, log *zap.SugaredLogger) (*commonmodels.Product, error) {
	opt := &commonrepo.ProductFindOptions{Name: productName, EnvName: envName}
	prod, err := commonrepo.NewProductColl().Find(opt)
	if err != nil {
		log.Errorf("[User:%s][EnvName:%s][Product:%s] Product.FindByOwner error: %v", username, envName, productName, err)
		return nil, e.ErrGetEnv
	}

	renderSetName := commonservice.GetProductEnvNamespace(envName, productName)
	renderSetOpt := &commonrepo.RenderSetFindOption{Name: renderSetName, Revision: prod.Render.Revision}
	renderSet, err := commonrepo.NewRenderSetColl().Find(renderSetOpt)
	if err != nil {
		log.Errorf("find helm renderset[%s] error: %v", renderSetName, err)
		return prod, nil
	}
	prod.ChartInfos = renderSet.ChartInfos

	return prod, nil
}

func GetProductIngress(username, productName string, log *zap.SugaredLogger) ([]*ProductIngressInfo, error) {
	productIngressInfos := make([]*ProductIngressInfo, 0)
	products, err := commonrepo.NewProductColl().List(&commonrepo.ProductListOptions{Name: productName})
	if err != nil {
		log.Errorf("[%s] Collections.Product.List error: %v", username, err)
		return productIngressInfos, e.ErrListEnvs.AddDesc(err.Error())
	}
	for _, prod := range products {
		productIngressInfo := new(ProductIngressInfo)
		productIngressInfo.EnvName = prod.EnvName
		ingressInfos := make([]*commonservice.IngressInfo, 0)

		serviceGroups, _, err := ListGroups("", prod.EnvName, productName, 0, 0, log)
		if err != nil {
			log.Errorf("GetProductIngress GetProductAndKubeClient err:%v", err)
			continue
		}
		for _, serviceGroup := range serviceGroups {
			if serviceGroup.Ingress != nil && len(serviceGroup.Ingress.HostInfo) > 0 {
				ingressInfos = append(ingressInfos, serviceGroup.Ingress)
			}
		}
		productIngressInfo.IngressInfos = ingressInfos
		productIngressInfos = append(productIngressInfos, productIngressInfo)
	}
	return productIngressInfos, nil
}

// ListRenderCharts 获取集成环境中的values.yaml的值
func ListRenderCharts(productName, envName string, log *zap.SugaredLogger) ([]*template.RenderChart, error) {
	renderSetOpt := &commonrepo.RenderSetFindOption{Name: productName}
	if envName != "" {
		opt := &commonrepo.ProductFindOptions{Name: productName, EnvName: envName}
		productResp, err := commonrepo.NewProductColl().Find(opt)
		if err != nil {
			log.Errorf("GetProduct envName:%s, productName:%s, err:%+v", envName, productName, err)
			return nil, e.ErrListRenderSets.AddDesc(err.Error())
		}

		renderSetName := commonservice.GetProductEnvNamespace(envName, productName)
		renderSetOpt = &commonrepo.RenderSetFindOption{Name: renderSetName, Revision: productResp.Render.Revision}
	}

	renderSet, err := commonrepo.NewRenderSetColl().Find(renderSetOpt)
	if err != nil {
		log.Errorf("find helm renderset[%s] error: %v", productName, err)
		return nil, e.ErrListRenderSets.AddDesc(err.Error())
	}
	return renderSet.ChartInfos, nil
}

func GetHelmChartVersions(productName, envName string, log *zap.SugaredLogger) ([]*commonmodels.HelmVersions, error) {
	var (
		helmVersions = make([]*commonmodels.HelmVersions, 0)
		chartInfoMap = make(map[string]*template.RenderChart)
	)
	opt := &commonrepo.ProductFindOptions{Name: productName, EnvName: envName}
	prod, err := commonrepo.NewProductColl().Find(opt)
	if err != nil {
		log.Errorf("[EnvName:%s][Product:%s] Product.FindByOwner error: %v", envName, productName, err)
		return nil, e.ErrGetEnv
	}

	renderSetName := commonservice.GetProductEnvNamespace(envName, productName)
	renderSetOpt := &commonrepo.RenderSetFindOption{Name: renderSetName, Revision: prod.Render.Revision}
	renderSet, err := commonrepo.NewRenderSetColl().Find(renderSetOpt)
	if err != nil {
		log.Errorf("find helm renderset[%s] error: %v", renderSetName, err)
		return helmVersions, err
	}

	for _, chartInfo := range renderSet.ChartInfos {
		chartInfoMap[chartInfo.ServiceName] = chartInfo
	}

	for serviceName, chartInfo := range chartInfoMap {
		opt := &commonrepo.ServiceFindOption{
			ServiceName: serviceName,
			Type:        setting.HelmDeployType,
			ProductName: productName,
		}

		respService, err := commonrepo.NewServiceColl().Find(opt)
		if err != nil {
			log.Warnf("系统未找到当前类型[%s]的服务[%s]!", setting.HelmDeployType, serviceName)
			continue
		}

		helmVersion := &commonmodels.HelmVersions{
			ServiceName:       serviceName,
			CurrentVersion:    chartInfo.ChartVersion,
			CurrentValuesYaml: chartInfo.ValuesYaml,
			LatestVersion:     respService.HelmChart.Version,
			LatestValuesYaml:  respService.HelmChart.ValuesYaml,
		}
		helmVersions = append(helmVersions, helmVersion)
	}

	return helmVersions, nil
}

func createGroups(envName, user, requestID string, args *commonmodels.Product, eventStart int64, renderSet *commonmodels.RenderSet, kubeClient client.Client, log *zap.SugaredLogger) {
	var err error
	defer func() {
		status := setting.ProductStatusSuccess
		errorMsg := ""
		if err != nil {
			status = setting.ProductStatusFailed
			errorMsg = err.Error()

			// 发送创建产品失败消息给用户
			title := fmt.Sprintf("创建 [%s] 的 [%s] 环境失败", args.ProductName, args.EnvName)
			commonservice.SendErrorMessage(user, title, requestID, err, log)
		}

		commonservice.LogProductStats(envName, setting.CreateProductEvent, args.ProductName, requestID, eventStart, log)

		if err := commonrepo.NewProductColl().UpdateStatus(envName, args.ProductName, status); err != nil {
			log.Errorf("[%s][P:%s] Product.UpdateStatus error: %v", envName, args.ProductName, err)
			return
		}
		if err := commonrepo.NewProductColl().UpdateErrors(envName, args.ProductName, errorMsg); err != nil {
			log.Errorf("[%s][P:%s] Product.UpdateErrors error: %v", envName, args.ProductName, err)
			return
		}
	}()

	for _, group := range args.Services {
		err = envHandleFunc(getProjectType(args.ProductName), log).createGroup(envName, args.ProductName, user, group, renderSet, kubeClient)
		if err != nil {
			args.Status = setting.ProductStatusFailed
			log.Errorf("createGroup error :%+v", err)
			return
		}
	}
}

func getProjectType(productName string) string {
	projectInfo, _ := templaterepo.NewProductColl().Find(productName)
	projectType := setting.K8SDeployType
	if projectInfo == nil || projectInfo.ProductFeature == nil {
		return projectType
	}

	if projectInfo.ProductFeature.DeployType == setting.K8SDeployType && projectInfo.ProductFeature.BasicFacility == setting.BasicFacilityK8S {
		return projectType
	}

	if projectInfo.ProductFeature.DeployType == setting.K8SDeployType && projectInfo.ProductFeature.BasicFacility == setting.BasicFacilityCVM {
		return setting.PMDeployType
	}
	return projectType
}

// createGroup create or update services in service group
//func createGroup(envName, productName, username string, group []*commonmodels.ProductService, renderSet *commonmodels.RenderSet, kubeClient client.Client, log *zap.SugaredLogger) error {
//	log.Infof("[Namespace:%s][Product:%s] createGroup", envName, productName)
//	updatableServiceNameList := make([]string, 0)
//
//	// 异步创建无依赖的服务
//	errList := &multierror.Error{
//		ErrorFormat: func(es []error) string {
//			points := make([]string, len(es))
//			for i, err := range es {
//				points[i] = fmt.Sprintf("%v", err)
//			}
//
//			return strings.Join(points, "\n")
//		},
//	}
//
//	opt := &commonrepo.ProductFindOptions{Name: productName, EnvName: envName}
//	prod, err := commonrepo.NewProductColl().Find(opt)
//	if err != nil {
//		errList = multierror.Append(errList, err)
//	}
//
//	var wg sync.WaitGroup
//	var lock sync.Mutex
//	var resources []*unstructured.Unstructured
//
//	for i := range group {
//		if group[i].Type == setting.K8SDeployType {
//			// 只有在service有Pod的时候，才需要等待pod running或者等待pod succeed
//			// 比如在group中，如果service下仅有configmap/service/ingress这些yaml的时候，不需要waitServicesRunning
//			wg.Add(1)
//			updatableServiceNameList = append(updatableServiceNameList, group[i].ServiceName)
//			go func(svc *commonmodels.ProductService) {
//				defer wg.Done()
//				items, err := upsertService(false, prod, svc, nil, renderSet, kubeClient, log)
//				if err != nil {
//					lock.Lock()
//					switch e := err.(type) {
//					case *multierror.Error:
//						errList = multierror.Append(errList, e.Errors...)
//					default:
//						errList = multierror.Append(errList, e)
//					}
//					lock.Unlock()
//				}
//
//				//  concurrent array append
//				lock.Lock()
//				resources = append(resources, items...)
//				lock.Unlock()
//			}(group[i])
//		} else if group[i].Type == setting.PMDeployType {
//			//更新非k8s服务
//			if len(group[i].EnvConfigs) > 0 {
//				serviceTempl, err := commonservice.GetServiceTemplate(group[i].ServiceName, setting.PMDeployType, productName, setting.ProductStatusDeleting, group[i].Revision, log)
//				if err != nil {
//					errList = multierror.Append(errList, err)
//				}
//				if serviceTempl != nil {
//					oldEnvConfigs := serviceTempl.EnvConfigs
//					for _, currentEnvConfig := range group[i].EnvConfigs {
//						envConfig := &commonmodels.EnvConfig{
//							EnvName: currentEnvConfig.EnvName,
//							HostIDs: currentEnvConfig.HostIDs,
//						}
//						oldEnvConfigs = append(oldEnvConfigs, envConfig)
//					}
//
//					args := &commonservice.ServiceTmplBuildObject{
//						ServiceTmplObject: &commonservice.ServiceTmplObject{
//							ProductName:  serviceTempl.ProductName,
//							ServiceName:  serviceTempl.ServiceName,
//							Visibility:   serviceTempl.Visibility,
//							Revision:     serviceTempl.Revision,
//							Type:         serviceTempl.Type,
//							Username:     username,
//							HealthChecks: serviceTempl.HealthChecks,
//							EnvConfigs:   oldEnvConfigs,
//							EnvStatuses:  []*commonmodels.EnvStatus{},
//							From:         "createEnv",
//						},
//						Build: &commonmodels.Build{Name: serviceTempl.BuildName},
//					}
//
//					if err := commonservice.UpdatePmServiceTemplate(username, args, log); err != nil {
//						errList = multierror.Append(errList, err)
//					}
//				}
//			}
//			var latestRevision int64 = group[i].Revision
//			// 获取最新版本的服务
//			if latestServiceTempl, _ := commonservice.GetServiceTemplate(group[i].ServiceName, setting.PMDeployType, productName, setting.ProductStatusDeleting, 0, log); latestServiceTempl != nil {
//				latestRevision = latestServiceTempl.Revision
//			}
//			// 更新环境
//			if latestRevision > group[i].Revision {
//				// 更新产品服务
//				for _, serviceGroup := range prod.Services {
//					for j, service := range serviceGroup {
//						if service.ServiceName == group[i].ServiceName && service.Type == setting.PMDeployType {
//							serviceGroup[j].Revision = latestRevision
//						}
//					}
//				}
//				if err := commonrepo.NewProductColl().Update(prod); err != nil {
//					log.Errorf("[%s][%s] Product.Update error: %v", envName, productName, err)
//					errList = multierror.Append(errList, err)
//				}
//			}
//			if _, err = commonservice.CreateServiceTask(&commonmodels.ServiceTaskArgs{
//				ProductName:        productName,
//				ServiceName:        group[i].ServiceName,
//				Revision:           latestRevision,
//				EnvNames:           []string{envName},
//				ServiceTaskCreator: username,
//			}, log); err != nil {
//				errList = multierror.Append(errList, err)
//			}
//		}
//	}
//
//	wg.Wait()
//
//	// 如果创建依赖服务组有返回错误, 停止等待
//	if err := errList.ErrorOrNil(); err != nil {
//		return err
//	}
//
//	if err := waitResourceRunning(kubeClient, prod.Namespace, resources, config.ServiceStartTimeout(), log); err != nil {
//		log.Errorf(
//			"service group %s/%+v doesn't start in %d seconds: %v",
//			prod.Namespace,
//			updatableServiceNameList, config.ServiceStartTimeout(), err)
//
//		err = e.ErrUpdateEnv.AddErr(
//			errors.Errorf(e.StartPodTimeout+"\n %s", "["+strings.Join(updatableServiceNameList, "], [")+"]"))
//		return err
//	}
//
//	return nil
//}

// upsertService 创建或者更新服务, 更新服务之前先创建服务需要的配置
func upsertService(isUpdate bool, env *commonmodels.Product,
	service *commonmodels.ProductService, prevSvc *commonmodels.ProductService,
	renderSet *commonmodels.RenderSet, kubeClient client.Client, log *zap.SugaredLogger,
) ([]*unstructured.Unstructured, error) {
	errList := &multierror.Error{
		ErrorFormat: func(es []error) string {
			format := "更新服务"
			if !isUpdate {
				format = "创建服务"
			}

			if len(es) == 1 {
				return fmt.Sprintf(format+" %s 失败:%v", service.ServiceName, es[0])
			}

			points := make([]string, len(es))
			for i, err := range es {
				points[i] = fmt.Sprintf("* %v", err)
			}

			return fmt.Sprintf(format+" %s 失败:\n%s", service.ServiceName, strings.Join(points, "\n"))
		},
	}

	// 如果是非容器化部署方式的服务，则现在不需要进行创建或者更新
	if service.Type != setting.K8SDeployType {
		return nil, nil
	}

	productName := env.ProductName
	envName := env.EnvName
	namespace := env.Namespace

	// 获取服务模板
	parsedYaml, err := renderService(env, renderSet, service)

	if err != nil {
		log.Errorf("Failed to render service %s, error: %v", service.ServiceName, err)
		errList = multierror.Append(errList, fmt.Errorf("service template %s error: %v", service.ServiceName, err))
		return nil, errList
	}

	manifests := releaseutil.SplitManifests(*parsedYaml)
	resources := make([]*unstructured.Unstructured, 0, len(manifests))
	for _, item := range manifests {
		u, err := serializer.NewDecoder().YamlToUnstructured([]byte(item))
		if err != nil {
			log.Errorf("Failed to convert yaml to Unstructured, manifest is\n%s\n, error: %v", item, err)
			errList = multierror.Append(errList, err)
			continue
		}

		resources = append(resources, u)
	}

	// compatibility: prevSvc.Render could be null when prev update failed
	if prevSvc != nil && prevSvc.Render != nil {
		err = removeOldResources(resources, env, prevSvc, kubeClient, log)
		if err != nil {
			log.Errorf("Failed to remove old resources, error: %v", err)
			errList = multierror.Append(errList, err)
			return nil, errList
		}
	}

	labels := getPredefinedLabels(productName, service.ServiceName)
	clusterLabels := getPredefinedClusterLabels(productName, service.ServiceName, envName)
	var res []*unstructured.Unstructured

	for _, u := range resources {
		switch u.GetKind() {
		case setting.Ingress:
			ls := kube.MergeLabels(labels, u.GetLabels())
			as := applySystemIngressTimeouts(u.GetAnnotations())
			as = applySystemIngressClass(as)

			u.SetNamespace(namespace)
			u.SetLabels(ls)
			u.SetAnnotations(as)

			err = updater.CreateOrPatchUnstructured(u, kubeClient)
			if err != nil {
				log.Errorf("Failed to create or update %s, manifest is\n%v\n, error: %v", u.GetKind(), u, err)
				errList = multierror.Append(errList, err)
				continue
			}

		case setting.Service:
			u.SetNamespace(namespace)
			u.SetLabels(kube.MergeLabels(labels, u.GetLabels()))

			if _, ok := u.GetLabels()["endpoints"]; !ok {
				selector, _, _ := unstructured.NestedStringMap(u.Object, "spec", "selector")
				err := unstructured.SetNestedStringMap(u.Object, kube.MergeLabels(labels, selector), "spec", "selector")
				if err != nil {
					// should not have happened
					panic(err)
				}
			}

			err = updater.CreateOrPatchUnstructured(u, kubeClient)
			if err != nil {
				log.Errorf("Failed to create or update %s, manifest is\n%v\n, error: %v", u.GetKind(), u, err)
				errList = multierror.Append(errList, err)
				continue
			}

		case setting.Deployment, setting.StatefulSet:
			u.SetNamespace(namespace)
			u.SetAPIVersion(setting.APIVersionAppsV1)
			u.SetLabels(kube.MergeLabels(labels, u.GetLabels()))

			podLabels, _, _ := unstructured.NestedStringMap(u.Object, "spec", "template", "metadata", "labels")
			err := unstructured.SetNestedStringMap(u.Object, kube.MergeLabels(labels, podLabels), "spec", "template", "metadata", "labels")
			if err != nil {
				// should not have happened
				panic(err)
			}

			podAnnotations, _, _ := unstructured.NestedStringMap(u.Object, "spec", "template", "metadata", "annotations")
			err = unstructured.SetNestedStringMap(u.Object, applyUpdatedAnnotations(podAnnotations), "spec", "template", "metadata", "annotations")
			if err != nil {
				// should not have happened
				panic(err)
			}

			// Inject selector: s-product and s-service
			selector, _, _ := unstructured.NestedStringMap(u.Object, "spec", "selector", "matchLabels")
			err = unstructured.SetNestedStringMap(u.Object, kube.MergeLabels(labels, selector), "spec", "selector", "matchLabels")
			if err != nil {
				// should not have happened
				panic(err)
			}

			jsonData, err := u.MarshalJSON()
			if err != nil {
				log.Errorf("Failed to marshal JSON, manifest is\n%v\n, error: %v", u, err)
				errList = multierror.Append(errList, err)
				continue
			}
			obj, err := serializer.NewDecoder().JSONToRuntimeObject(jsonData)
			if err != nil {
				log.Errorf("Failed to convert JSON to Object, manifest is\n%v\n, error: %v", u, err)
				errList = multierror.Append(errList, err)
				continue
			}

			switch res := obj.(type) {
			case *appsv1.Deployment:
				// Inject resource request and limit
				applySystemResourceRequirements(&res.Spec.Template.Spec)
				// Inject imagePullSecrets if qn-registry-secret is not set
				applySystemImagePullSecrets(&res.Spec.Template.Spec)

				err = updater.CreateOrPatchDeployment(res, kubeClient)
				if err != nil {
					log.Errorf("Failed to create or update %s, manifest is\n%v\n, error: %v", u.GetKind(), res, err)
					errList = multierror.Append(errList, err)
					continue
				}
			case *appsv1.StatefulSet:
				// Inject resource request and limit
				applySystemResourceRequirements(&res.Spec.Template.Spec)
				// Inject imagePullSecrets if qn-registry-secret is not set
				applySystemImagePullSecrets(&res.Spec.Template.Spec)

				err = updater.CreateOrPatchStatefulSet(res, kubeClient)
				if err != nil {
					log.Errorf("Failed to create or update %s, manifest is\n%v\n, error: %v", u.GetKind(), res, err)
					errList = multierror.Append(errList, err)
					continue
				}
			default:
				errList = multierror.Append(errList, fmt.Errorf("object is not a appsv1.Deployment ort appsv1.StatefulSet"))
				continue
			}

		case setting.Job:
			jsonData, err := u.MarshalJSON()
			if err != nil {
				log.Errorf("Failed to marshal JSON, manifest is\n%v\n, error: %v", u, err)
				errList = multierror.Append(errList, err)
				continue
			}
			obj, err := serializer.NewDecoder().JSONToJob(jsonData)
			if err != nil {
				log.Errorf("Failed to convert JSON to Job, manifest is\n%v\n, error: %v", u, err)
				errList = multierror.Append(errList, err)
				continue
			}

			obj.Namespace = namespace
			obj.ObjectMeta.Labels = kube.MergeLabels(labels, obj.ObjectMeta.Labels)
			obj.Spec.Template.ObjectMeta.Labels = kube.MergeLabels(labels, obj.Spec.Template.ObjectMeta.Labels)

			applySystemResourceRequirements(&obj.Spec.Template.Spec)
			// Inject imagePullSecrets if qn-registry-secret is not set
			applySystemImagePullSecrets(&obj.Spec.Template.Spec)

			if err := updater.DeleteJobAndWait(namespace, obj.Name, kubeClient); err != nil {
				log.Errorf("Failed to delete Job, error: %v", err)
				errList = multierror.Append(errList, err)
				continue
			}

			if err := updater.CreateJob(obj, kubeClient); err != nil {
				log.Errorf("Failed to create or update %s, manifest is\n%v\n, error: %v", u.GetKind(), obj, err)
				errList = multierror.Append(errList, err)
				continue
			}

		case setting.CronJob:
			jsonData, err := u.MarshalJSON()
			if err != nil {
				log.Errorf("Failed to marshal JSON, manifest is\n%v\n, error: %v", u, err)
				errList = multierror.Append(errList, err)
				continue
			}
			obj, err := serializer.NewDecoder().JSONToCronJob(jsonData)
			if err != nil {
				log.Errorf("Failed to convert JSON to CronJob, manifest is\n%v\n, error: %v", u, err)
				errList = multierror.Append(errList, err)
				continue
			}

			obj.Namespace = namespace
			obj.ObjectMeta.Labels = kube.MergeLabels(labels, obj.ObjectMeta.Labels)
			obj.Spec.JobTemplate.ObjectMeta.Labels = kube.MergeLabels(labels, obj.Spec.JobTemplate.ObjectMeta.Labels)
			obj.Spec.JobTemplate.Spec.Template.ObjectMeta.Labels = kube.MergeLabels(labels, obj.Spec.JobTemplate.Spec.Template.ObjectMeta.Labels)

			applySystemResourceRequirements(&obj.Spec.JobTemplate.Spec.Template.Spec)
			// Inject imagePullSecrets if qn-registry-secret is not set
			applySystemImagePullSecrets(&obj.Spec.JobTemplate.Spec.Template.Spec)

			err = updater.CreateOrPatchCronJob(obj, kubeClient)
			if err != nil {
				log.Errorf("Failed to create or update %s, manifest is\n%v\n, error: %v", u.GetKind(), obj, err)
				errList = multierror.Append(errList, err)
				continue
			}

		case setting.ClusterRole, setting.ClusterRoleBinding:
			u.SetLabels(kube.MergeLabels(clusterLabels, u.GetLabels()))

			err = updater.CreateOrPatchUnstructured(u, kubeClient)
			if err != nil {
				log.Errorf("Failed to create or update %s, manifest is\n%v\n, error: %v", u.GetKind(), u, err)
				errList = multierror.Append(errList, err)
				continue
			}
		default:
			u.SetNamespace(namespace)
			u.SetLabels(kube.MergeLabels(labels, u.GetLabels()))

			err = updater.CreateOrPatchUnstructured(u, kubeClient)
			if err != nil {
				log.Errorf("Failed to create or update %s, manifest is\n%v\n, error: %v", u.GetKind(), u, err)
				errList = multierror.Append(errList, err)
				continue
			}
		}

		res = append(res, u)
	}

	return res, errList.ErrorOrNil()
}

func removeOldResources(
	items []*unstructured.Unstructured,
	env *commonmodels.Product,
	oldService *commonmodels.ProductService,
	kubeClient client.Client,
	log *zap.SugaredLogger,
) error {
	opt := &commonrepo.RenderSetFindOption{Name: oldService.Render.Name, Revision: oldService.Render.Revision}
	resp, err := commonrepo.NewRenderSetColl().Find(opt)
	if err != nil {
		log.Errorf("find renderset[%s/%d] error: %v", opt.Name, opt.Revision, err)
		return err
	}

	parsedYaml, err := renderService(env, resp, oldService)
	if err != nil {
		log.Errorf("failed to find old service revision %s/%d", oldService.ServiceName, oldService.Revision)
		return err
	}

	itemsMap := make(map[string]*unstructured.Unstructured)
	for _, u := range items {
		itemsMap[fmt.Sprintf("%s/%s", u.GetKind(), u.GetName())] = u
	}

	manifests := releaseutil.SplitManifests(*parsedYaml)
	oldItemsMap := make(map[string]*unstructured.Unstructured)
	for _, item := range manifests {
		u, err := serializer.NewDecoder().YamlToUnstructured([]byte(item))
		if err != nil {
			log.Errorf("Failed to covert from yaml to Unstructured, yaml is %s", item)
			continue
		}

		oldItemsMap[fmt.Sprintf("%s/%s", u.GetKind(), u.GetName())] = u
	}

	for name, item := range oldItemsMap {
		_, exists := itemsMap[name]
		if !exists {
			if err = updater.DeleteUnstructured(item, kubeClient); err != nil {
				log.Errorf(
					"failed to remove old item %s/%s/%s from %s/%d: %v",
					env.Namespace,
					item.GetName(),
					item.GetKind(),
					oldService.ServiceName,
					oldService.Revision, err)
				continue
			}
			log.Infof(
				"succeed to remove old item %s/%s/%s from %s/%d",
				env.Namespace,
				item.GetName(),
				item.GetKind(),
				oldService.ServiceName,
				oldService.Revision)
		}
	}

	return nil
}

func renderService(prod *commonmodels.Product, render *commonmodels.RenderSet, service *commonmodels.ProductService) (yaml *string, err error) {
	// 获取服务模板
	opt := &commonrepo.ServiceFindOption{
		ServiceName: service.ServiceName,
		ProductName: service.ProductName,
		Type:        service.Type,
		Revision:    service.Revision,
		//ExcludeStatus: product.ProductStatusDeleting,
	}
	svcTmpl, err := commonrepo.NewServiceColl().Find(opt)
	if err != nil {
		return nil, err
	}

	// 渲染配置集
	parsedYaml := commonservice.RenderValueForString(svcTmpl.Yaml, render)
	// 渲染系统变量键值
	parsedYaml = kube.ParseSysKeys(prod.Namespace, prod.EnvName, prod.ProductName, service.ServiceName, parsedYaml)
	// 替换服务模板容器镜像为用户指定镜像
	parsedYaml = replaceContainerImages(parsedYaml, svcTmpl.Containers, service.Containers)

	return &parsedYaml, nil
}

func replaceContainerImages(tmpl string, ori []*commonmodels.Container, replace []*commonmodels.Container) string {

	replaceMap := make(map[string]string)
	for _, container := range replace {
		replaceMap[container.Name] = container.Image
	}

	for _, container := range ori {
		imageRex := regexp.MustCompile("image:\\s*" + container.Image)
		if _, ok := replaceMap[container.Name]; !ok {
			continue
		}
		tmpl = imageRex.ReplaceAllLiteralString(tmpl, fmt.Sprintf("image: %s", replaceMap[container.Name]))
	}

	return tmpl
}

func waitResourceRunning(
	kubeClient client.Client, namespace string,
	resources []*unstructured.Unstructured, timeoutSeconds int, log *zap.SugaredLogger,
) error {
	log.Infof("wait service group to run in %d seconds", timeoutSeconds)

	return wait.Poll(1*time.Second, time.Duration(timeoutSeconds)*time.Second, func() (bool, error) {
		for _, r := range resources {
			var ready bool
			found := true
			var err error
			switch r.GetKind() {
			case setting.Deployment:
				var d *appsv1.Deployment
				d, found, err = getter.GetDeployment(namespace, r.GetName(), kubeClient)
				if err == nil && found {
					ready = wrapper.Deployment(d).Ready()
				}
			case setting.StatefulSet:
				var s *appsv1.StatefulSet
				s, found, err = getter.GetStatefulSet(namespace, r.GetName(), kubeClient)
				if err == nil && found {
					ready = wrapper.StatefulSet(s).Ready()
				}
			case setting.Job:
				var j *batchv1.Job
				j, found, err = getter.GetJob(namespace, r.GetName(), kubeClient)
				if err == nil && found {
					ready = wrapper.Job(j).Complete()
				}
			default:
				ready = true
			}

			if err != nil {
				return false, err
			}

			if !found || !ready {
				return false, nil
			}
		}

		return true, nil
	})
}

func preCreateProduct(envName string, args *commonmodels.Product, kubeClient client.Client, log *zap.SugaredLogger) error {
	var (
		productTemplateName = args.ProductName
		renderSetName       = commonservice.GetProductEnvNamespace(envName, args.ProductName)
		err                 error
	)
	// 如果 args.Render.Revision > 0 则该次操作是版本回溯
	if args.Render != nil && args.Render.Revision > 0 {
		renderSetName = args.Render.Name
	} else {
		switch args.Source {
		case setting.HelmDeployType:
			err = commonservice.CreateHelmRenderSet(
				&commonmodels.RenderSet{
					Name:        renderSetName,
					Revision:    0,
					EnvName:     envName,
					ProductTmpl: args.ProductName,
					UpdateBy:    args.UpdateBy,
					ChartInfos:  args.ChartInfos,
				},
				log,
			)
		default:
			err = commonservice.CreateRenderSet(
				&commonmodels.RenderSet{
					Name:        renderSetName,
					Revision:    0,
					EnvName:     envName,
					ProductTmpl: args.ProductName,
					UpdateBy:    args.UpdateBy,
					KVs:         args.Vars,
				},
				log,
			)

		}
		if err != nil {
			log.Errorf("[%s][P:%s] create renderset error: %v", envName, productTemplateName, err)
			return e.ErrCreateEnv.AddDesc(e.FindProductTmplErrMsg)
		}
	}

	args.Vars = nil

	var productTmpl *template.Product
	// 查询产品模板
	productTmpl, err = templaterepo.NewProductColl().Find(productTemplateName)
	if err != nil {
		log.Errorf("[%s][P:%s] get product template error: %v", envName, productTemplateName, err)
		return e.ErrCreateEnv.AddDesc(e.FindProductTmplErrMsg)
	}

	//检查产品是否包含服务
	var serviceCount int
	for _, group := range args.Services {
		serviceCount = serviceCount + len(group)
	}
	if serviceCount == 0 {
		log.Errorf("[%s][P:%s] not service found", envName, args.ProductName)
		return e.ErrCreateEnv.AddDesc(e.FindProductServiceErrMsg)
	}
	// 检查args中是否设置revision，如果没有，设为Product Tmpl当前版本
	if args.Revision == 0 {
		args.Revision = productTmpl.Revision
	}

	// 检查产品是否存在，envName和productName唯一
	opt := &commonrepo.ProductFindOptions{Name: args.ProductName, EnvName: envName}
	if _, err := commonrepo.NewProductColl().Find(opt); err == nil {
		log.Errorf("[%s][P:%s] duplicate product", envName, args.ProductName)
		return e.ErrCreateEnv.AddDesc(e.DuplicateEnvErrMsg)
	}

	tmpRenderInfo := &commonmodels.RenderInfo{Name: renderSetName, ProductTmpl: args.ProductName}
	if args.Render != nil && args.Render.Revision > 0 {
		tmpRenderInfo.Revision = args.Render.Revision
	}

	args.Render = tmpRenderInfo
	if productTmpl.ProductFeature != nil && productTmpl.ProductFeature.BasicFacility != setting.BasicFacilityCVM {
		return ensureKubeEnv(commonservice.GetProductEnvNamespace(envName, args.ProductName), kubeClient, log)
	}
	return nil
}

func getPredefinedLabels(product, service string) map[string]string {
	ls := make(map[string]string)
	ls["s-product"] = product
	ls["s-service"] = service
	return ls
}

func getPredefinedClusterLabels(product, service, envName string) map[string]string {
	labels := getPredefinedLabels(product, service)
	labels[setting.EnvNameLabel] = envName
	return labels
}

func applySystemIngressTimeouts(labels map[string]string) map[string]string {
	if labels == nil {
		labels = make(map[string]string)
	}

	if _, ok := labels[setting.IngressProxyConnectTimeoutLabel]; !ok {
		labels[setting.IngressProxyConnectTimeoutLabel] = "300"
	}

	if _, ok := labels[setting.IngressProxySendTimeoutLabel]; !ok {
		labels[setting.IngressProxySendTimeoutLabel] = "300"
	}

	if _, ok := labels[setting.IngressProxyReadTimeoutLabel]; !ok {
		labels[setting.IngressProxyReadTimeoutLabel] = "300"
	}

	return labels
}

func applySystemIngressClass(labels map[string]string) map[string]string {
	if labels == nil {
		labels = make(map[string]string)
	}

	if config.DefaultIngressClass() != "" {
		if _, ok := labels[setting.IngressClassLabel]; !ok {
			labels[setting.IngressClassLabel] = config.DefaultIngressClass()
		}
	}

	return labels
}

func applyUpdatedAnnotations(annotations map[string]string) map[string]string {
	if annotations == nil {
		annotations = make(map[string]string)
	}

	annotations[setting.UpdatedByLabel] = fmt.Sprintf("%d", time.Now().Unix())
	return annotations
}

func applySystemResourceRequirements(podSpec *corev1.PodSpec) {
	for i, container := range podSpec.Containers {

		if container.Resources.Limits == nil {
			podSpec.Containers[i].Resources.Limits = corev1.ResourceList{}
		}

		if container.Resources.Limits.Cpu().String() == "0" {
			podSpec.Containers[i].Resources.Limits[corev1.ResourceCPU] = resource.MustParse("500m")
		}

		if container.Resources.Limits.Memory().String() == "0" {
			podSpec.Containers[i].Resources.Limits[corev1.ResourceMemory] = resource.MustParse("200Mi")
		}

		if container.Resources.Requests == nil {
			podSpec.Containers[i].Resources.Requests = corev1.ResourceList{}
		}

		if container.Resources.Requests.Cpu().String() == "0" {
			podSpec.Containers[i].Resources.Requests[corev1.ResourceCPU] = resource.MustParse("10m")
		}

		if container.Resources.Requests.Memory().String() == "0" {
			podSpec.Containers[i].Resources.Requests[corev1.ResourceMemory] = resource.MustParse("100Mi")
		}
	}
}

func applySystemImagePullSecrets(podSpec *corev1.PodSpec) {
	for _, secret := range podSpec.ImagePullSecrets {
		if secret.Name == setting.DefaultImagePullSecret {
			return
		}
	}
	podSpec.ImagePullSecrets = append(podSpec.ImagePullSecrets,
		corev1.LocalObjectReference{
			Name: setting.DefaultImagePullSecret,
		})
}

func ensureKubeEnv(namespace string, kubeClient client.Client, log *zap.SugaredLogger) error {
	err := kube.CreateNamespace(namespace, kubeClient)
	if err != nil {
		log.Errorf("[%s] get or create namespace error: %v", namespace, err)
		return e.ErrCreateNamspace.AddDesc(e.SetNamespaceErrMsg)
	}

	// 创建默认的镜像仓库secret
	if err := commonservice.EnsureDefaultRegistrySecret(namespace, kubeClient, log); err != nil {
		log.Errorf("[%s] get or create namespace error: %v", namespace, err)
		return e.ErrCreateSecret.AddDesc(e.CreateDefaultRegistryErrMsg)
	}

	return nil
}

func FindHelmRenderSet(productName, renderName string, log *zap.SugaredLogger) (*commonmodels.RenderSet, error) {
	resp := &commonmodels.RenderSet{ProductTmpl: productName}
	var err error
	if renderName != "" {
		opt := &commonrepo.RenderSetFindOption{Name: renderName}
		resp, err = commonrepo.NewRenderSetColl().Find(opt)
		if err != nil {
			log.Errorf("find helm renderset[%s] error: %v", renderName, err)
			return resp, err
		}
	}
	if renderName != "" && resp.ProductTmpl != productName {
		log.Errorf("helm renderset[%s] not match product[%s]", renderName, productName)
		return resp, fmt.Errorf("helm renderset[%s] not match product[%s]", renderName, productName)
	}
	return resp, nil
}

func installOrUpdateHelmChart(user, envName, requestID string, args *commonmodels.Product, eventStart int64, helmClient helmclient.Client, log *zap.SugaredLogger) {
	var (
		err     error
		wg      sync.WaitGroup
		errList = &multierror.Error{}
	)

	defer func() {
		status := setting.ProductStatusSuccess
		errorMsg := ""
		if err != nil {
			status = setting.ProductStatusFailed
			errorMsg = err.Error()

			// 发送创建产品失败消息给用户
			title := fmt.Sprintf("创建 [%s] 的 [%s] 环境失败", args.ProductName, args.EnvName)
			commonservice.SendErrorMessage(user, title, requestID, err, log)
		}

		commonservice.LogProductStats(envName, setting.CreateProductEvent, args.ProductName, requestID, eventStart, log)

		if err := commonrepo.NewProductColl().UpdateStatus(envName, args.ProductName, status); err != nil {
			log.Errorf("[%s][P:%s] Product.UpdateStatus error: %v", envName, args.ProductName, err)
			return
		}
		if err := commonrepo.NewProductColl().UpdateErrors(envName, args.ProductName, errorMsg); err != nil {
			log.Errorf("[%s][P:%s] Product.UpdateErrors error: %v", envName, args.ProductName, err)
			return
		}
	}()
	chartInfoMap := make(map[string]*template.RenderChart)
	for _, renderChart := range args.ChartInfos {
		chartInfoMap[renderChart.ServiceName] = renderChart
	}
	for _, serviceGroups := range args.Services {
<<<<<<< HEAD
		for _, service := range serviceGroups {
			if renderChart, isExist := chartInfoMap[service.ServiceName]; isExist {
				chartSpec := &helmclient.ChartSpec{
					ReleaseName:    fmt.Sprintf("%s-%s", args.Namespace, service.ServiceName),
					ChartName:      fmt.Sprintf("%s/%s", args.Namespace, service.ServiceName),
					Namespace:      args.Namespace,
					Wait:           true,
					Version:        renderChart.ChartVersion,
					ValuesYaml:     renderChart.ValuesYaml,
					ValuesOverride: renderChart.OverrideValues,
					UpgradeCRDs:    true,
					Timeout:        Timeout * time.Second * 10,
				}
=======
		for _, svc := range serviceGroups {
			renderChart, ok := chartInfoMap[svc.ServiceName]
			if !ok {
				continue
			}

			wg.Add(1)
			go func(service *commonmodels.ProductService) {
				defer wg.Done()

>>>>>>> 873a1c1f
				// 获取服务详情
				opt := &commonrepo.ServiceFindOption{
					ServiceName:   service.ServiceName,
					Type:          service.Type,
					Revision:      service.Revision,
					ProductName:   args.ProductName,
					ExcludeStatus: setting.ProductStatusDeleting,
				}
				serviceObj, err := commonrepo.NewServiceColl().Find(opt)
				if err != nil {
					return
				}

				base := config.LocalServicePath(service.ProductName, service.ServiceName)
				if err = commonservice.PreLoadServiceManifests(base, serviceObj); err != nil {
					log.Errorf("Failed to load service menifests for service %s in project %s, err: %s", service.ServiceName, service.ProductName, err)
					errList = multierror.Append(errList, err)
					return
				}

				chartFullPath := filepath.Join(base, service.ServiceName)
				chartPath, err := fs.RelativeToCurrentPath(chartFullPath)
				if err != nil {
					log.Errorf("Failed to get relative path %s, err: %s", chartFullPath, err)
					errList = multierror.Append(errList, err)
					return
				}

				chartSpec := &helmclient.ChartSpec{
					ReleaseName: fmt.Sprintf("%s-%s", args.Namespace, service.ServiceName),
					ChartName:   chartPath,
					Namespace:   args.Namespace,
					Wait:        true,
					Version:     renderChart.ChartVersion,
					ValuesYaml:  renderChart.ValuesYaml,
					UpgradeCRDs: true,
					Timeout:     Timeout * time.Second * 10,
				}

				if _, err = helmClient.InstallOrUpgradeChart(context.TODO(), chartSpec); err != nil {
					errList = multierror.Append(errList, err)
					return
				}
			}(svc)
		}
	}
	wg.Wait()
	err = errList.ErrorOrNil()
}

func setServiceRender(args *commonmodels.Product) {
	for _, serviceGroup := range args.Services {
		for _, service := range serviceGroup {
			// 当service type是k8s时才需要渲染信息
			if service.Type == setting.K8SDeployType || service.Type == setting.HelmDeployType {
				service.Render = args.Render
			}
		}
	}
}

func getServiceRevisionMap(serviceRevisionList []*SvcRevision) map[string]*SvcRevision {
	serviceRevisionMap := make(map[string]*SvcRevision)
	for _, revision := range serviceRevisionList {
		serviceRevisionMap[revision.ServiceName+revision.Type] = revision
	}
	return serviceRevisionMap
}

func getUpdatedProductServices(updateProduct *commonmodels.Product, serviceRevisionMap map[string]*SvcRevision, currentProduct *commonmodels.Product) [][]*commonmodels.ProductService {
	currentServices := make(map[string]*commonmodels.ProductService)
	for _, group := range currentProduct.Services {
		for _, service := range group {
			currentServices[service.ServiceName+service.Type] = service
		}
	}

	updatedAllServices := make([][]*commonmodels.ProductService, 0)
	for _, group := range updateProduct.Services {
		updatedGroups := make([]*commonmodels.ProductService, 0)
		for _, service := range group {
			serviceRevision, ok := serviceRevisionMap[service.ServiceName+service.Type]
			if !ok {
				//找不到 service revision
				continue
			}
			// 已知：进入到这里的服务，serviceRevision.Deleted=False
			if serviceRevision.New {
				// 新的服务，创建新的service with revision, 并append到updatedGroups中
				// 新的服务的revision，默认Revision为0
				newService := &commonmodels.ProductService{
					ServiceName: service.ServiceName,
					ProductName: service.ProductName,
					Type:        service.Type,
					Revision:    0,
					Render:      updateProduct.Render,
				}
				updatedGroups = append(updatedGroups, newService)
				continue
			}
			// 不管服务需不需要更新，都拿现在的revision
			if currentService, ok := currentServices[service.ServiceName+service.Type]; ok {
				updatedGroups = append(updatedGroups, currentService)
			}
		}
		updatedAllServices = append(updatedAllServices, updatedGroups)
	}
	return updatedAllServices
}

func updateProductGroup(productName, envName, updateType string, productResp *commonmodels.Product, currentProductServices [][]*commonmodels.ProductService, log *zap.SugaredLogger) error {
	var (
		renderChartMap         = make(map[string]*template.RenderChart)
		productServiceMap      = make(map[string]*commonmodels.ProductService)
		productTemplServiceMap = make(map[string]*commonmodels.ProductService)
	)
	restConfig, err := kube.GetRESTConfig(productResp.ClusterID)
	if err != nil {
		return e.ErrUpdateEnv.AddErr(err)
	}

	helmClient, err := helmtool.NewClientFromRestConf(restConfig, productResp.Namespace)
	if err != nil {
		return e.ErrUpdateEnv.AddErr(err)
	}

	for _, serviceGroup := range currentProductServices {
		for _, service := range serviceGroup {
			productServiceMap[service.ServiceName] = service
		}
	}

	for _, serviceGroup := range productResp.Services {
		for _, service := range serviceGroup {
			productTemplServiceMap[service.ServiceName] = service
		}
	}

	// 找到环境里面还存在但是服务编排里面已经删除的服务卸载掉
	for serviceName := range productServiceMap {
		if _, isExist := productTemplServiceMap[serviceName]; !isExist {
			go func(namespace, serviceName string) {
				log.Infof("ready to uninstall release:%s", fmt.Sprintf("%s-%s", namespace, serviceName))
				if err = helmClient.UninstallRelease(&helmclient.ChartSpec{
					ReleaseName: fmt.Sprintf("%s-%s", namespace, serviceName),
					Namespace:   namespace,
					Wait:        true,
					Force:       true,
					Timeout:     Timeout * time.Second * 10,
				}); err != nil {
					log.Errorf("helm uninstall release %s err:%v", fmt.Sprintf("%s-%s", namespace, serviceName), err)
				}
			}(productResp.Namespace, serviceName)
		}
	}

	//比较当前环境中的变量和系统默认的最新变量
	renderSet, err := diffRenderSet(productName, envName, updateType, productResp, log)
	if err != nil {
		return e.ErrUpdateEnv.AddDesc("对比环境中的value.yaml和系统默认的value.yaml失败")
	}

	for _, renderChart := range renderSet.ChartInfos {
		renderChartMap[renderChart.ServiceName] = renderChart
	}

	errList := new(multierror.Error)
	for groupIndex, services := range productResp.Services {
		var wg sync.WaitGroup
		for _, svc := range services {
			renderChart, ok := renderChartMap[svc.ServiceName]
			if !ok {
				continue
			}
<<<<<<< HEAD
			if renderChart, isExist := renderChartMap[service.ServiceName]; isExist {
				wg.Add(1)
				go func(tmpRenderChart *template.RenderChart, currentService *commonmodels.Service) {
					defer wg.Done()
					chartSpec := helmclient.ChartSpec{
						ReleaseName:    fmt.Sprintf("%s-%s", productResp.Namespace, tmpRenderChart.ServiceName),
						ChartName:      fmt.Sprintf("%s/%s", productResp.Namespace, tmpRenderChart.ServiceName),
						Namespace:      productResp.Namespace,
						Wait:           true,
						Version:        tmpRenderChart.ChartVersion,
						ValuesYaml:     tmpRenderChart.ValuesYaml,
						ValuesOverride: tmpRenderChart.OverrideValues,
						UpgradeCRDs:    true,
						Timeout:        Timeout * time.Second * 10,
					}
					base := config.LocalServicePath(currentService.ProductName, currentService.ServiceName)
					if err = commonservice.PreLoadServiceManifests(base, currentService); err != nil {
						return
					}
					err = helmClient.InstallOrUpgradeChart(context.Background(), &chartSpec,
						&helmclient.ChartOption{ChartPath: filepath.Join(base, currentService.ServiceName)}, log)
=======
>>>>>>> 873a1c1f

			wg.Add(1)
			go func(service *commonmodels.ProductService) {
				defer wg.Done()

				opt := &commonrepo.ServiceFindOption{
					ServiceName:   service.ServiceName,
					Type:          service.Type,
					Revision:      service.Revision,
					ProductName:   service.ProductName,
					ExcludeStatus: setting.ProductStatusDeleting,
				}
				serviceObj, err := commonrepo.NewServiceColl().Find(opt)
				if err != nil {
					log.Errorf("Failed to find service with opt %+v, err: %s", opt, err)
					errList = multierror.Append(errList, err)
					return
				}

				base := config.LocalServicePath(service.ProductName, service.ServiceName)
				if err = commonservice.PreLoadServiceManifests(base, serviceObj); err != nil {
					log.Errorf("Failed to load service menifests for service %s in project %s, err: %s", service.ServiceName, service.ProductName, err)
					errList = multierror.Append(errList, err)
					return
				}

				chartFullPath := filepath.Join(base, service.ServiceName)
				chartPath, err := fs.RelativeToCurrentPath(chartFullPath)
				if err != nil {
					log.Errorf("Failed to get relative path %s, err: %s", chartFullPath, err)
					errList = multierror.Append(errList, err)
					return
				}

				chartSpec := helmclient.ChartSpec{
					ReleaseName: fmt.Sprintf("%s-%s", productResp.Namespace, service.ServiceName),
					ChartName:   chartPath,
					Namespace:   productResp.Namespace,
					Wait:        true,
					Version:     renderChart.ChartVersion,
					ValuesYaml:  renderChart.ValuesYaml,
					UpgradeCRDs: true,
					Timeout:     Timeout * time.Second * 10,
				}

				if _, err = helmClient.InstallOrUpgradeChart(context.TODO(), &chartSpec); err != nil {
					log.Errorf("install helm chart %s error :%+v", chartSpec.ReleaseName, err)
					errList = multierror.Append(errList, err)
				}
			}(svc)
		}

		wg.Wait()
		if err = commonrepo.NewProductColl().UpdateGroup(envName, productName, groupIndex, services); err != nil {
			log.Errorf("Failed to update service group %d, err: %s", groupIndex, err)
			errList = multierror.Append(errList, err)
		}
	}

	productResp.Render.Revision = renderSet.Revision
	if err = commonrepo.NewProductColl().Update(productResp); err != nil {
		log.Errorf("Failed to update env, err: %s", err)
		errList = multierror.Append(errList, err)
	}

	return errList.ErrorOrNil()
}

// diffRenderSet 对比环境中的renderSet的值和服务的最新的renderSet的值
func diffRenderSet(productName, envName, updateType string, productResp *commonmodels.Product, log *zap.SugaredLogger) (*commonmodels.RenderSet, error) {
	productTemp, err := templaterepo.NewProductColl().Find(productName)
	if err != nil {
		log.Errorf("[ProductTmpl.find] err: %v", err)
		return nil, err
	}
	// 系统默认的变量
	latestRenderSet, err := commonrepo.NewRenderSetColl().Find(&commonrepo.RenderSetFindOption{Name: productName})
	if err != nil {
		log.Errorf("[RenderSet.find] err: %v", err)
		return nil, err
	}

	latestRenderSetMap := make(map[string]*template.RenderChart)
	for _, renderInfo := range latestRenderSet.ChartInfos {
		latestRenderSetMap[renderInfo.ServiceName] = renderInfo
	}

	newChartInfos := make([]*template.RenderChart, 0)
	renderSetName := commonservice.GetProductEnvNamespace(envName, productName)
	switch updateType {
	case UpdateTypeSystem:
		for _, serviceNameGroup := range productTemp.Services {
			for _, serviceName := range serviceNameGroup {
				if latestChartInfo, isExist := latestRenderSetMap[serviceName]; isExist {
					newChartInfos = append(newChartInfos, latestChartInfo)
				}
			}
		}
	case UpdateTypeEnv:
		renderSetOpt := &commonrepo.RenderSetFindOption{Name: renderSetName, Revision: productResp.Render.Revision}
		currentEnvRenderSet, err := commonrepo.NewRenderSetColl().Find(renderSetOpt)
		if err != nil {
			log.Errorf("[RenderSet.find] err: %v", err)
			return nil, err
		}

		// 环境里面的变量
		currentEnvRenderSetMap := make(map[string]*template.RenderChart)
		for _, renderInfo := range currentEnvRenderSet.ChartInfos {
			currentEnvRenderSetMap[renderInfo.ServiceName] = renderInfo
		}

		tmpCurrentChartInfoMap := make(map[string]*template.RenderChart)
		tmpLatestChartInfoMap := make(map[string]*template.RenderChart)
		//过滤掉服务编排没有的服务，这部分不需要做diff
		for _, serviceNameGroup := range productTemp.Services {
			for _, serviceName := range serviceNameGroup {
				if currentChartInfo, isExist := currentEnvRenderSetMap[serviceName]; isExist {
					tmpCurrentChartInfoMap[serviceName] = currentChartInfo
				}
				if latestChartInfo, isExist := latestRenderSetMap[serviceName]; isExist {
					tmpLatestChartInfoMap[serviceName] = latestChartInfo
				}
			}
		}

		for serviceName, latestChartInfo := range tmpLatestChartInfoMap {
			if currentChartInfo, ok := tmpCurrentChartInfoMap[serviceName]; ok {
				//拿当前环境values.yaml的key的value去替换服务里面的values.yaml的相同的key的value
				newValuesYaml, err := overrideValues([]byte(currentChartInfo.ValuesYaml), []byte(latestChartInfo.ValuesYaml))
				if err != nil {
					log.Errorf("Failed to override values, err: %s", err)
				} else {
					latestChartInfo.ValuesYaml = string(newValuesYaml)
				}
			}
			newChartInfos = append(newChartInfos, latestChartInfo)
		}
	}

	if err = commonservice.CreateHelmRenderSet(
		&commonmodels.RenderSet{
			Name:        renderSetName,
			EnvName:     envName,
			ProductTmpl: productName,
			ChartInfos:  newChartInfos,
		},
		log,
	); err != nil {
		log.Errorf("[RenderSet.create] err: %v", err)
		return nil, err
	}

	renderSet, err := FindHelmRenderSet(productName, renderSetName, log)
	if err != nil {
		log.Errorf("[RenderSet.find] err: %v", err)
		return nil, err
	}
	return renderSet, nil
}

func overrideValues(currentValuesYaml, latestValuesYaml []byte) ([]byte, error) {
	currentValuesMap := map[string]interface{}{}
	if err := yaml.Unmarshal(currentValuesYaml, &currentValuesMap); err != nil {
		return nil, err
	}

	currentValuesFlatMap, err := converter.Flatten(currentValuesMap)
	if err != nil {
		return nil, err
	}

	latestValuesMap := map[string]interface{}{}
	if err := yaml.Unmarshal(latestValuesYaml, &latestValuesMap); err != nil {
		return nil, err
	}

	latestValuesFlatMap, err := converter.Flatten(latestValuesMap)
	if err != nil {
		return nil, err
	}

	replaceMap := make(map[string]interface{})
	for key := range latestValuesFlatMap {
		if currentValue, ok := currentValuesFlatMap[key]; ok {
			replaceMap[key] = currentValue
		}
	}

	if len(replaceMap) == 0 {
		return nil, nil
	}

	var replaceKV []string
	for k, v := range replaceMap {
		replaceKV = append(replaceKV, fmt.Sprintf("%s=%v", k, v))
	}

	if err := strvals.ParseInto(strings.Join(replaceKV, ","), latestValuesMap); err != nil {
		return nil, err
	}

	return yaml.Marshal(latestValuesMap)
}

func updateProductVariable(productName, envName string, productResp *commonmodels.Product, log *zap.SugaredLogger) error {
	renderChartMap := make(map[string]*template.RenderChart)

	restConfig, err := kube.GetRESTConfig(productResp.ClusterID)
	if err != nil {
		return e.ErrUpdateEnv.AddErr(err)
	}

	helmClient, err := helmtool.NewClientFromRestConf(restConfig, productResp.Namespace)
	if err != nil {
		return e.ErrUpdateEnv.AddErr(err)
	}

	for _, renderChart := range productResp.ChartInfos {
		renderChartMap[renderChart.ServiceName] = renderChart
	}

	errList := new(multierror.Error)
	for groupIndex, services := range productResp.Services {
		var wg sync.WaitGroup
		groupServices := make([]*commonmodels.ProductService, 0)
		for _, service := range services {
			if renderChart, isExist := renderChartMap[service.ServiceName]; isExist {
				opt := &commonrepo.ServiceFindOption{
					ServiceName:   service.ServiceName,
					Type:          service.Type,
					Revision:      service.Revision,
					ProductName:   productName,
					ExcludeStatus: setting.ProductStatusDeleting,
				}
				serviceObj, err := commonrepo.NewServiceColl().Find(opt)
				if err != nil {
					continue
				}
				wg.Add(1)
				go func(tmpRenderChart *template.RenderChart, currentService *commonmodels.Service) {
					defer wg.Done()

					base := config.LocalServicePath(currentService.ProductName, currentService.ServiceName)
					if err = commonservice.PreLoadServiceManifests(base, currentService); err != nil {
						log.Errorf("Failed to load service menifests for service %s in project %s, err: %s", service.ServiceName, service.ProductName, err)
						errList = multierror.Append(errList, err)
						return
					}

					chartFullPath := filepath.Join(base, service.ServiceName)
					chartPath, err := fs.RelativeToCurrentPath(chartFullPath)
					if err != nil {
						log.Errorf("Failed to get relative path %s, err: %s", chartFullPath, err)
						errList = multierror.Append(errList, err)
						return
					}

					chartSpec := helmclient.ChartSpec{
<<<<<<< HEAD
						ReleaseName:    fmt.Sprintf("%s-%s", productResp.Namespace, tmpRenderChart.ServiceName),
						ChartName:      fmt.Sprintf("%s/%s", productResp.Namespace, tmpRenderChart.ServiceName),
						Namespace:      productResp.Namespace,
						Wait:           true,
						Version:        tmpRenderChart.ChartVersion,
						ValuesYaml:     tmpRenderChart.ValuesYaml,
						ValuesOverride: tmpRenderChart.OverrideValues,
						UpgradeCRDs:    true,
						Atomic:         true,
						Timeout:        Timeout * time.Second * 10,
=======
						ReleaseName: fmt.Sprintf("%s-%s", productResp.Namespace, tmpRenderChart.ServiceName),
						ChartName:   chartPath,
						Namespace:   productResp.Namespace,
						Wait:        true,
						Version:     tmpRenderChart.ChartVersion,
						ValuesYaml:  tmpRenderChart.ValuesYaml,
						UpgradeCRDs: true,
						Atomic:      true,
						Timeout:     Timeout * time.Second * 10,
>>>>>>> 873a1c1f
					}
					if _, err = helmClient.InstallOrUpgradeChart(context.TODO(), &chartSpec); err != nil {
						errList = multierror.Append(errList, err)
						log.Errorf("install helm chart error :%+v", err)
					}
				}(renderChart, serviceObj)
			}
			groupServices = append(groupServices, service)
		}
		wg.Wait()
		err = commonrepo.NewProductColl().UpdateGroup(envName, productName, groupIndex, groupServices)
		if err != nil {
			log.Errorf("Failed to update collection - service group %d. Error: %v", groupIndex, err)
			return e.ErrUpdateEnv.AddDesc(err.Error())
		}
	}
	if err = commonrepo.NewProductColl().Update(productResp); err != nil {
		errList = multierror.Append(errList, err)
	}
	return errList.ErrorOrNil()
}<|MERGE_RESOLUTION|>--- conflicted
+++ resolved
@@ -740,147 +740,8 @@
 // CreateProduct create a new product with its dependent stacks
 func CreateProduct(user, requestID string, args *commonmodels.Product, log *zap.SugaredLogger) (err error) {
 	log.Infof("[%s][P:%s] CreateProduct", args.EnvName, args.ProductName)
-<<<<<<< HEAD
 	creator := getCreatorBySource(args.Source)
 	return creator.Create(user, requestID, args, log)
-=======
-
-	switch args.Source {
-	case setting.SourceFromExternal:
-		args.Status = setting.ProductStatusUnstable
-		args.RecycleDay = config.DefaultRecycleDay()
-		err = commonrepo.NewProductColl().Create(args)
-		if err != nil {
-			log.Errorf("[%s][%s] create product record error: %v", args.EnvName, args.ProductName, err)
-			return e.ErrCreateEnv.AddDesc(err.Error())
-		}
-	case setting.SourceFromHelm:
-		kubeClient, err := kube.GetKubeClient(args.ClusterID)
-		if err != nil {
-			log.Errorf("[%s][%s] GetKubeClient error: %v", args.EnvName, args.ProductName, err)
-			return e.ErrCreateEnv.AddErr(err)
-		}
-
-		//判断namespace是否存在
-		namespace := args.GetNamespace()
-		args.Namespace = namespace
-		_, found, err := getter.GetNamespace(namespace, kubeClient)
-		if err != nil {
-			log.Errorf("GetNamespace error: %v", err)
-			return e.ErrCreateEnv.AddDesc(err.Error())
-		}
-		if found {
-			log.Warnf("%s[%s]%s", "namespace", namespace, "已经存在,请换个环境名称尝试!")
-			return e.ErrCreateEnv.AddDesc(fmt.Sprintf("%s[%s]%s", "namespace", namespace, "已经存在,请换个环境名称尝试!"))
-		}
-
-		restConfig, err := kube.GetRESTConfig(args.ClusterID)
-		if err != nil {
-			log.Errorf("GetRESTConfig error: %v", err)
-			return e.ErrCreateEnv.AddDesc(err.Error())
-		}
-		helmClient, err := helmtool.NewClientFromRestConf(restConfig, namespace)
-		if err != nil {
-			log.Errorf("[%s][%s] NewClientFromRestConf error: %v", args.EnvName, args.ProductName, err)
-			return e.ErrCreateEnv.AddErr(err)
-		}
-
-		if err := preCreateProduct(args.EnvName, args, kubeClient, log); err != nil {
-			log.Errorf("CreateProduct preCreateProduct error: %v", err)
-			return e.ErrCreateEnv.AddDesc(err.Error())
-		}
-		eventStart := time.Now().Unix()
-		if args.Render == nil {
-			args.Render = &commonmodels.RenderInfo{ProductTmpl: args.ProductName}
-		}
-
-		renderSet, err := FindHelmRenderSet(args.ProductName, args.Render.Name, log)
-		if err != nil {
-			log.Errorf("[%s][P:%s] find product renderset error: %v", args.EnvName, args.ProductName, err)
-			return e.ErrCreateEnv.AddDesc(err.Error())
-		}
-		// 设置产品render revsion
-		args.Render.Revision = renderSet.Revision
-		// 记录服务当前对应render版本
-		setServiceRender(args)
-
-		args.Status = setting.ProductStatusCreating
-		args.RecycleDay = config.DefaultRecycleDay()
-		if args.IsForkedProduct {
-			args.RecycleDay = 7
-		}
-		err = commonrepo.NewProductColl().Create(args)
-		if err != nil {
-			log.Errorf("[%s][%s] create product record error: %v", args.EnvName, args.ProductName, err)
-			return e.ErrCreateEnv.AddDesc(err.Error())
-		}
-
-		go installOrUpdateHelmChart(user, args.EnvName, requestID, args, eventStart, helmClient, log)
-	default:
-		kubeClient, err := kube.GetKubeClient(args.ClusterID)
-		if err != nil {
-			return e.ErrCreateEnv.AddErr(err)
-		}
-
-		//判断namespace是否存在
-		namespace := args.GetNamespace()
-		args.Namespace = namespace
-		_, found, err := getter.GetNamespace(namespace, kubeClient)
-		if err != nil {
-			log.Errorf("GetNamespace error: %v", err)
-			return e.ErrCreateEnv.AddDesc(err.Error())
-		}
-		if found {
-			return e.ErrCreateEnv.AddDesc(fmt.Sprintf("%s[%s]%s", "namespace", namespace, "已经存在,请换个环境名称尝试!"))
-		}
-
-		//创建角色环境之间的关联关系
-		//todo 创建环境暂时不指定角色
-		// 检查是否重复创建（TO BE FIXED）;检查k8s集群设置: Namespace/Secret .etc
-		if err := preCreateProduct(args.EnvName, args, kubeClient, log); err != nil {
-			log.Errorf("CreateProduct preCreateProduct error: %v", err)
-			return e.ErrCreateEnv.AddDesc(err.Error())
-		}
-
-		eventStart := time.Now().Unix()
-		// 检查renderinfo是否为空，避免空指针
-		if args.Render == nil {
-			args.Render = &commonmodels.RenderInfo{ProductTmpl: args.ProductName}
-		}
-
-		renderSet := &commonmodels.RenderSet{
-			ProductTmpl: args.Render.ProductTmpl,
-			Name:        args.Render.Name,
-			Revision:    args.Render.Revision,
-		}
-		// 如果是版本回滚，则args.Render.Revision > 0
-		if args.Render.Revision == 0 {
-			// 检查renderset是否覆盖产品所有key
-			renderSet, err = commonservice.ValidateRenderSet(args.ProductName, args.Render.Name, nil, log)
-			if err != nil {
-				log.Errorf("[%s][P:%s] validate product renderset error: %v", args.EnvName, args.ProductName, err)
-				return e.ErrCreateEnv.AddDesc(err.Error())
-			}
-			// 保存产品信息,并设置产品状态
-			// 设置产品render revsion
-			args.Render.Revision = renderSet.Revision
-			// 记录服务当前对应render版本
-			setServiceRender(args)
-		}
-
-		args.Status = setting.ProductStatusCreating
-		args.RecycleDay = config.DefaultRecycleDay()
-		err = commonrepo.NewProductColl().Create(args)
-		if err != nil {
-			log.Errorf("[%s][%s] create product record error: %v", args.EnvName, args.ProductName, err)
-			return e.ErrCreateEnv.AddDesc(err.Error())
-		}
-		// 异步创建产品
-		go createGroups(args.EnvName, user, requestID, args, eventStart, renderSet, kubeClient, log)
-	}
-
-	return nil
->>>>>>> 873a1c1f
 }
 
 func UpdateProductRecycleDay(envName, productName string, recycleDay int) error {
@@ -2083,21 +1944,6 @@
 		chartInfoMap[renderChart.ServiceName] = renderChart
 	}
 	for _, serviceGroups := range args.Services {
-<<<<<<< HEAD
-		for _, service := range serviceGroups {
-			if renderChart, isExist := chartInfoMap[service.ServiceName]; isExist {
-				chartSpec := &helmclient.ChartSpec{
-					ReleaseName:    fmt.Sprintf("%s-%s", args.Namespace, service.ServiceName),
-					ChartName:      fmt.Sprintf("%s/%s", args.Namespace, service.ServiceName),
-					Namespace:      args.Namespace,
-					Wait:           true,
-					Version:        renderChart.ChartVersion,
-					ValuesYaml:     renderChart.ValuesYaml,
-					ValuesOverride: renderChart.OverrideValues,
-					UpgradeCRDs:    true,
-					Timeout:        Timeout * time.Second * 10,
-				}
-=======
 		for _, svc := range serviceGroups {
 			renderChart, ok := chartInfoMap[svc.ServiceName]
 			if !ok {
@@ -2108,7 +1954,6 @@
 			go func(service *commonmodels.ProductService) {
 				defer wg.Done()
 
->>>>>>> 873a1c1f
 				// 获取服务详情
 				opt := &commonrepo.ServiceFindOption{
 					ServiceName:   service.ServiceName,
@@ -2283,30 +2128,6 @@
 			if !ok {
 				continue
 			}
-<<<<<<< HEAD
-			if renderChart, isExist := renderChartMap[service.ServiceName]; isExist {
-				wg.Add(1)
-				go func(tmpRenderChart *template.RenderChart, currentService *commonmodels.Service) {
-					defer wg.Done()
-					chartSpec := helmclient.ChartSpec{
-						ReleaseName:    fmt.Sprintf("%s-%s", productResp.Namespace, tmpRenderChart.ServiceName),
-						ChartName:      fmt.Sprintf("%s/%s", productResp.Namespace, tmpRenderChart.ServiceName),
-						Namespace:      productResp.Namespace,
-						Wait:           true,
-						Version:        tmpRenderChart.ChartVersion,
-						ValuesYaml:     tmpRenderChart.ValuesYaml,
-						ValuesOverride: tmpRenderChart.OverrideValues,
-						UpgradeCRDs:    true,
-						Timeout:        Timeout * time.Second * 10,
-					}
-					base := config.LocalServicePath(currentService.ProductName, currentService.ServiceName)
-					if err = commonservice.PreLoadServiceManifests(base, currentService); err != nil {
-						return
-					}
-					err = helmClient.InstallOrUpgradeChart(context.Background(), &chartSpec,
-						&helmclient.ChartOption{ChartPath: filepath.Join(base, currentService.ServiceName)}, log)
-=======
->>>>>>> 873a1c1f
 
 			wg.Add(1)
 			go func(service *commonmodels.ProductService) {
@@ -2566,18 +2387,6 @@
 					}
 
 					chartSpec := helmclient.ChartSpec{
-<<<<<<< HEAD
-						ReleaseName:    fmt.Sprintf("%s-%s", productResp.Namespace, tmpRenderChart.ServiceName),
-						ChartName:      fmt.Sprintf("%s/%s", productResp.Namespace, tmpRenderChart.ServiceName),
-						Namespace:      productResp.Namespace,
-						Wait:           true,
-						Version:        tmpRenderChart.ChartVersion,
-						ValuesYaml:     tmpRenderChart.ValuesYaml,
-						ValuesOverride: tmpRenderChart.OverrideValues,
-						UpgradeCRDs:    true,
-						Atomic:         true,
-						Timeout:        Timeout * time.Second * 10,
-=======
 						ReleaseName: fmt.Sprintf("%s-%s", productResp.Namespace, tmpRenderChart.ServiceName),
 						ChartName:   chartPath,
 						Namespace:   productResp.Namespace,
@@ -2587,7 +2396,6 @@
 						UpgradeCRDs: true,
 						Atomic:      true,
 						Timeout:     Timeout * time.Second * 10,
->>>>>>> 873a1c1f
 					}
 					if _, err = helmClient.InstallOrUpgradeChart(context.TODO(), &chartSpec); err != nil {
 						errList = multierror.Append(errList, err)

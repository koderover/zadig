/*
Copyright 2021 The KodeRover Authors.

Licensed under the Apache License, Version 2.0 (the "License");
you may not use this file except in compliance with the License.
You may obtain a copy of the License at

    http://www.apache.org/licenses/LICENSE-2.0

Unless required by applicable law or agreed to in writing, software
distributed under the License is distributed on an "AS IS" BASIS,
WITHOUT WARRANTIES OR CONDITIONS OF ANY KIND, either express or implied.
See the License for the specific language governing permissions and
limitations under the License.
*/

package service

import (
	"context"
	"fmt"
	"path/filepath"
	"strings"
	"sync"
	"time"

	"github.com/cenkalti/backoff/v4"
	"github.com/hashicorp/go-multierror"
	helmclient "github.com/mittwald/go-helm-client"
	"github.com/pkg/errors"
	"go.uber.org/zap"
	"helm.sh/helm/v3/pkg/release"
	"helm.sh/helm/v3/pkg/releaseutil"
	"helm.sh/helm/v3/pkg/strvals"
	versionedclient "istio.io/client-go/pkg/clientset/versioned"
	appsv1 "k8s.io/api/apps/v1"
	batchv1 "k8s.io/api/batch/v1"
	corev1 "k8s.io/api/core/v1"
	apierrors "k8s.io/apimachinery/pkg/api/errors"
	"k8s.io/apimachinery/pkg/apis/meta/v1/unstructured"
	"k8s.io/apimachinery/pkg/labels"
	"k8s.io/apimachinery/pkg/util/sets"
	"k8s.io/apimachinery/pkg/util/wait"
	"k8s.io/client-go/informers"
	"sigs.k8s.io/controller-runtime/pkg/client"
	"sigs.k8s.io/yaml"

	"github.com/koderover/zadig/pkg/microservice/aslan/config"
	"github.com/koderover/zadig/pkg/microservice/aslan/core/common/repository/models"
	commonmodels "github.com/koderover/zadig/pkg/microservice/aslan/core/common/repository/models"
	"github.com/koderover/zadig/pkg/microservice/aslan/core/common/repository/models/template"
	templatemodels "github.com/koderover/zadig/pkg/microservice/aslan/core/common/repository/models/template"
	commonrepo "github.com/koderover/zadig/pkg/microservice/aslan/core/common/repository/mongodb"
	mongotemplate "github.com/koderover/zadig/pkg/microservice/aslan/core/common/repository/mongodb/template"
	templaterepo "github.com/koderover/zadig/pkg/microservice/aslan/core/common/repository/mongodb/template"
	commonservice "github.com/koderover/zadig/pkg/microservice/aslan/core/common/service"
	"github.com/koderover/zadig/pkg/microservice/aslan/core/common/service/collaboration"
	"github.com/koderover/zadig/pkg/microservice/aslan/core/common/service/kube"
	commonutil "github.com/koderover/zadig/pkg/microservice/aslan/core/common/util"
	"github.com/koderover/zadig/pkg/setting"
	kubeclient "github.com/koderover/zadig/pkg/shared/kube/client"
	"github.com/koderover/zadig/pkg/shared/kube/wrapper"
	e "github.com/koderover/zadig/pkg/tool/errors"
	helmtool "github.com/koderover/zadig/pkg/tool/helmclient"
	"github.com/koderover/zadig/pkg/tool/kube/getter"
	"github.com/koderover/zadig/pkg/tool/kube/informer"
	"github.com/koderover/zadig/pkg/tool/kube/serializer"
	"github.com/koderover/zadig/pkg/tool/kube/updater"
	"github.com/koderover/zadig/pkg/tool/log"
	"github.com/koderover/zadig/pkg/types"
	"github.com/koderover/zadig/pkg/util"
	"github.com/koderover/zadig/pkg/util/converter"
	"github.com/koderover/zadig/pkg/util/fs"
	yamlutil "github.com/koderover/zadig/pkg/util/yaml"
)

func ListProducts(projectName string, envNames []string, log *zap.SugaredLogger) ([]*EnvResp, error) {
	envs, err := commonrepo.NewProductColl().List(&commonrepo.ProductListOptions{Name: projectName, InEnvs: envNames, IsSortByProductName: true})
	if err != nil {
		log.Errorf("Failed to list envs, err: %s", err)
		return nil, e.ErrListEnvs.AddDesc(err.Error())
	}

	clusterMap := make(map[string]*commonmodels.K8SCluster)
	clusters, err := commonrepo.NewK8SClusterColl().List(nil)
	if err != nil {
		log.Errorf("Failed to list clusters in db, err: %s", err)
		return nil, err
	}

	for _, cls := range clusters {
		clusterMap[cls.ID.Hex()] = cls
	}

	var res []*EnvResp
	reg, _, err := commonservice.FindDefaultRegistry(false, log)
	if err != nil {
		log.Errorf("FindDefaultRegistry error: %v", err)
		return nil, err
	}

	envCMMap, err := collaboration.GetEnvCMMap([]string{projectName}, log)
	if err != nil {
		return nil, err
	}
	for _, env := range envs {
		clusterID := env.ClusterID
		production := false
		clusterName := ""
		cluster, ok := clusterMap[clusterID]
		if len(env.RegistryID) == 0 {
			env.RegistryID = reg.ID.Hex()
		}
		if ok {
			production = cluster.Production
			clusterName = cluster.Name
		}
		var baseRefs []string
		if cmSet, ok := envCMMap[collaboration.BuildEnvCMMapKey(env.ProductName, env.EnvName)]; ok {
			baseRefs = append(baseRefs, cmSet.List()...)
		}
		res = append(res, &EnvResp{
			ProjectName:     projectName,
			Name:            env.EnvName,
			IsPublic:        env.IsPublic,
			IsExisted:       env.IsExisted,
			ClusterName:     clusterName,
			Source:          env.Source,
			Production:      production,
			Status:          env.Status,
			Error:           env.Error,
			UpdateTime:      env.UpdateTime,
			UpdateBy:        env.UpdateBy,
			RegistryID:      env.RegistryID,
			ClusterID:       env.ClusterID,
			BaseRefs:        baseRefs,
			BaseName:        env.BaseName,
			ShareEnvEnable:  env.ShareEnv.Enable,
			ShareEnvIsBase:  env.ShareEnv.IsBase,
			ShareEnvBaseEnv: env.ShareEnv.BaseEnv,
		})
	}

	return res, nil
}

func FillProductVars(products []*commonmodels.Product, log *zap.SugaredLogger) error {
	for _, product := range products {
		if product.Source == setting.SourceFromExternal || product.Source == setting.SourceFromHelm {
			continue
		}
		renderName := product.Namespace
		var revision int64
		// if the environment is backtracking, render.name will be different with product.Namespace
		if product.Render != nil {
			revision = product.Render.Revision
			renderName = product.Render.Name
		}

		renderSet, err := commonservice.GetRenderSet(renderName, revision, false, product.EnvName, log)
		if err != nil {
			log.Errorf("Failed to find render set, productName: %s, namespace: %s,  err: %s", product.ProductName, product.Namespace, err)
			return e.ErrGetRenderSet.AddDesc(err.Error())
		}

		product.Vars = renderSet.KVs[:]

		// Note. the service property of kv pair stored in DB is not accuracy
		// from v1.14.0 we should fetch related service data real-time
		if len(product.Vars) == 0 {
			return nil
		}

		templateSvcsOfProduct, err := commonservice.GetProductUsedTemplateSvcs(product)
		if err != nil {
			log.Errorf("failed to get service templates applied in product, err: %s", err)
			return nil
		}

		renderKvs, err := commonservice.ListRenderKeysByTemplateSvc(templateSvcsOfProduct, log)
		if err != nil {
			log.Errorf("failed to get render kvs in product, err: %s", err)
			return nil
		}

		relatedSvcs := make(map[string][]string)
		for _, key := range renderKvs {
			relatedSvcs[key.Key] = key.Services
		}
		for _, varInfo := range product.Vars {
			varInfo.Services = relatedSvcs[varInfo.Key]
		}
	}
	return nil
}

var mutexAutoCreate sync.RWMutex

func AutoCreateProduct(productName, envType, requestID string, log *zap.SugaredLogger) []*EnvStatus {

	mutexAutoCreate.Lock()
	defer func() {
		mutexAutoCreate.Unlock()
	}()

	envStatus := make([]*EnvStatus, 0)
	envNames := []string{"dev", "qa"}
	for _, envName := range envNames {
		devStatus := &EnvStatus{
			EnvName: envName,
		}
		status, err := autoCreateProduct(envType, envName, productName, requestID, setting.SystemUser, log)
		devStatus.Status = status
		if err != nil {
			devStatus.ErrMessage = err.Error()
		}
		envStatus = append(envStatus, devStatus)
	}
	return envStatus
}

var mutexAutoUpdate sync.RWMutex

type UpdateServiceArg struct {
	ServiceName    string `json:"service_name"`
	DeployStrategy string `json:"deploy_strategy"`
}

type UpdateEnv struct {
	EnvName  string               `json:"env_name"`
	Services []*UpdateServiceArg  `json:"services"`
	Vars     []*template.RenderKV `json:"vars,omitempty"`
}

func AutoUpdateProduct(args []*UpdateEnv, envNames []string, productName, requestID string, force bool, log *zap.SugaredLogger) ([]*EnvStatus, error) {
	mutexAutoUpdate.Lock()
	defer func() {
		mutexAutoUpdate.Unlock()
	}()

	envStatuses := make([]*EnvStatus, 0)

	productsRevision, err := ListProductsRevision(productName, "", log)
	if err != nil {
		log.Errorf("AutoUpdateProduct ListProductsRevision err:%v", err)
		return envStatuses, err
	}
	productMap := make(map[string]*ProductRevision)
	for _, productRevision := range productsRevision {
		if productRevision.ProductName == productName && sets.NewString(envNames...).Has(productRevision.EnvName) && productRevision.Updatable {
			productMap[productRevision.EnvName] = productRevision
			if len(productMap) == len(envNames) {
				break
			}
		}
	}

	errList := &multierror.Error{}
	for _, arg := range args {
		strategyMap := make(map[string]string)
		serviceNames := make([]string, 0)
		for _, svc := range arg.Services {
			strategyMap[svc.ServiceName] = svc.DeployStrategy
			serviceNames = append(serviceNames, svc.ServiceName)
		}
		err = UpdateProductV2(arg.EnvName, productName, setting.SystemUser, requestID, serviceNames, strategyMap, force, arg.Vars, log)
		if err != nil {
			log.Errorf("AutoUpdateProduct UpdateProductV2 err:%v", err)
			errList = multierror.Append(errList, err)
		}
	}

	productResps := make([]*ProductResp, 0)
	for _, envName := range envNames {
		productResp, err := GetProduct(setting.SystemUser, envName, productName, log)
		if err == nil && productResp != nil {
			productResps = append(productResps, productResp)
		}
	}

	for _, productResp := range productResps {
		if productResp.Error != "" {
			envStatuses = append(envStatuses, &EnvStatus{EnvName: productResp.EnvName, Status: setting.ProductStatusFailed, ErrMessage: productResp.Error})
			continue
		}
		envStatuses = append(envStatuses, &EnvStatus{EnvName: productResp.EnvName, Status: productResp.Status})
	}
	return envStatuses, errList.ErrorOrNil()

}

// getServicesWithMaxRevision get all services template with max revision including involved shared services
func getServicesWithMaxRevision(projectName string) ([]*commonmodels.Service, error) {
	// list services with max revision defined in project
	allServices, err := commonrepo.NewServiceColl().ListMaxRevisions(&commonrepo.ServiceListOption{ProductName: projectName})
	if err != nil {
		return nil, errors.Wrapf(err, "failed to find services in project %s", projectName)
	}

	prodTmpl, err := templaterepo.NewProductColl().Find(projectName)
	if err != nil {
		return nil, errors.Wrapf(err, "failed to find project: %s", projectName)
	}

	// list services with max revision of shared services
	if prodTmpl.SharedServices != nil {
		servicesByProject := make(map[string][]string)
		for _, serviceInfo := range prodTmpl.SharedServices {
			servicesByProject[serviceInfo.Owner] = append(servicesByProject[serviceInfo.Owner], serviceInfo.Name)
		}

		for sourceProject, services := range servicesByProject {
			inService := make([]*templatemodels.ServiceInfo, 0)
			for _, serviceName := range services {
				inService = append(inService, &templatemodels.ServiceInfo{
					Name:  serviceName,
					Owner: sourceProject,
				})
			}

			sharedServices, err := commonrepo.NewServiceColl().ListMaxRevisions(&commonrepo.ServiceListOption{
				ProductName: sourceProject,
				InServices:  inService,
			})
			if err != nil {
				return nil, errors.Wrapf(err, "failed to find shared service templates, projectName: %s", sourceProject)
			}
			allServices = append(allServices, sharedServices...)
		}
	}

	return allServices, nil
}

<<<<<<< HEAD
func UpdateProduct(serviceNames []string, deployStrategy map[string]string, existedProd, updateProd *commonmodels.Product, renderSet *commonmodels.RenderSet, log *zap.SugaredLogger) (err error) {
	oldProductRender := existedProd.Render
	// set new render info to product
=======
func updateProductImpl(serviceNames []string, deployStrategy map[string]string, existedProd, updateProd *commonmodels.Product, renderSet *commonmodels.RenderSet, log *zap.SugaredLogger) (err error) {
	// 设置产品新的renderinfo
>>>>>>> 80f6b967
	updateProd.Render = &commonmodels.RenderInfo{
		Name:        renderSet.Name,
		Revision:    renderSet.Revision,
		ProductTmpl: renderSet.ProductTmpl,
		Description: renderSet.Description,
	}

	productName := existedProd.ProductName
	envName := existedProd.EnvName
	namespace := existedProd.Namespace
	updateProd.EnvName = existedProd.EnvName
	updateProd.Namespace = existedProd.Namespace

	var allServices []*commonmodels.Service
	var prodRevs *ProductRevision

	// list services with max revision of project
	allServices, err = getServicesWithMaxRevision(productName)
	if err != nil {
		log.Errorf("ListAllRevisions error: %s", err)
		err = e.ErrUpdateEnv.AddDesc(err.Error())
		return
	}

	prodRevs, err = GetProductRevision(existedProd, allServices, log)
	if err != nil {
		err = e.ErrUpdateEnv.AddDesc(e.GetEnvRevErrMsg)
		return
	}

	// 无需更新
	if !prodRevs.Updatable {
		log.Errorf("[%s][P:%s] nothing to update", envName, productName)
		return
	}

	kubeClient, err := kubeclient.GetKubeClient(config.HubServerAddress(), existedProd.ClusterID)
	if err != nil {
		return e.ErrUpdateEnv.AddErr(err)
	}

	restConfig, err := kubeclient.GetRESTConfig(config.HubServerAddress(), existedProd.ClusterID)
	if err != nil {
		return e.ErrUpdateEnv.AddErr(err)
	}

	istioClient, err := versionedclient.NewForConfig(restConfig)
	if err != nil {
		return e.ErrUpdateEnv.AddErr(err)
	}

	cls, err := kubeclient.GetKubeClientSet(config.HubServerAddress(), existedProd.ClusterID)
	if err != nil {
		log.Errorf("[%s][%s] error: %v", envName, namespace, err)
		return e.ErrUpdateEnv.AddDesc(err.Error())

	}
	inf, err := informer.NewInformer(existedProd.ClusterID, namespace, cls)
	if err != nil {
		log.Errorf("[%s][%s] error: %v", envName, namespace, err)
		return e.ErrUpdateEnv.AddDesc(err.Error())
	}

	// 遍历产品环境和产品模板交叉对比的结果
	// 四个状态：待删除，待添加，待更新，无需更新
	var deletedServices []string
	// 1. 如果服务待删除：将产品模板中已经不存在，产品环境中待删除的服务进行删除。
	for _, serviceRev := range prodRevs.ServiceRevisions {
		if serviceRev.Updatable && serviceRev.Deleted && util.InStringArray(serviceRev.ServiceName, serviceNames) {
			log.Infof("[%s][P:%s][S:%s] start to delete service", envName, productName, serviceRev.ServiceName)
			//根据namespace: EnvName, selector: productName + serviceName来删除属于该服务的所有资源
			selector := labels.Set{setting.ProductLabel: productName, setting.ServiceLabel: serviceRev.ServiceName}.AsSelector()
			err = commonservice.DeleteNamespacedResource(namespace, selector, existedProd.ClusterID, log)
			if err != nil {
				//删除失败仅记录失败日志
				log.Errorf("delete resource of service %s error:%v", serviceRev.ServiceName, err)
			}
			deletedServices = append(deletedServices, serviceRev.ServiceName)
			clusterSelector := labels.Set{setting.ProductLabel: productName, setting.ServiceLabel: serviceRev.ServiceName, setting.EnvNameLabel: envName}.AsSelector()
			err = commonservice.DeleteClusterResource(clusterSelector, existedProd.ClusterID, log)
			if err != nil {
				//删除失败仅记录失败日志
				log.Errorf("delete cluster resource of service %s error:%v", serviceRev.ServiceName, err)
			}
		}
	}

	// 转化prodRevs.ServiceRevisions为serviceName+serviceType:serviceRev的map
	// 不在遍历到每个服务时再次进行遍历
	serviceRevisionMap := getServiceRevisionMap(prodRevs.ServiceRevisions)

	// 首先更新一次数据库，将产品模板的最新编排更新到数据库
	// 只更新编排，不更新服务revision等信息
	updatedServices := getUpdatedProductServices(updateProd, serviceRevisionMap, existedProd)

	updateProd.Status = setting.ProductStatusUpdating
	updateProd.Services = updatedServices
	updateProd.ShareEnv = existedProd.ShareEnv

	if err := commonrepo.NewProductColl().UpdateStatus(envName, productName, setting.ProductStatusUpdating); err != nil {
		log.Errorf("[%s][P:%s] Product.UpdateStatus error: %v", envName, productName, err)
		return e.ErrUpdateEnv.AddDesc(e.UpdateEnvStatusErrMsg)
	}

	existedServices := existedProd.GetServiceMap()

	// 按照产品模板的顺序来创建或者更新服务
	for groupIndex, prodServiceGroup := range updateProd.Services {
		//Mark if there is k8s type service in this group
		groupServices := make([]*commonmodels.ProductService, 0)
		var wg sync.WaitGroup

		for _, prodService := range prodServiceGroup {
			svcRev, ok := serviceRevisionMap[prodService.ServiceName+prodService.Type]
			if !ok {
				continue
			}

			if svcRev.Updatable || commonutil.DeployStrategyChanged(svcRev.ServiceName, existedProd.ServiceDeployStrategy, deployStrategy) {
				service := &commonmodels.ProductService{
					ServiceName: svcRev.ServiceName,
					ProductName: prodService.ProductName,
					Type:        svcRev.Type,
					Revision:    svcRev.NextRevision,
				}
				service.Containers = svcRev.Containers

				if svcRev.Type == setting.K8SDeployType && util.InStringArray(service.ServiceName, serviceNames) {
					log.Infof("[Namespace:%s][Product:%s][Service:%s][IsNew:%v] upsert service",
						envName, productName, svcRev.ServiceName, svcRev.New)
					wg.Add(1)
					go func() {
						defer wg.Done()
						if !commonutil.ServiceDeployed(svcRev.ServiceName, deployStrategy) {
							return
						}
						_, errUpsertService := upsertService(
							existedServices[service.ServiceName] != nil,
							updateProd,
							service,
							existedServices[service.ServiceName],
<<<<<<< HEAD
							renderSet, oldProductRender, inf, kubeClient, istioClient, log)
						if err != nil {
							lock.Lock()
							switch e := err.(type) {
							case *multierror.Error:
								errList = multierror.Append(errList, errors.New(e.Error()))
							default:
								errList = multierror.Append(errList, e)
							}
							lock.Unlock()
=======
							renderSet, inf, kubeClient, istioClient, log)
						if errUpsertService != nil {
							service.Error = errUpsertService.Error()
						} else {
							service.Error = ""
>>>>>>> 80f6b967
						}
					}()
				}
				groupServices = append(groupServices, service)
			} else {
				prodService.Containers = svcRev.Containers
				groupServices = append(groupServices, prodService)
			}
		}
		wg.Wait()

		//merge new and old services
		var updateGroup []*commonmodels.ProductService
		newServiceMap := make(map[string]*commonmodels.ProductService)
		for _, service := range groupServices {
			newServiceMap[service.ServiceName] = service
		}
		oldServiceMap := make(map[string]*commonmodels.ProductService)
		for _, existedGroupServices := range existedProd.Services {
			for _, service := range existedGroupServices {
				if util.InStringArray(service.ServiceName, deletedServices) {
					continue
				}
				oldServiceMap[service.ServiceName] = service
				if newService, ok := newServiceMap[service.ServiceName]; ok {
					if util.InStringArray(service.ServiceName, serviceNames) {
						updateGroup = append(updateGroup, newService)
					} else {
						updateGroup = append(updateGroup, service)
					}
				}
			}
		}
		for _, newService := range groupServices {
			if _, ok := oldServiceMap[newService.ServiceName]; !ok && !util.InStringArray(newService.ServiceName, deletedServices) && util.InStringArray(newService.ServiceName, serviceNames) {
				updateGroup = append(updateGroup, newService)
			}
		}

		err = commonrepo.NewProductColl().UpdateGroup(envName, productName, groupIndex, updateGroup)
		if err != nil {
			log.Errorf("Failed to update collection - service group %d. Error: %v", groupIndex, err)
			err = e.ErrUpdateEnv.AddDesc(err.Error())
			return
		}
	}

	// store deploy strategy
	if deployStrategy != nil {
		if existedProd.ServiceDeployStrategy == nil {
			existedProd.ServiceDeployStrategy = deployStrategy
		} else {
			for k, v := range deployStrategy {
				existedProd.ServiceDeployStrategy[k] = v
			}
		}
		err = commonrepo.NewProductColl().UpdateDeployStrategy(envName, productName, existedProd.ServiceDeployStrategy)
		if err != nil {
			log.Errorf("Failed to update deploy strategy data, error: %v", err)
			err = e.ErrUpdateEnv.AddDesc(err.Error())
			return
		}
	}

	return nil
}

func UpdateProductRegistry(envName, productName, registryID string, log *zap.SugaredLogger) (err error) {
	opt := &commonrepo.ProductFindOptions{EnvName: envName, Name: productName}
	exitedProd, err := commonrepo.NewProductColl().Find(opt)
	if err != nil {
		log.Errorf("UpdateProductRegistry find product by envName:%s,error: %v", envName, err)
		return e.ErrUpdateEnv.AddDesc(e.EnvNotFoundErrMsg)
	}
	err = commonrepo.NewProductColl().UpdateRegistry(envName, productName, registryID)
	if err != nil {
		log.Errorf("UpdateProductRegistry UpdateRegistry by envName:%s registryID:%s error: %v", envName, registryID, err)
		return e.ErrUpdateEnv.AddErr(err)
	}
	kubeClient, err := kubeclient.GetKubeClient(config.HubServerAddress(), exitedProd.ClusterID)
	if err != nil {
		return e.ErrUpdateEnv.AddErr(err)
	}
	err = ensureKubeEnv(exitedProd.Namespace, registryID, map[string]string{setting.ProductLabel: productName}, false, kubeClient, log)

	if err != nil {
		log.Errorf("UpdateProductRegistry ensureKubeEnv by envName:%s,error: %v", envName, err)
		return err
	}
	return nil
}

func UpdateProductV2(envName, productName, user, requestID string, serviceNames []string, deployStrategy map[string]string, force bool, kvs []*templatemodels.RenderKV, log *zap.SugaredLogger) (err error) {
	project, err := templaterepo.NewProductColl().Find(productName)
	if err != nil {
		return err
	}

<<<<<<< HEAD
		if err != nil {
			log.Errorf("[%s][P:%s] service.UpdateProductV2 create kubeEnv error: %v", envName, productName, err)
			return err
		}

		err = commonservice.CreateRenderSetByMerge(
			&commonmodels.RenderSet{
				Name:        exitedProd.Namespace,
				EnvName:     envName,
				ProductTmpl: productName,
				KVs:         kvs,
			},
			log,
		)
		if err != nil {
			log.Errorf("[%s][P:%s] create renderset error: %v", envName, productName, err)
			return e.ErrUpdateEnv.AddDesc(e.FindProductTmplErrMsg)
		}
	}

	exitedProd.EnsureRenderInfo()

	renderSet, err := commonservice.ValidateRenderSet(exitedProd.ProductName, exitedProd.Render.Name, exitedProd.EnvName, nil, log)
	if err != nil {
		log.Errorf("[%s][P:%s] validate product renderset error: %v", envName, exitedProd.ProductName, err)
		return e.ErrUpdateEnv.AddDesc(err.Error())
	}

	log.Infof("[%s][P:%s] UpdateProduct, services: %v", envName, productName, serviceNames)

	// 查找产品模板
	updateProd, err := GetInitProduct(productName, types.GeneralEnv, false, "", log)
	if err != nil {
		log.Errorf("[%s][P:%s] GetProductTemplate error: %v", envName, productName, err)
		return e.ErrUpdateEnv.AddDesc(e.FindProductTmplErrMsg)
	}

	switch exitedProd.Status {
	case setting.ProductStatusCreating, setting.ProductStatusUpdating, setting.ProductStatusDeleting:
		log.Errorf("[%s][P:%s] Product is not in valid status", envName, productName)
		return e.ErrUpdateEnv.AddDesc(e.EnvCantUpdatedMsg)
	default:
		// do nothing
	}

	// 设置产品状态为更新中
	if err := commonrepo.NewProductColl().UpdateStatus(envName, productName, setting.ProductStatusUpdating); err != nil {
		log.Errorf("[%s][P:%s] Product.UpdateStatus error: %v", envName, productName, err)
		return e.ErrUpdateEnv.AddDesc(e.UpdateEnvStatusErrMsg)
	}

	go func() {
		err := UpdateProduct(serviceNames, deployStrategy, exitedProd, updateProd, renderSet, log)
		if err != nil {
			log.Errorf("[%s][P:%s] failed to update product %#v", envName, productName, err)
			// 发送更新产品失败消息给用户
			title := fmt.Sprintf("更新 [%s] 的 [%s] 环境失败", productName, envName)
			commonservice.SendErrorMessage(user, title, requestID, err, log)

			// 设置产品状态
			log.Infof("[%s][P:%s] update status to => %s", envName, productName, setting.ProductStatusFailed)
			if err2 := commonrepo.NewProductColl().UpdateStatus(envName, productName, setting.ProductStatusFailed); err2 != nil {
				log.Errorf("[%s][P:%s] Product.UpdateStatus error: %v", envName, productName, err2)
				return
			}

			log.Infof("[%s][P:%s] update error to => %s", envName, productName, err)
			if err2 := commonrepo.NewProductColl().UpdateErrors(envName, productName, err.Error()); err2 != nil {
				log.Errorf("[%s][P:%s] Product.UpdateErrors error: %v", envName, productName, err2)
				return
			}
		} else {
			updateProd.Status = setting.ProductStatusSuccess

			if err = commonrepo.NewProductColl().UpdateStatus(envName, productName, updateProd.Status); err != nil {
				log.Errorf("[%s][%s] Product.Update error: %v", envName, productName, err)
				return
			}

			if err = commonrepo.NewProductColl().UpdateErrors(envName, productName, ""); err != nil {
				log.Errorf("[%s][P:%s] Product.UpdateErrors error: %v", envName, productName, err)
				return
			}
		}
	}()
	return nil
}

func prepareK8sProductCreation(templateProduct *templatemodels.Product, productObj *commonmodels.Product, arg *CreateSingleProductArg, log *zap.SugaredLogger) error {
	templateChartInfoMap := templateProduct.AllServiceInfoMap()
	// validate the service is in product
	for _, createdSvcGroup := range arg.Services {
		for _, createdSvc := range createdSvcGroup {
			if createdSvc.ProductName != templateProduct.ProductName {
				continue
			}
			if _, ok := templateChartInfoMap[createdSvc.ServiceName]; !ok {
				return fmt.Errorf("failed to find service info in product, serviceName: %s productName: %s", createdSvc.ServiceName, templateProduct.ProjectName)
			}
		}
	}

	serviceDeployStrategy := make(map[string]string)
	// build product services
	productObj.Services = make([][]*commonmodels.ProductService, 0)
	for _, svcGroup := range arg.Services {
		sg := make([]*commonmodels.ProductService, 0)
		for _, svc := range svcGroup {
			sg = append(sg, svc.ProductService)
			serviceDeployStrategy[svc.ServiceName] = svc.DeployStrategy
		}
		productObj.Services = append(productObj.Services, sg)
	}
	productObj.ServiceDeployStrategy = serviceDeployStrategy
	return nil
}

// fill product services and chart infos and insert renderset data
func prepareHelmProductCreation(templateProduct *templatemodels.Product, productObj *commonmodels.Product, arg *CreateSingleProductArg, serviceTmplMap map[string]*commonmodels.Service, log *zap.SugaredLogger) error {
	err := validateArgs(arg.ValuesData)
	if err != nil {
		return fmt.Errorf("failed to validate args: %s", err)
	}

	productObj.ChartInfos = make([]*templatemodels.RenderChart, 0)
	// chart infos in template product
	templateChartInfoMap := make(map[string]*templatemodels.RenderChart)
	for _, tc := range templateProduct.ChartInfos {
		templateChartInfoMap[tc.ServiceName] = tc
	}

	serviceDeployStrategy := make(map[string]string)

	// user custom chart values
	cvMap := make(map[string]*templatemodels.RenderChart)
	for _, singleCV := range arg.ChartValues {
		tc, ok := templateChartInfoMap[singleCV.ServiceName]
		if !ok {
			return fmt.Errorf("failed to find chart info in product, serviceName: %s productName: %s", singleCV.ServiceName, templateProduct.ProjectName)
		}
		chartInfo := &templatemodels.RenderChart{}
		singleCV.FillRenderChartModel(chartInfo, tc.ChartVersion)
		chartInfo.ValuesYaml = tc.ValuesYaml
		productObj.ChartInfos = append(productObj.ChartInfos, chartInfo)
		cvMap[singleCV.ServiceName] = chartInfo
		serviceDeployStrategy[singleCV.ServiceName] = singleCV.DeployStrategy
	}

	productObj.ServiceDeployStrategy = serviceDeployStrategy

	// default values
	defaultValuesYaml := arg.DefaultValues

	// generate service group data
	var serviceGroup [][]*commonmodels.ProductService
	for _, names := range templateProduct.Services {
		servicesResp := make([]*commonmodels.ProductService, 0)
		for _, serviceName := range names {
			// only the services chosen by use can be applied into product
			rc, ok := cvMap[serviceName]
			if !ok {
				continue
			}

			serviceTmpl, ok := serviceTmplMap[serviceName]
			if !ok {
				return e.ErrCreateEnv.AddDesc(fmt.Sprintf("failed to find service info in template_service, serviceName: %s", serviceName))
			}

			serviceResp := &commonmodels.ProductService{
				ServiceName: serviceTmpl.ServiceName,
				ProductName: serviceTmpl.ProductName,
				Type:        serviceTmpl.Type,
				Revision:    serviceTmpl.Revision,
			}
			serviceResp.Containers = make([]*commonmodels.Container, 0)
			var err error
			for _, c := range serviceTmpl.Containers {
				image := c.Image
				image, err = genImageFromYaml(c, rc.ValuesYaml, defaultValuesYaml, rc.GetOverrideYaml(), rc.OverrideValues)
				if err != nil {
					errMsg := fmt.Sprintf("genImageFromYaml product template %s,service name:%s,error:%s", productObj.ProductName, rc.ServiceName, err)
					log.Error(errMsg)
					return e.ErrCreateEnv.AddDesc(errMsg)
				}
				container := &commonmodels.Container{
					Name:      c.Name,
					ImageName: util.GetImageNameFromContainerInfo(c.ImageName, c.Name),
					Image:     image,
					ImagePath: c.ImagePath,
				}
				serviceResp.Containers = append(serviceResp.Containers, container)
			}
			servicesResp = append(servicesResp, serviceResp)
		}
		serviceGroup = append(serviceGroup, servicesResp)
	}
	productObj.Services = serviceGroup

	// insert renderset info into db
	err = commonservice.CreateHelmRenderSet(&commonmodels.RenderSet{
		Name:          commonservice.GetProductEnvNamespace(arg.EnvName, arg.ProductName, arg.Namespace),
		EnvName:       arg.EnvName,
		ProductTmpl:   arg.ProductName,
		UpdateBy:      productObj.UpdateBy,
		IsDefault:     false,
		DefaultValues: arg.DefaultValues,
		ChartInfos:    productObj.ChartInfos,
		YamlData:      geneYamlData(arg.ValuesData),
	}, log)
	if err != nil {
		log.Errorf("rennderset create fail when copy creating helm product, productName: %s,envname:%s,err:%s", arg.ProductName, arg.EnvName, err)
		return e.ErrCreateEnv.AddDesc(fmt.Sprintf("failed to save chart values, productName: %s,envname:%s,err:%s", arg.ProductName, arg.EnvName, err))
	}
	return nil
}

type YamlProductItem struct {
	OldName  string                     `json:"old_name"`
	NewName  string                     `json:"new_name"`
	BaseName string                     `json:"base_name"`
	Vars     []*templatemodels.RenderKV `json:"vars"`
}
type CopyYamlProductArg struct {
	Items []YamlProductItem `json:"items"`
}

type HelmProductItem struct {
	OldName       string                          `json:"old_name"`
	NewName       string                          `json:"new_name"`
	BaseName      string                          `json:"base_name"`
	DefaultValues string                          `json:"default_values"`
	ChartValues   []*commonservice.RenderChartArg `json:"chart_values"`
	ValuesData    *commonservice.ValuesDataArgs   `json:"values_data"`
}

type CopyHelmProductArg struct {
	Items []HelmProductItem
}

func BulkCopyHelmProduct(projectName, user, requestID string, arg CopyHelmProductArg, log *zap.SugaredLogger) error {
	if len(arg.Items) == 0 {
		return nil
	}
	var envs []string
	for _, item := range arg.Items {
		envs = append(envs, item.OldName)
	}
	products, err := commonrepo.NewProductColl().List(&commonrepo.ProductListOptions{
		Name:   projectName,
		InEnvs: envs,
	})
	if err != nil {
		return err
	}
	productMap := make(map[string]*commonmodels.Product)
	for _, product := range products {
		productMap[product.EnvName] = product
	}
	var args []*CreateSingleProductArg
	for _, item := range arg.Items {
		if item.OldName == item.NewName {
			continue
		}
		if product, ok := productMap[item.OldName]; ok {
			chartValues := make([]*ProductHelmServiceCreationInfo, 0)
			for _, value := range item.ChartValues {
				chartValues = append(chartValues, &ProductHelmServiceCreationInfo{
					RenderChartArg: value,
					DeployStrategy: setting.ServiceDeployStrategyDeploy,
				})
			}
			args = append(args, &CreateSingleProductArg{
				ProductName:   projectName,
				EnvName:       item.NewName,
				Namespace:     projectName + "-" + "env" + "-" + item.NewName,
				ClusterID:     product.ClusterID,
				DefaultValues: item.DefaultValues,
				RegistryID:    product.RegistryID,
				BaseEnvName:   product.BaseName,
				BaseName:      item.BaseName,
				ChartValues:   chartValues,
				ValuesData:    item.ValuesData,
			})
		} else {
			return fmt.Errorf("product:%s not exist", item.OldName)
		}
	}
	return CopyHelmProduct(projectName, user, requestID, args, log)
}

func BulkCopyYamlProduct(projectName, user, requestID string, arg CopyYamlProductArg, log *zap.SugaredLogger) error {
	if len(arg.Items) == 0 {
		return nil
	}

	var envs []string
	for _, item := range arg.Items {
		envs = append(envs, item.OldName)
	}
	products, err := commonrepo.NewProductColl().List(&commonrepo.ProductListOptions{
		Name:   projectName,
		InEnvs: envs,
	})
=======
	opt := &commonrepo.ProductFindOptions{Name: productName, EnvName: envName}
	exitedProd, err := commonrepo.NewProductColl().Find(opt)
>>>>>>> 80f6b967
	if err != nil {
		log.Errorf("[%s][P:%s] Product.FindByOwner error: %v", envName, productName, err)
		return e.ErrUpdateEnv.AddDesc(e.EnvNotFoundErrMsg)
	}

	if !project.IsCVMProduct() {
		return updateK8sProduct(exitedProd, user, requestID, serviceNames, deployStrategy, force, kvs, log)
	} else {
		return updateCVMProduct(exitedProd, user, requestID, serviceNames, deployStrategy, force, kvs, log)
	}
}

// CreateProduct create a new product with its dependent stacks
func CreateProduct(user, requestID string, args *commonmodels.Product, log *zap.SugaredLogger) (err error) {
	log.Infof("[%s][P:%s] CreateProduct", args.EnvName, args.ProductName)
	creator := getCreatorBySource(args.Source)
	args.UpdateBy = user
	return creator.Create(user, requestID, args, log)
}

<<<<<<< HEAD
func CopyHelmProduct(productName, userName, requestID string, args []*CreateSingleProductArg, log *zap.SugaredLogger) error {
	errList := new(multierror.Error)
	templateProduct, err := templaterepo.NewProductColl().Find(productName)
	if err != nil || templateProduct == nil {
		if err != nil {
			log.Errorf("failed to query product %s, err %s ", productName, err.Error())
		}
		return e.ErrCreateEnv.AddDesc(fmt.Sprintf("failed to query product %s ", productName))
	}

	// fill all chart infos from product renderset
	err = commonservice.FillProductTemplateValuesYamls(templateProduct, log)
	if err != nil {
		return e.ErrCreateEnv.AddDesc(err.Error())
	}

	for _, arg := range args {
		baseProduct, err := commonrepo.NewProductColl().Find(&commonrepo.ProductFindOptions{
			Name:    productName,
			EnvName: arg.BaseName,
		})
		if err != nil {
			errList = multierror.Append(errList, fmt.Errorf("failed to query base product info name :%s,envname:%s", productName, arg.BaseName))
			continue
		}
		templateSvcs, err := commonservice.GetProductUsedTemplateSvcs(baseProduct)
		templateServiceMap := make(map[string]*commonmodels.Service)
		for _, svc := range templateSvcs {
			templateServiceMap[svc.ServiceName] = svc
		}

		//services deployed in base product may be different with services in template product
		//use services in base product when copying product instead of services in template product
		svcGroups := make([][]string, 0)
		for _, svcList := range baseProduct.Services {
			svcs := make([]string, 0)
			for _, svc := range svcList {
				svcs = append(svcs, svc.ServiceName)
			}
			svcGroups = append(svcGroups, svcs)
		}
		templateProduct.Services = svcGroups

		err = copySingleHelmProduct(templateProduct, baseProduct, requestID, userName, arg, templateServiceMap, log)
		if err != nil {
			errList = multierror.Append(errList, err)
		}
	}
	return errList.ErrorOrNil()
}

func copySingleHelmProduct(templateProduct *templatemodels.Product, productInfo *commonmodels.Product, requestID, userName string, arg *CreateSingleProductArg, serviceTmplMap map[string]*commonmodels.Service, log *zap.SugaredLogger) error {
	sourceRendersetName := productInfo.Namespace
	productInfo.ID = primitive.NilObjectID
	productInfo.Revision = 1
	productInfo.EnvName = arg.EnvName
	productInfo.UpdateBy = userName
	productInfo.ClusterID = arg.ClusterID
	productInfo.BaseName = arg.BaseName
	productInfo.Namespace = commonservice.GetProductEnvNamespace(arg.EnvName, arg.ProductName, arg.Namespace)
	productInfo.EnvConfigs = arg.EnvConfigs

	// merge chart infos, use chart info in product to override charts in template_project
	sourceRenderSet, _, err := commonrepo.NewRenderSetColl().FindRenderSet(&commonrepo.RenderSetFindOption{
		Name:        sourceRendersetName,
		EnvName:     arg.BaseName,
		ProductTmpl: arg.ProductName,
	})
	if err != nil {
		return fmt.Errorf("failed to find source renderset: %s, err: %s", productInfo.Namespace, err)
	}
	sourceChartMap := make(map[string]*templatemodels.RenderChart)
	for _, singleChart := range sourceRenderSet.ChartInfos {
		sourceChartMap[singleChart.ServiceName] = singleChart
	}
	templateCharts := templateProduct.ChartInfos
	templateProduct.ChartInfos = make([]*templatemodels.RenderChart, 0)
	for _, chart := range templateCharts {
		if chartFromSource, ok := sourceChartMap[chart.ServiceName]; ok {
			templateProduct.ChartInfos = append(templateProduct.ChartInfos, chartFromSource)
		} else {
			templateProduct.ChartInfos = append(templateProduct.ChartInfos, chart)
		}
	}

	// fill services and chart infos of product
	err = prepareHelmProductCreation(templateProduct, productInfo, arg, serviceTmplMap, log)
	if err != nil {
		return err
	}

	// clear render info
	productInfo.Render = nil

	// insert renderset info into db
	if len(productInfo.ChartInfos) > 0 {
		err := commonservice.CreateHelmRenderSet(&commonmodels.RenderSet{
			Name:          commonservice.GetProductEnvNamespace(arg.EnvName, arg.ProductName, arg.Namespace),
			EnvName:       arg.EnvName,
			ProductTmpl:   arg.ProductName,
			UpdateBy:      userName,
			IsDefault:     false,
			DefaultValues: arg.DefaultValues,
			YamlData:      geneYamlData(arg.ValuesData),
			ChartInfos:    productInfo.ChartInfos,
		}, log)
		if err != nil {
			log.Errorf("rennderset create fail when copy creating helm product, productName: %s,envname:%s,err:%s", arg.ProductName, arg.EnvName, err)
			return e.ErrCreateEnv.AddDesc(fmt.Sprintf("failed to save chart values, productName: %s,envname:%s,err:%s", arg.ProductName, arg.EnvName, err))
		}
	}
	return CreateProduct(userName, requestID, productInfo, log)
}

=======
>>>>>>> 80f6b967
func UpdateProductRecycleDay(envName, productName string, recycleDay int) error {
	return commonrepo.NewProductColl().UpdateProductRecycleDay(envName, productName, recycleDay)
}

func buildContainerMap(cs []*models.Container) map[string]*models.Container {
	containerMap := make(map[string]*models.Container)
	for _, c := range cs {
		containerMap[c.Name] = c
	}
	return containerMap
}

func UpdateHelmProduct(productName, envName, username, requestID string, overrideCharts []*commonservice.RenderChartArg, deletedServices []string, log *zap.SugaredLogger) error {
	opt := &commonrepo.ProductFindOptions{Name: productName, EnvName: envName}
	productResp, err := commonrepo.NewProductColl().Find(opt)
	if err != nil {
		log.Errorf("GetProduct envName:%s, productName:%s, err:%+v", envName, productName, err)
		return e.ErrUpdateEnv.AddDesc(err.Error())
	}

	// create product data from product template
	templateProd, err := GetInitProduct(productName, types.GeneralEnv, false, "", log)
	if err != nil {
		log.Errorf("[%s][P:%s] GetProductTemplate error: %v", envName, productName, err)
		return e.ErrUpdateEnv.AddDesc(e.FindProductTmplErrMsg)
	}

	// set image and render to the value used on current environment
	deletedSvcSet := sets.NewString(deletedServices...)
	deletedSvcRevision := make(map[string]int64)
	// services need to be created or updated
	serviceNeedUpdateOrCreate := sets.NewString()
	for _, chart := range overrideCharts {
		serviceNeedUpdateOrCreate.Insert(chart.ServiceName)
	}

	productServiceMap := productResp.GetServiceMap()

	// get deleted services map[serviceName]=>serviceRevision
	for _, svc := range productServiceMap {
		if deletedSvcSet.Has(svc.ServiceName) {
			deletedSvcRevision[svc.ServiceName] = svc.Revision
		}
	}

	// use service definition from service template, but keep the image info
	allServices := make([][]*commonmodels.ProductService, 0)
	for _, svrs := range templateProd.Services {
		svcGroup := make([]*commonmodels.ProductService, 0)
		for _, svr := range svrs {
			if deletedSvcSet.Has(svr.ServiceName) {
				continue
			}
			ps, ok := productServiceMap[svr.ServiceName]
			// only update or insert services
			if !ok && !serviceNeedUpdateOrCreate.Has(svr.ServiceName) {
				continue
			}

			// existed service has nothing to update
			if ok && !serviceNeedUpdateOrCreate.Has(svr.ServiceName) {
				svcGroup = append(svcGroup, ps)
				continue
			}

			svcGroup = append(svcGroup, svr)
			if ps == nil {
				continue
			}

			templateContainMap := buildContainerMap(svr.Containers)
			prodContainMap := buildContainerMap(ps.Containers)
			for name, container := range templateContainMap {
				if pc, ok := prodContainMap[name]; ok {
					container.Image = pc.Image
				}
			}
		}
		allServices = append(allServices, svcGroup)
	}
	productResp.Services = allServices

	// set status to updating
	if err := commonrepo.NewProductColl().UpdateStatus(envName, productName, setting.ProductStatusUpdating); err != nil {
		log.Errorf("[%s][P:%s] Product.UpdateStatus error: %v", envName, productName, err)
		return e.ErrUpdateEnv.AddDesc(e.UpdateEnvStatusErrMsg)
	}

	//对比当前环境中的环境变量和默认的环境变量
	go func() {
		errMsg := ""
		err := updateHelmProductGroup(username, productName, envName, productResp, overrideCharts, deletedSvcRevision, log)
		if err != nil {
			errMsg = err.Error()
			log.Errorf("[%s][P:%s] failed to update product %#v", envName, productName, err)
			// 发送更新产品失败消息给用户
			title := fmt.Sprintf("更新 [%s] 的 [%s] 环境失败", productName, envName)
			commonservice.SendErrorMessage(username, title, requestID, err, log)

			log.Infof("[%s][P:%s] update error to => %s", envName, productName, err)
			productResp.Status = setting.ProductStatusFailed
		} else {
			productResp.Status = setting.ProductStatusSuccess
		}
		if err = commonrepo.NewProductColl().UpdateStatusAndError(envName, productName, productResp.Status, errMsg); err != nil {
			log.Errorf("[%s][%s] Product.Update error: %v", envName, productName, err)
			return
		}
	}()
	return nil
}

func genImageFromYaml(c *commonmodels.Container, valuesYaml, defaultValues, overrideYaml, overrideValues string) (string, error) {
	mergeYaml, err := helmtool.MergeOverrideValues(valuesYaml, defaultValues, overrideYaml, overrideValues)
	if err != nil {
		return "", err
	}
	mergedValuesYamlFlattenMap, err := converter.YamlToFlatMap([]byte(mergeYaml))
	if err != nil {
		return "", err
	}
	imageRule := templatemodels.ImageSearchingRule{
		Repo:  c.ImagePath.Repo,
		Image: c.ImagePath.Image,
		Tag:   c.ImagePath.Tag,
	}
	image, err := commonservice.GeneImageURI(imageRule.GetSearchingPattern(), mergedValuesYamlFlattenMap)
	if err != nil {
		return "", err
	}
	return image, nil
}

func prepareEstimatedData(productName, envName, serviceName, usageScenario, defaultValues string, log *zap.SugaredLogger) (string, string, error) {
	var err error
	templateService, err := commonrepo.NewServiceColl().Find(&commonrepo.ServiceFindOption{
		ServiceName: serviceName,
		ProductName: productName,
		Type:        setting.HelmDeployType,
	})
	if err != nil {
		log.Errorf("failed to query service, name %s, err %s", serviceName, err)
		return "", "", fmt.Errorf("failed to query service, name %s", serviceName)
	}

	if usageScenario == usageScenarioCreateEnv {
		return templateService.HelmChart.ValuesYaml, defaultValues, nil
	}

	productInfo, err := commonrepo.NewProductColl().Find(&commonrepo.ProductFindOptions{
		Name:    productName,
		EnvName: envName,
	})
	if err != nil {
		return "", "", fmt.Errorf("failed to query product info, name %s", envName)
	}

	// find chart info from cur render set
	opt := &commonrepo.RenderSetFindOption{
		Name:        productInfo.Render.Name,
		Revision:    productInfo.Render.Revision,
		EnvName:     productInfo.EnvName,
		ProductTmpl: productInfo.ProductName,
	}
	renderSet, err := commonrepo.NewRenderSetColl().Find(opt)
	if err != nil {
		log.Errorf("renderset Find error, productName:%s, envName:%s, err:%s", productInfo.ProductName, productInfo.EnvName, err)
		return "", "", fmt.Errorf("failed to query renderset info, name %s", productInfo.Render.Name)
	}

	// find target render chart from render set
	var targetChart *templatemodels.RenderChart
	for _, chart := range renderSet.ChartInfos {
		if chart.ServiceName == serviceName {
			targetChart = chart
			break
		}
	}

	switch usageScenario {
	case usageScenarioUpdateEnv:
		imageRelatedKey := sets.NewString()
		proSvcMap := productInfo.GetServiceMap()
		proSvc := proSvcMap[serviceName]
		if proSvc != nil {
			curEnvService, err := commonrepo.NewServiceColl().Find(&commonrepo.ServiceFindOption{
				ServiceName: serviceName,
				ProductName: productName,
				Type:        setting.HelmDeployType,
				Revision:    proSvc.Revision,
			})
			if err != nil {
				log.Errorf("failed to query service, name %s, Revision %d,err %s", serviceName, proSvc.Revision, err)
				return "", "", fmt.Errorf("failed to query service, name %s,Revision %d,err %s", serviceName, proSvc.Revision, err)
			}
		L:
			for _, curSvcContainer := range curEnvService.Containers {
				if checkServiceImageUpdated(curSvcContainer, proSvc) {
					for _, container := range templateService.Containers {
						if curSvcContainer.Name == container.Name && container.ImagePath != nil {
							imageRelatedKey.Insert(container.ImagePath.Image, container.ImagePath.Repo, container.ImagePath.Tag)
							continue L
						}
					}
				}
			}
		}
		curValuesYaml := ""
		if targetChart != nil { // service has been applied into environment, use current values.yaml
			curValuesYaml = targetChart.ValuesYaml
		}
		// merge environment values
		mergedBs, err := overrideValues([]byte(curValuesYaml), []byte(templateService.HelmChart.ValuesYaml), imageRelatedKey)
		if err != nil {
			return "", "", errors.Wrapf(err, "failed to override values")
		}
		return string(mergedBs), renderSet.DefaultValues, nil
	case usageScenarioUpdateRenderSet:
		if targetChart == nil {
			return "", "", fmt.Errorf("failed to find chart info, name: %s", serviceName)
		}
		return targetChart.ValuesYaml, renderSet.DefaultValues, nil
	default:
		return "", "", fmt.Errorf("unrecognized usageScenario:%s", usageScenario)
	}
}

func GeneEstimatedValues(productName, envName, serviceName, scene, format string, arg *EstimateValuesArg, log *zap.SugaredLogger) (interface{}, error) {
	chartValues, defaultValues, err := prepareEstimatedData(productName, envName, serviceName, scene, arg.DefaultValues, log)
	if err != nil {
		return nil, e.ErrUpdateRenderSet.AddDesc(fmt.Sprintf("failed to prepare data, err %s", err))
	}

	tempArg := &commonservice.RenderChartArg{OverrideValues: arg.OverrideValues}
	mergeValues, err := helmtool.MergeOverrideValues(chartValues, defaultValues, arg.OverrideYaml, tempArg.ToOverrideValueString())
	if err != nil {
		return nil, e.ErrUpdateRenderSet.AddDesc(fmt.Sprintf("failed to merge values, err %s", err))
	}

	switch format {
	case "flatMap":
		mapData, err := converter.YamlToFlatMap([]byte(mergeValues))
		if err != nil {
			return nil, e.ErrUpdateRenderSet.AddDesc(fmt.Sprintf("failed to generate flat map , err %s", err))
		}
		return mapData, nil
	default:
		return &RawYamlResp{YamlContent: mergeValues}, nil
	}
}

// check if override values or yaml content changes
// return [need-Redeploy] and [need-SaveToDB]
func checkOverrideValuesChange(source *templatemodels.RenderChart, args *commonservice.RenderChartArg) (bool, bool) {
	sourceArg := &commonservice.RenderChartArg{}
	sourceArg.LoadFromRenderChartModel(source)

	same := sourceArg.DiffValues(args)
	switch same {
	case commonservice.Different:
		return true, true
	case commonservice.LogicSame:
		return false, true
	case commonservice.Same:
		return false, false
	}
	return false, false
}

func validateArgs(args *commonservice.ValuesDataArgs) error {
	if args == nil || args.YamlSource != setting.SourceFromVariableSet {
		return nil
	}
	_, err := commonrepo.NewVariableSetColl().Find(&commonrepo.VariableSetFindOption{ID: args.SourceID})
	if err != nil {
		return err
	}
	return nil
}

func UpdateHelmProductDefaultValues(productName, envName, userName, requestID string, args *EnvRendersetArg, log *zap.SugaredLogger) error {
	// validate if yaml content is legal
	err := yaml.Unmarshal([]byte(args.DefaultValues), map[string]interface{}{})
	if err != nil {
		return err
	}

	product, err := commonrepo.NewProductColl().Find(&commonrepo.ProductFindOptions{
		Name:    productName,
		EnvName: envName,
	})
	if err != nil {
		log.Errorf("UpdateHelmProductRenderset GetProductEnv envName:%s productName: %s error, error msg:%s", envName, productName, err)
		return err
	}

	opt := &commonrepo.RenderSetFindOption{
		Name:        product.Namespace,
		EnvName:     envName,
		ProductTmpl: productName,
	}
	productRenderset, _, err := commonrepo.NewRenderSetColl().FindRenderSet(opt)
	if err != nil || productRenderset == nil {
		if err != nil {
			log.Errorf("query renderset fail when updating helm product:%s render charts, err %s", productName, err.Error())
		}
		return e.ErrUpdateEnv.AddDesc(fmt.Sprintf("failed to query renderset for envirionment: %s", envName))
	}

	err = validateArgs(args.ValuesData)
	if err != nil {
		return e.ErrUpdateEnv.AddDesc(fmt.Sprintf("failed to validate args: %s", err))
	}

	err = UpdateHelmProductDefaultValuesWithRender(productRenderset, userName, requestID, args, log)
	if err != nil {
		return e.ErrUpdateEnv.AddErr(err)
	}

	kubeClient, err := kubeclient.GetKubeClient(config.HubServerAddress(), product.ClusterID)
	if err != nil {
		log.Errorf("UpdateHelmProductRenderset GetKubeClient error, error msg:%s", err)
		return err
	}
	return ensureKubeEnv(product.Namespace, product.RegistryID, map[string]string{setting.ProductLabel: product.ProductName}, false, kubeClient, log)
}

func UpdateHelmProductDefaultValuesWithRender(productRenderset *models.RenderSet, userName, requestID string, args *EnvRendersetArg, log *zap.SugaredLogger) error {
	equal, err := yamlutil.Equal(productRenderset.DefaultValues, args.DefaultValues)
	if err != nil {
		return fmt.Errorf("failed to unmarshal default values in renderset, err: %s", err)
	}
	productRenderset.DefaultValues = args.DefaultValues
	productRenderset.YamlData = geneYamlData(args.ValuesData)
	updatedRcList := make([]*templatemodels.RenderChart, 0)
	if !equal {
		for _, curRenderChart := range productRenderset.ChartInfos {
			updatedRcList = append(updatedRcList, curRenderChart)
		}
	}
	return UpdateHelmProductVariable(productRenderset.ProductTmpl, productRenderset.EnvName, userName, requestID, updatedRcList, productRenderset, log)
}

func UpdateHelmProductCharts(productName, envName, userName, requestID string, args *EnvRendersetArg, log *zap.SugaredLogger) error {
	if len(args.ChartValues) == 0 {
		return nil
	}

	product, err := commonrepo.NewProductColl().Find(&commonrepo.ProductFindOptions{
		Name:    productName,
		EnvName: envName,
	})
	if err != nil {
		log.Errorf("UpdateHelmProductRenderset GetProductEnv envName:%s productName: %s error, error msg:%s", envName, productName, err)
		return err
	}
	opt := &commonrepo.RenderSetFindOption{
		Name:        product.Namespace,
		EnvName:     envName,
		ProductTmpl: productName,
	}
	productRenderset, _, err := commonrepo.NewRenderSetColl().FindRenderSet(opt)
	if err != nil || productRenderset == nil {
		if err != nil {
			log.Errorf("query renderset fail when updating helm product:%s render charts, err %s", productName, err)
		}
		return e.ErrUpdateEnv.AddDesc(fmt.Sprintf("failed to query renderset for envirionment: %s", envName))
	}

	requestValueMap := make(map[string]*commonservice.RenderChartArg)
	for _, arg := range args.ChartValues {
		requestValueMap[arg.ServiceName] = arg
	}

	valuesInRenderset := make(map[string]*templatemodels.RenderChart)
	for _, rc := range productRenderset.ChartInfos {
		valuesInRenderset[rc.ServiceName] = rc
	}

	updatedRcMap := make(map[string]*templatemodels.RenderChart)
	changedCharts := make([]*commonservice.RenderChartArg, 0)

	// update override values
	for serviceName, arg := range requestValueMap {
		arg.EnvName = envName
		rcValues, ok := valuesInRenderset[serviceName]
		if !ok {
			log.Errorf("failed to find current chart values for service: %s", serviceName)
			return e.ErrUpdateEnv.AddDesc(fmt.Sprintf("failed to find current chart values for service: %s", serviceName))
		}

		arg.FillRenderChartModel(rcValues, rcValues.ChartVersion)
		changedCharts = append(changedCharts, arg)
		updatedRcMap[serviceName] = rcValues
	}

	// update service to latest revision acts like update service templates
	if args.UpdateServiceTmpl {
		updateEnvArg := &UpdateMultiHelmProductArg{
			ProductName: productName,
			EnvNames:    []string{envName},
			ChartValues: changedCharts,
		}
		_, err = UpdateMultipleHelmEnv(requestID, userName, updateEnvArg, log)
		return err
	}

	rcList := make([]*templatemodels.RenderChart, 0)
	for _, rc := range updatedRcMap {
		rcList = append(rcList, rc)
	}

	return UpdateHelmProductVariable(productName, envName, userName, requestID, rcList, productRenderset, log)
}

func geneYamlData(args *commonservice.ValuesDataArgs) *templatemodels.CustomYaml {
	if args == nil {
		return nil
	}
	ret := &templatemodels.CustomYaml{
		Source:   args.YamlSource,
		AutoSync: args.AutoSync,
	}
	if args.YamlSource == setting.SourceFromVariableSet {
		ret.Source = setting.SourceFromVariableSet
		ret.SourceID = args.SourceID
	} else if args.GitRepoConfig != nil && args.GitRepoConfig.CodehostID > 0 {
		repoData := &models.CreateFromRepo{
			GitRepoConfig: &templatemodels.GitRepoConfig{
				CodehostID: args.GitRepoConfig.CodehostID,
				Owner:      args.GitRepoConfig.Owner,
				Namespace:  args.GitRepoConfig.Namespace,
				Repo:       args.GitRepoConfig.Repo,
				Branch:     args.GitRepoConfig.Branch,
			},
		}
		if len(args.GitRepoConfig.ValuesPaths) > 0 {
			repoData.LoadPath = args.GitRepoConfig.ValuesPaths[0]
		}
		args.YamlSource = setting.SourceFromGitRepo
		ret.SourceDetail = repoData
	}
	return ret
}

func SyncHelmProductEnvironment(productName, envName, requestID string, log *zap.SugaredLogger) error {
	product, err := commonrepo.NewProductColl().Find(&commonrepo.ProductFindOptions{
		Name:    productName,
		EnvName: envName,
	})
	if err != nil {
		log.Errorf("UpdateHelmProductRenderset GetProductEnv envName:%s productName: %s error, error msg:%s", envName, productName, err)
		return err
	}
	opt := &commonrepo.RenderSetFindOption{
		Name:        product.Namespace,
		EnvName:     envName,
		ProductTmpl: productName,
	}
	productRenderset, _, err := commonrepo.NewRenderSetColl().FindRenderSet(opt)
	if err != nil || productRenderset == nil {
		if err != nil {
			log.Errorf("query renderset fail when updating helm product:%s render charts, err %s", productName, err.Error())
		}
		return e.ErrUpdateEnv.AddDesc(fmt.Sprintf("failed to query renderset for envirionment: %s", envName))
	}

	updatedRCMap := make(map[string]*templatemodels.RenderChart)

	changed, defaultValues, err := SyncYamlFromSource(productRenderset.YamlData, productRenderset.DefaultValues)
	if err != nil {
		log.Errorf("failed to update default values of env %s:%s", productRenderset.ProductTmpl, productRenderset.EnvName)
		return err
	}
	if changed {
		productRenderset.DefaultValues = defaultValues
		for _, curRenderChart := range productRenderset.ChartInfos {
			updatedRCMap[curRenderChart.ServiceName] = curRenderChart
		}
	}
	for _, chartInfo := range productRenderset.ChartInfos {
		if chartInfo.OverrideYaml == nil {
			continue
		}
		changed, values, err := SyncYamlFromSource(chartInfo.OverrideYaml, chartInfo.OverrideYaml.YamlContent)
		if err != nil {
			return err
		}
		if changed {
			chartInfo.OverrideYaml.YamlContent = values
			updatedRCMap[chartInfo.ServiceName] = chartInfo
		}
	}
	if len(updatedRCMap) == 0 {
		return nil
	}

	// content of values.yaml changed, environment will be updated
	updatedRcList := make([]*templatemodels.RenderChart, 0)
	for _, updatedRc := range updatedRCMap {
		updatedRcList = append(updatedRcList, updatedRc)
	}

	err = UpdateHelmProductVariable(productName, envName, "cron", requestID, updatedRcList, productRenderset, log)
	if err != nil {
		return err
	}
	return err
}

func UpdateHelmProductRenderset(productName, envName, userName, requestID string, args *EnvRendersetArg, log *zap.SugaredLogger) error {
	product, err := commonrepo.NewProductColl().Find(&commonrepo.ProductFindOptions{
		Name:    productName,
		EnvName: envName,
	})
	if err != nil {
		log.Errorf("UpdateHelmProductRenderset GetProductEnv envName:%s productName: %s error, error msg:%s", envName, productName, err)
		return err
	}
	opt := &commonrepo.RenderSetFindOption{
		Name:        product.Namespace,
		EnvName:     envName,
		ProductTmpl: productName,
	}
	productRenderset, _, err := commonrepo.NewRenderSetColl().FindRenderSet(opt)
	if err != nil || productRenderset == nil {
		if err != nil {
			log.Errorf("query renderset fail when updating helm product:%s render charts, err %s", productName, err.Error())
		}
		return e.ErrUpdateEnv.AddDesc(fmt.Sprintf("failed to query renderset for envirionment: %s", envName))
	}

	// render charts need to be updated
	updatedRcList := make([]*templatemodels.RenderChart, 0)
	updatedRCMap := make(map[string]*templatemodels.RenderChart)

	// default values change
	if args.DefaultValues != productRenderset.DefaultValues {
		for _, curRenderChart := range productRenderset.ChartInfos {
			updatedRCMap[curRenderChart.ServiceName] = curRenderChart
		}
		productRenderset.DefaultValues = args.DefaultValues
	}
	productRenderset.YamlData = geneYamlData(args.ValuesData)

	for _, requestRenderChart := range args.ChartValues {
		// update renderset info
		for _, curRenderChart := range productRenderset.ChartInfos {
			if curRenderChart.ServiceName != requestRenderChart.ServiceName {
				continue
			}
			if _, needSaveData := checkOverrideValuesChange(curRenderChart, requestRenderChart); !needSaveData {
				continue
			}
			requestRenderChart.FillRenderChartModel(curRenderChart, curRenderChart.ChartVersion)
			updatedRCMap[curRenderChart.ServiceName] = curRenderChart
			break
		}
	}

	for _, updatedRc := range updatedRCMap {
		updatedRcList = append(updatedRcList, updatedRc)
	}

	err = UpdateHelmProductVariable(productName, envName, userName, requestID, updatedRcList, productRenderset, log)
	if err != nil {
		return err
	}
	kubeClient, err := kubeclient.GetKubeClient(config.HubServerAddress(), product.ClusterID)
	if err != nil {
		log.Errorf("UpdateHelmProductRenderset GetKubeClient error, error msg:%s", err)
		return err
	}
	return ensureKubeEnv(product.Namespace, product.RegistryID, map[string]string{setting.ProductLabel: product.ProductName}, false, kubeClient, log)
}

func UpdateHelmProductVariable(productName, envName, username, requestID string, updatedRcs []*templatemodels.RenderChart, renderset *commonmodels.RenderSet, log *zap.SugaredLogger) error {
	opt := &commonrepo.ProductFindOptions{Name: productName, EnvName: envName}
	productResp, err := commonrepo.NewProductColl().Find(opt)
	if err != nil {
		log.Errorf("GetProduct envName:%s, productName:%s, err:%+v", envName, productName, err)
		return e.ErrUpdateEnv.AddDesc(err.Error())
	}
	productResp.ChartInfos = updatedRcs

	if productResp.ServiceDeployStrategy == nil {
		productResp.ServiceDeployStrategy = make(map[string]string)
	}
	needUpdateStrategy := false
	for _, rc := range updatedRcs {
		if !commonutil.ServiceDeployed(rc.ServiceName, productResp.ServiceDeployStrategy) {
			needUpdateStrategy = true
			productResp.ServiceDeployStrategy[rc.ServiceName] = setting.ServiceDeployStrategyDeploy
		}
	}
	if needUpdateStrategy {
		err = commonrepo.NewProductColl().UpdateDeployStrategy(envName, productResp.ProductName, productResp.ServiceDeployStrategy)
		if err != nil {
			log.Errorf("[%s][P:%s] failed to update product deploy strategy: %s", productResp.EnvName, productResp.ProductName, err)
			return e.ErrUpdateEnv.AddErr(err)
		}
	}

	if err = commonservice.CreateHelmRenderSet(
		&commonmodels.RenderSet{
			Name:          productResp.Namespace,
			EnvName:       envName,
			ProductTmpl:   productName,
			UpdateBy:      username,
			DefaultValues: renderset.DefaultValues,
			YamlData:      renderset.YamlData,
			ChartInfos:    renderset.ChartInfos,
		},
		log,
	); err != nil {
		log.Errorf("[%s][P:%s] create renderset error: %v", envName, productName, err)
		return e.ErrUpdateEnv.AddDesc(e.FindProductTmplErrMsg)
	}

	// update render info of product
	if productResp.Render == nil {
		productResp.Render = &commonmodels.RenderInfo{ProductTmpl: productResp.ProductName}
	}
	renderSet, err := FindHelmRenderSet(productResp.ProductName, productResp.Namespace, envName, log)
	if err != nil {
		log.Errorf("[%s][P:%s] find product renderset error: %s", productResp.EnvName, productResp.ProductName, err)
		return e.ErrUpdateEnv.AddDesc(err.Error())
	}
	productResp.Render.Revision = renderSet.Revision
	productResp.Render.Name = renderSet.Name

	// update render used in product
	err = commonrepo.NewProductColl().UpdateRender(envName, productResp.ProductName, productResp.Render)
	if err != nil {
		log.Errorf("[%s][P:%s] failed to update product renderset: %s", productResp.EnvName, productResp.ProductName, err)
		return e.ErrUpdateEnv.AddErr(err)
	}

	// only update renderset value to db, no need to upgrade chart release
	if len(updatedRcs) == 0 {
		return nil
	}

	return updateHelmProductVariable(productResp, renderSet, username, requestID, log)
}

func updateHelmProductVariable(productResp *commonmodels.Product, renderset *commonmodels.RenderSet, userName, requestID string, log *zap.SugaredLogger) error {
	envName, productName := productResp.EnvName, productResp.ProductName
	restConfig, err := kube.GetRESTConfig(productResp.ClusterID)
	if err != nil {
		return e.ErrUpdateEnv.AddErr(err)
	}

	helmClient, err := helmtool.NewClientFromRestConf(restConfig, productResp.Namespace)
	if err != nil {
		return e.ErrUpdateEnv.AddErr(err)
	}

	// set product status to updating
	if err := commonrepo.NewProductColl().UpdateStatus(envName, productName, setting.ProductStatusUpdating); err != nil {
		log.Errorf("[%s][P:%s] Product.UpdateStatus error: %v", envName, productName, err)
		return e.ErrUpdateEnv.AddDesc(e.UpdateEnvStatusErrMsg)
	}

	go func() {
		err := proceedHelmRelease(productResp, renderset, helmClient, nil, log)
		if err != nil {
			log.Errorf("error occurred when upgrading services in env: %s/%s, err: %s ", productName, envName, err)
			// 发送更新产品失败消息给用户
			title := fmt.Sprintf("更新 [%s] 的 [%s] 环境失败", productName, envName)
			commonservice.SendErrorMessage(userName, title, requestID, err, log)
		}
		productResp.Status = setting.ProductStatusSuccess
		if err = commonrepo.NewProductColl().UpdateStatusAndError(envName, productName, productResp.Status, ""); err != nil {
			log.Errorf("[%s][%s] Product.Update error: %v", envName, productName, err)
			return
		}
	}()
	return nil
}

var mutexUpdateMultiHelm sync.RWMutex

func UpdateMultipleHelmEnv(requestID, userName string, args *UpdateMultiHelmProductArg, log *zap.SugaredLogger) ([]*EnvStatus, error) {
	mutexUpdateMultiHelm.Lock()
	defer func() {
		mutexUpdateMultiHelm.Unlock()
	}()

	envNames, productName := args.EnvNames, args.ProductName

	envStatuses := make([]*EnvStatus, 0)
	productsRevision, err := ListProductsRevision(productName, "", log)
	if err != nil {
		log.Errorf("UpdateMultiHelmProduct ListProductsRevision err:%v", err)
		return envStatuses, err
	}

	envNameSet := sets.NewString(envNames...)
	productMap := make(map[string]*ProductRevision)
	for _, productRevision := range productsRevision {
		if productRevision.ProductName != productName || !envNameSet.Has(productRevision.EnvName) {
			continue
		}
		// NOTE. there is no need to check if product is updatable anymore
		productMap[productRevision.EnvName] = productRevision
		if len(productMap) == len(envNames) {
			break
		}
	}

	// ensure related services exist in template services
	templateProduct, err := templaterepo.NewProductColl().Find(productName)
	if err != nil {
		log.Errorf("failed to find template pruduct: %s, err: %s", productName, err)
		return envStatuses, err
	}
	serviceNameSet := sets.NewString()
	for _, svcGroup := range templateProduct.Services {
		serviceNameSet.Insert(svcGroup...)
	}
	for _, chartValue := range args.ChartValues {
		if !serviceNameSet.Has(chartValue.ServiceName) {
			return envStatuses, fmt.Errorf("failed to find service: %s in product template", chartValue.ServiceName)
		}
	}

	// extract values.yaml and update renderset
	for envName := range productMap {
		renderSet, _, err := commonrepo.NewRenderSetColl().FindRenderSet(&commonrepo.RenderSetFindOption{
			Name:        commonservice.GetProductEnvNamespace(envName, productName, ""),
			EnvName:     envName,
			ProductTmpl: productName,
		})
		if err != nil || renderSet == nil {
			if err != nil {
				log.Warnf("query renderset fail for product %s env: %s", productName, envName)
			}
			return envStatuses, e.ErrUpdateEnv.AddDesc(fmt.Sprintf("failed to query renderset for env: %s", envName))
		}

		err = UpdateHelmProduct(productName, envName, userName, requestID, args.ChartValues, args.DeletedServices, log)
		if err != nil {
			log.Errorf("UpdateMultiHelmProduct UpdateProductV2 err:%v", err)
			return envStatuses, e.ErrUpdateEnv.AddDesc(err.Error())
		}
	}

	productResps := make([]*ProductResp, 0)
	for _, envName := range envNames {
		productResp, err := GetProduct(setting.SystemUser, envName, productName, log)
		if err == nil && productResp != nil {
			productResps = append(productResps, productResp)
		}
	}

	for _, productResp := range productResps {
		if productResp.Error != "" {
			envStatuses = append(envStatuses, &EnvStatus{EnvName: productResp.EnvName, Status: setting.ProductStatusFailed, ErrMessage: productResp.Error})
			continue
		}
		envStatuses = append(envStatuses, &EnvStatus{EnvName: productResp.EnvName, Status: productResp.Status})
	}

	return envStatuses, nil
}

func GetProductInfo(username, envName, productName string, log *zap.SugaredLogger) (*commonmodels.Product, error) {
	opt := &commonrepo.ProductFindOptions{Name: productName, EnvName: envName}
	prod, err := commonrepo.NewProductColl().Find(opt)
	if err != nil {
		log.Errorf("[User:%s][EnvName:%s][Product:%s] Product.FindByOwner error: %v", username, envName, productName, err)
		return nil, e.ErrGetEnv
	}

	renderSetName := prod.Namespace
	renderSetOpt := &commonrepo.RenderSetFindOption{Name: renderSetName, Revision: prod.Render.Revision, ProductTmpl: productName}
	renderSet, err := commonrepo.NewRenderSetColl().Find(renderSetOpt)
	if err != nil {
		log.Errorf("find helm renderset[%s] error: %v", renderSetName, err)
		return prod, nil
	}
	prod.ChartInfos = renderSet.ChartInfos
	prod.Vars = renderSet.KVs

	return prod, nil
}

func GetHelmChartVersions(productName, envName string, log *zap.SugaredLogger) ([]*commonmodels.HelmVersions, error) {
	var (
		helmVersions = make([]*commonmodels.HelmVersions, 0)
		chartInfoMap = make(map[string]*templatemodels.RenderChart)
	)
	opt := &commonrepo.ProductFindOptions{Name: productName, EnvName: envName}
	prod, err := commonrepo.NewProductColl().Find(opt)
	if err != nil {
		log.Errorf("[EnvName:%s][Product:%s] Product.FindByOwner error: %v", envName, productName, err)
		return nil, e.ErrGetEnv
	}

	prodTmpl, err := templaterepo.NewProductColl().Find(productName)
	if err != nil {
		log.Errorf("[EnvName:%s][Product:%s] get product template error: %v", envName, productName, err)
		return nil, e.ErrGetEnv
	}

	//当前环境的renderset
	renderSetName := prod.Namespace
	renderSetOpt := &commonrepo.RenderSetFindOption{Name: renderSetName, Revision: prod.Render.Revision, ProductTmpl: prod.ProductName}
	renderSet, err := commonrepo.NewRenderSetColl().Find(renderSetOpt)
	if err != nil {
		log.Errorf("find helm renderset[%s] error: %v", renderSetName, err)
		return helmVersions, err
	}
	for _, chartInfo := range renderSet.ChartInfos {
		chartInfoMap[chartInfo.ServiceName] = chartInfo
	}

	//当前环境内的服务信息
	prodServiceMap := prod.GetServiceMap()

	// all services
	serviceListOpt := &commonrepo.ServiceListOption{
		ProductName: productName,
		Type:        setting.HelmDeployType,
	}
	for _, serviceGroup := range prodTmpl.Services {
		for _, serviceName := range serviceGroup {
			serviceListOpt.InServices = append(serviceListOpt.InServices, &templatemodels.ServiceInfo{
				Name:  serviceName,
				Owner: productName,
			})
		}
	}
	//当前项目内最新的服务信息
	latestServices, err := commonrepo.NewServiceColl().ListMaxRevisions(serviceListOpt)
	if err != nil {
		log.Errorf("find service revision list error: %v", err)
		return helmVersions, err
	}

	for _, latestSvc := range latestServices {
		if prodService, ok := prodServiceMap[latestSvc.ServiceName]; ok {
			delete(prodServiceMap, latestSvc.ServiceName)
			if latestSvc.Revision == prodService.Revision {
				continue
			}
			helmVersion := &commonmodels.HelmVersions{
				ServiceName:      latestSvc.ServiceName,
				LatestVersion:    latestSvc.HelmChart.Version,
				LatestValuesYaml: latestSvc.HelmChart.ValuesYaml,
			}
			if chartInfo, ok := chartInfoMap[latestSvc.ServiceName]; ok {
				helmVersion.CurrentVersion = chartInfo.ChartVersion
				helmVersion.CurrentValuesYaml = chartInfo.ValuesYaml
			}
			helmVersions = append(helmVersions, helmVersion)
		} else { // new service
			helmVersion := &commonmodels.HelmVersions{
				ServiceName:      latestSvc.ServiceName,
				LatestVersion:    latestSvc.HelmChart.Version,
				LatestValuesYaml: latestSvc.HelmChart.ValuesYaml,
			}
			helmVersions = append(helmVersions, helmVersion)
		}
	}

	// deleted service
	for _, prodService := range prodServiceMap {
		helmVersion := &commonmodels.HelmVersions{
			ServiceName: prodService.ServiceName,
		}
		if chartInfo, ok := chartInfoMap[prodService.ServiceName]; ok {
			helmVersion.CurrentVersion = chartInfo.ChartVersion
			helmVersion.CurrentValuesYaml = chartInfo.ValuesYaml
		}
		helmVersions = append(helmVersions, helmVersion)
	}

	return helmVersions, nil
}

func DeleteProduct(username, envName, productName, requestID string, isDelete bool, log *zap.SugaredLogger) (err error) {
	eventStart := time.Now().Unix()
	productInfo, err := commonrepo.NewProductColl().Find(&commonrepo.ProductFindOptions{Name: productName, EnvName: envName})
	if err != nil {
		log.Errorf("find product error: %v", err)
		return err
	}

	// delete informer's cache
	informer.DeleteInformer(productInfo.ClusterID, productInfo.Namespace)

	envCMMap, err := collaboration.GetEnvCMMap([]string{productName}, log)
	if err != nil {
		return err
	}
	if cmSets, ok := envCMMap[collaboration.BuildEnvCMMapKey(productName, envName)]; ok {
		return fmt.Errorf("this is a base environment, collaborations:%v is related", cmSets.List())
	}

	restConfig, err := kube.GetRESTConfig(productInfo.ClusterID)
	if err != nil {
		return e.ErrDeleteEnv.AddErr(err)
	}

	istioClient, err := versionedclient.NewForConfig(restConfig)
	if err != nil {
		return e.ErrDeleteEnv.AddErr(err)
	}

	err = commonrepo.NewProductColl().UpdateStatus(envName, productName, setting.ProductStatusDeleting)
	if err != nil {
		log.Errorf("[%s][%s] update product status error: %v", username, productInfo.Namespace, err)
		return e.ErrDeleteEnv.AddDesc("更新环境状态失败: " + err.Error())
	}

	log.Infof("[%s] delete product %s", username, productInfo.Namespace)
	commonservice.LogProductStats(username, setting.DeleteProductEvent, productName, requestID, eventStart, log)

	ctx := context.TODO()
	switch productInfo.Source {
	case setting.SourceFromHelm:
		// Handles environment sharing related operations.
		err = EnsureDeleteShareEnvConfig(ctx, productInfo, istioClient)
		if err != nil {
			log.Errorf("Failed to delete share env config for env %s of product %s: %s", productInfo.EnvName, productInfo.ProductName, err)
		}

		err = commonrepo.NewProductColl().Delete(envName, productName)
		if err != nil {
			log.Errorf("Product.Delete error: %v", err)
		}

		go func() {
			errList := &multierror.Error{}
			defer func() {
				if errList.ErrorOrNil() != nil {
					title := fmt.Sprintf("删除项目:[%s] 环境:[%s] 失败!", productName, envName)
					commonservice.SendErrorMessage(username, title, requestID, errList.ErrorOrNil(), log)
					_ = commonrepo.NewProductColl().UpdateStatus(envName, productName, setting.ProductStatusUnknown)
				} else {
					title := fmt.Sprintf("删除项目:[%s] 环境:[%s] 成功!", productName, envName)
					content := fmt.Sprintf("namespace:%s", productInfo.Namespace)
					commonservice.SendMessage(username, title, content, requestID, log)
				}
			}()

			if isDelete {
				if hc, errHelmClient := helmtool.NewClientFromRestConf(restConfig, productInfo.Namespace); errHelmClient == nil {
					for _, service := range productInfo.GetServiceMap() {
						if !commonutil.ServiceDeployed(service.ServiceName, productInfo.ServiceDeployStrategy) {
							continue
						}
						if err = UninstallServiceByName(hc, service.ServiceName, productInfo, service.Revision, true); err != nil {
							log.Warnf("UninstallRelease for service %s err:%s", service.ServiceName, err)
							errList = multierror.Append(errList, err)
						}
					}
				} else {
					log.Errorf("failed to get helmClient, err: %s", errHelmClient)
					errList = multierror.Append(errList, e.ErrDeleteEnv.AddErr(errHelmClient))
					return
				}

				s := labels.Set{setting.EnvCreatedBy: setting.EnvCreator}.AsSelector()
				if err := commonservice.DeleteNamespaceIfMatch(productInfo.Namespace, s, productInfo.ClusterID, log); err != nil {
					errList = multierror.Append(errList, e.ErrDeleteEnv.AddDesc(e.DeleteNamespaceErrMsg+": "+err.Error()))
					return
				}
			}
		}()
	case setting.SourceFromExternal:
		err = commonrepo.NewProductColl().Delete(envName, productName)
		if err != nil {
			log.Errorf("Product.Delete error: %v", err)
		}

		tempProduct, err := mongotemplate.NewProductColl().Find(productName)
		if err != nil {
			log.Errorf("project not found error:%s", err)
		}
		if tempProduct.ProductFeature != nil && tempProduct.ProductFeature.CreateEnvType == setting.SourceFromExternal {
			workloadStat, err := commonrepo.NewWorkLoadsStatColl().Find(productInfo.ClusterID, productInfo.Namespace)
			if err != nil {
				log.Errorf("workflowStat not found error:%s", err)
			}
			if workloadStat != nil {
				workloadStat.Workloads = commonservice.FilterWorkloadsByEnv(workloadStat.Workloads, productInfo.EnvName)
				if err := commonrepo.NewWorkLoadsStatColl().UpdateWorkloads(workloadStat); err != nil {
					log.Errorf("update workloads fail error:%s", err)
				}
			}

			currentEnvServices, err := commonrepo.NewServiceColl().ListExternalWorkloadsBy(productName, envName)
			if err != nil {
				log.Errorf("failed to list external workload, error:%s", err)
			}

			externalEnvServices, err := commonrepo.NewServicesInExternalEnvColl().List(&commonrepo.ServicesInExternalEnvArgs{
				ProductName:    productName,
				ExcludeEnvName: envName,
			})
			if err != nil {
				log.Errorf("failed to list external service, error:%s", err)
			}

			externalEnvServiceM := make(map[string]bool)
			for _, externalEnvService := range externalEnvServices {
				externalEnvServiceM[externalEnvService.ServiceName] = true
			}

			deleteServices := sets.NewString()
			for _, currentEnvService := range currentEnvServices {
				if _, isExist := externalEnvServiceM[currentEnvService.ServiceName]; !isExist {
					deleteServices.Insert(currentEnvService.ServiceName)
				}
			}
			err = commonrepo.NewServiceColl().BatchUpdateExternalServicesStatus(productName, "", setting.ProductStatusDeleting, deleteServices.List())
			if err != nil {
				log.Errorf("UpdateStatus external services error:%s", err)
			}
			// delete services_in_external_env data
			if err = commonrepo.NewServicesInExternalEnvColl().Delete(&commonrepo.ServicesInExternalEnvArgs{
				ProductName: productName,
				EnvName:     envName,
			}); err != nil {
				log.Errorf("remove services in external env error:%s", err)
			}
		}
	case setting.SourceFromPM:
		err = commonrepo.NewProductColl().Delete(envName, productName)
		if err != nil {
			log.Errorf("Product.Delete error: %v", err)
		}
	default:
		go func() {
			var err error
			err = commonrepo.NewProductColl().Delete(envName, productName)
			if err != nil {
				log.Errorf("Product.Delete error: %v", err)
			}
			defer func() {
				if err != nil {
					title := fmt.Sprintf("删除项目:[%s] 环境:[%s] 失败!", productName, envName)
					commonservice.SendErrorMessage(username, title, requestID, err, log)
					_ = commonrepo.NewProductColl().UpdateStatus(envName, productName, setting.ProductStatusUnknown)
				} else {
					title := fmt.Sprintf("删除项目:[%s] 环境:[%s] 成功!", productName, envName)
					content := fmt.Sprintf("namespace:%s", productInfo.Namespace)
					commonservice.SendMessage(username, title, content, requestID, log)
				}
			}()
			if isDelete {
				// Delete Cluster level resources
				err = commonservice.DeleteClusterResource(labels.Set{setting.ProductLabel: productName, setting.EnvNameLabel: envName}.AsSelector(), productInfo.ClusterID, log)
				if err != nil {
					err = e.ErrDeleteProduct.AddDesc(e.DeleteServiceContainerErrMsg + ": " + err.Error())
					return
				}

				// Delete the namespace-scope resources
				err = commonservice.DeleteNamespacedResource(productInfo.Namespace, labels.Set{setting.ProductLabel: productName}.AsSelector(), productInfo.ClusterID, log)
				if err != nil {
					err = e.ErrDeleteProduct.AddDesc(e.DeleteServiceContainerErrMsg + ": " + err.Error())
					return
				}

				// Handles environment sharing related operations.
				err = EnsureDeleteShareEnvConfig(ctx, productInfo, istioClient)
				if err != nil {
					log.Errorf("Failed to delete share env config: %s, env: %s/%s", err, productInfo.ProductName, productInfo.EnvName)
					err = e.ErrDeleteProduct.AddDesc(e.DeleteVirtualServiceErrMsg + ": " + err.Error())
					return
				}

				s := labels.Set{setting.EnvCreatedBy: setting.EnvCreator}.AsSelector()
				if err = commonservice.DeleteNamespaceIfMatch(productInfo.Namespace, s, productInfo.ClusterID, log); err != nil {
					err = e.ErrDeleteEnv.AddDesc(e.DeleteNamespaceErrMsg + ": " + err.Error())
					return
				}
			}
		}()
	}

	return nil
}

func DeleteProductServices(userName, requestID, envName, productName string, serviceNames []string, log *zap.SugaredLogger) (err error) {
	productInfo, err := commonrepo.NewProductColl().Find(&commonrepo.ProductFindOptions{Name: productName, EnvName: envName})
	if err != nil {
		log.Errorf("find product error: %v", err)
		return err
	}
	if getProjectType(productName) == setting.HelmDeployType {
		return deleteHelmProductServices(userName, requestID, productInfo, serviceNames, log)
	}
	return deleteK8sProductServices(productInfo, serviceNames, log)
}

func deleteHelmProductServices(userName, requestID string, productInfo *commonmodels.Product, serviceNames []string, log *zap.SugaredLogger) error {
	restConfig, err := kubeclient.GetRESTConfig(config.HubServerAddress(), productInfo.ClusterID)
	if err != nil {
		return e.ErrUpdateEnv.AddErr(err)
	}
	helmClient, err := helmtool.NewClientFromRestConf(restConfig, productInfo.Namespace)
	if err != nil {
		return e.ErrUpdateEnv.AddErr(err)
	}

	ctx := context.TODO()
	kclient, err := kubeclient.GetKubeClient(config.HubServerAddress(), productInfo.ClusterID)
	if err != nil {
		return e.ErrUpdateEnv.AddErr(err)
	}

	istioClient, err := versionedclient.NewForConfig(restConfig)
	if err != nil {
		return e.ErrUpdateEnv.AddErr(err)
	}

	deleteServiceSet := sets.NewString(serviceNames...)
	deletedSvcRevision := make(map[string]int64)

	for serviceGroupIndex, serviceGroup := range productInfo.Services {
		var group []*commonmodels.ProductService
		for _, service := range serviceGroup {
			if !deleteServiceSet.Has(service.ServiceName) {
				group = append(group, service)
			} else {
				deletedSvcRevision[service.ServiceName] = service.Revision
			}
		}
		err := commonrepo.NewProductColl().UpdateGroup(productInfo.EnvName, productInfo.ProductName, serviceGroupIndex, group)
		if err != nil {
			log.Errorf("update product error: %v", err)
			return err
		}
	}
	renderset, err := commonrepo.NewRenderSetColl().Find(&commonrepo.RenderSetFindOption{
		Name:        productInfo.Namespace,
		EnvName:     productInfo.EnvName,
		ProductTmpl: productInfo.ProductName,
	})
	if err != nil {
		log.Errorf("get renderSet error: %v", err)
		return err
	}
	rcs := make([]*template.RenderChart, 0)
	for _, v := range renderset.ChartInfos {
		if !deleteServiceSet.Has(v.ServiceName) {
			rcs = append(rcs, v)
		}
	}
	renderset.ChartInfos = rcs

	// create new renderset
	if err := commonservice.CreateHelmRenderSet(renderset, log); err != nil {
		log.Errorf("failed to create renderset, name %s, err: %s", renderset.Name, err)
		return e.ErrUpdateEnv.AddErr(err)
	}

	productInfo.Render.Revision = renderset.Revision
	err = commonrepo.NewProductColl().UpdateRender(renderset.EnvName, productInfo.ProductName, productInfo.Render)
	if err != nil {
		log.Errorf("failed to update product render info, renderName: %s, err: %s", productInfo.Render.Name, err)
		return e.ErrUpdateEnv.AddErr(err)
	}

	go func() {
		failedServices := sync.Map{}
		wg := sync.WaitGroup{}
		for service, revision := range deletedSvcRevision {
			wg.Add(1)
			go func(product *models.Product, serviceName string, revision int64) {
				defer wg.Done()
				templateSvc, err := commonrepo.NewServiceColl().Find(&commonrepo.ServiceFindOption{ServiceName: serviceName, Revision: revision, ProductName: product.ProductName})
				if err != nil {
					failedServices.Store(serviceName, err.Error())
					return
				}
				log.Infof("uninstall release for service: %s", serviceName)
				if !commonutil.ServiceDeployed(serviceName, productInfo.ServiceDeployStrategy) {
					return
				}
				if errUninstall := UninstallService(helmClient, productInfo, templateSvc, false); errUninstall != nil {
					errStr := fmt.Sprintf("helm uninstall service %s err: %s", serviceName, errUninstall)
					failedServices.Store(serviceName, errStr)
					log.Error(errStr)
				}
			}(productInfo, service, revision)
		}
		wg.Wait()
		errList := make([]string, 0)
		failedServices.Range(func(key, value interface{}) bool {
			errList = append(errList, value.(string))
			return true
		})
		// send err message to user
		if len(errList) > 0 {
			title := fmt.Sprintf("[%s] 的 [%s] 环境服务删除失败", productInfo.ProductName, productInfo.EnvName)
			commonservice.SendErrorMessage(userName, title, requestID, errors.New(strings.Join(errList, "\n")), log)
		}

		if productInfo.ShareEnv.Enable && !productInfo.ShareEnv.IsBase {
			err = EnsureGrayEnvConfig(ctx, productInfo, kclient, istioClient)
			if err != nil {
				log.Errorf("Failed to ensure gray env config: %s", err)
			}
		}
	}()

	return nil
}

func deleteK8sProductServices(productInfo *commonmodels.Product, serviceNames []string, log *zap.SugaredLogger) error {
	for serviceGroupIndex, serviceGroup := range productInfo.Services {
		var group []*commonmodels.ProductService
		for _, service := range serviceGroup {
			if !util.InStringArray(service.ServiceName, serviceNames) {
				group = append(group, service)
			}
		}
		err := commonrepo.NewProductColl().UpdateGroup(productInfo.EnvName, productInfo.ProductName, serviceGroupIndex, group)
		if err != nil {
			log.Errorf("update product error: %v", err)
			return err
		}
	}
	rs, err := commonrepo.NewRenderSetColl().Find(&commonrepo.RenderSetFindOption{
		EnvName:     productInfo.EnvName,
		Name:        productInfo.Namespace,
		ProductTmpl: productInfo.ProductName,
	})
	if err != nil {
		log.Errorf("get renderSet error: %v", err)
		return err
	}
	var updatedKVs []*templatemodels.RenderKV
	for _, v := range rs.KVs {
		var updatedServices []string
		for _, service := range v.Services {
			if !util.InStringArray(service, serviceNames) {
				updatedServices = append(updatedServices, service)
			}
		}
		v.Services = updatedServices
		updatedKVs = append(updatedKVs, v)
	}
	rs.KVs = updatedKVs
	err = commonrepo.NewRenderSetColl().Update(rs)
	if err != nil {
		log.Errorf("failed to update renderSet, error: %v", err)
		return err
	}

	ctx := context.TODO()
	kclient, err := kubeclient.GetKubeClient(config.HubServerAddress(), productInfo.ClusterID)
	if err != nil {
		return fmt.Errorf("failed to get kube client: %s", err)
	}

	restConfig, err := kubeclient.GetRESTConfig(config.HubServerAddress(), productInfo.ClusterID)
	if err != nil {
		return fmt.Errorf("failed to get rest config: %s", err)
	}

	istioClient, err := versionedclient.NewForConfig(restConfig)
	if err != nil {
		return fmt.Errorf("failed to new istio client: %s", err)
	}

	for _, name := range serviceNames {
		selector := labels.Set{setting.ProductLabel: productInfo.ProductName, setting.ServiceLabel: name}.AsSelector()

		err = EnsureDeleteZadigService(ctx, productInfo, selector, kclient, istioClient)
		if err != nil {
			// Only record and do not block subsequent traversals.
			log.Errorf("Failed to delete Zadig service: %s", err)
		}

		err = commonservice.DeleteNamespacedResource(productInfo.Namespace, selector, productInfo.ClusterID, log)
		if err != nil {
			// Only record and do not block subsequent traversals.
			log.Errorf("delete resource of service %s error:%v", name, err)
		}
	}

	if productInfo.ShareEnv.Enable && !productInfo.ShareEnv.IsBase {
		err = EnsureGrayEnvConfig(ctx, productInfo, kclient, istioClient)
		if err != nil {
			log.Errorf("Failed to ensure gray env config: %s", err)
			return fmt.Errorf("failed to ensure gray env config: %s", err)
		}
	}

	return nil
}

func GetEstimatedRenderCharts(productName, envName, serviceNameListStr string, log *zap.SugaredLogger) ([]*commonservice.RenderChartArg, error) {

	var serviceNameList []string
	// no service appointed, find all service templates
	if serviceNameListStr == "" {
		prodTmpl, err := templaterepo.NewProductColl().Find(productName)
		if err != nil {
			log.Errorf("query product: %s fail, err %s", productName, err.Error())
			return nil, e.ErrGetRenderSet.AddDesc(fmt.Sprintf("query product info fail"))
		}
		for _, singleService := range prodTmpl.AllServiceInfos() {
			serviceNameList = append(serviceNameList, singleService.Name)
		}
		serviceNameListStr = strings.Join(serviceNameList, ",")
	} else {
		serviceNameList = strings.Split(serviceNameListStr, ",")
	}

	// find renderchart info in env
	renderChartInEnv, _, err := commonservice.GetRenderCharts(productName, envName, serviceNameListStr, log)
	if err != nil {
		log.Errorf("find render charts in env fail, env %s err %s", envName, err.Error())
		return nil, e.ErrGetRenderSet.AddDesc("failed to get render charts in env")
	}

	rcMap := make(map[string]*commonservice.RenderChartArg)
	for _, rc := range renderChartInEnv {
		rcMap[rc.ServiceName] = rc
	}

	serviceOption := &commonrepo.ServiceListOption{
		ProductName: productName,
		Type:        setting.HelmDeployType,
	}

	for _, serviceName := range serviceNameList {
		if _, ok := rcMap[serviceName]; ok {
			continue
		}
		serviceOption.InServices = append(serviceOption.InServices, &templatemodels.ServiceInfo{
			Name:  serviceName,
			Owner: productName,
		})
	}

	if len(serviceOption.InServices) > 0 {
		serviceList, err := commonrepo.NewServiceColl().ListMaxRevisions(serviceOption)
		if err != nil {
			log.Errorf("list service fail, productName %s err %s", productName, err.Error())
			return nil, e.ErrGetRenderSet.AddDesc("failed to get service template info")
		}
		for _, singleService := range serviceList {
			rcMap[singleService.ServiceName] = &commonservice.RenderChartArg{
				EnvName:      envName,
				ServiceName:  singleService.ServiceName,
				ChartVersion: singleService.HelmChart.Version,
			}
		}
	}

	ret := make([]*commonservice.RenderChartArg, 0, len(rcMap))
	for _, rc := range rcMap {
		ret = append(ret, rc)
	}
	return ret, nil
}

func createGroups(user, requestID string, args *commonmodels.Product, eventStart int64, renderSet *commonmodels.RenderSet, informer informers.SharedInformerFactory, kubeClient client.Client, istioClient versionedclient.Interface, log *zap.SugaredLogger) {
	var err error
	envName := args.EnvName
	defer func() {
		status := setting.ProductStatusSuccess
		errorMsg := ""
		if err != nil {
			status = setting.ProductStatusFailed
			errorMsg = err.Error()

			// 发送创建产品失败消息给用户
			title := fmt.Sprintf("创建 [%s] 的 [%s] 环境失败:%s", args.ProductName, args.EnvName, errorMsg)
			commonservice.SendErrorMessage(user, title, requestID, err, log)
		}

		commonservice.LogProductStats(envName, setting.CreateProductEvent, args.ProductName, requestID, eventStart, log)

		if err = commonrepo.NewProductColl().UpdateStatusAndError(envName, args.ProductName, status, errorMsg); err != nil {
			log.Errorf("[%s][%s] Product.Update set product status error: %v", envName, args.ProductName, err)
			return
		}
	}()

	err = initEnvConfigSetAction(args.EnvName, args.Namespace, args.ProductName, user, args.EnvConfigs, false, kubeClient)
	if err != nil {
		args.Status = setting.ProductStatusFailed
		log.Errorf("initEnvConfigSet error :%s", err)
		return
	}

	for _, group := range args.Services {
		err = envHandleFunc(getProjectType(args.ProductName), log).createGroup(user, args, group, renderSet, informer, kubeClient)
		if err != nil {
			args.Status = setting.ProductStatusFailed
			log.Errorf("createGroup error :%+v", err)
			return
		}
	}

	// If the user does not enable environment sharing, end. Otherwise, continue to perform environment sharing operations.
	if !args.ShareEnv.Enable {
		return
	}

	// Note: Currently, only sub-environments can be created, but baseline environments cannot be created.
	err = EnsureGrayEnvConfig(context.TODO(), args, kubeClient, istioClient)
	if err != nil {
		args.Status = setting.ProductStatusFailed
		log.Errorf("Failed to ensure environment sharing in env %s of product %s: %s", args.EnvName, args.ProductName, err)
		return
	}
}

func getProjectType(productName string) string {
	projectInfo, _ := templaterepo.NewProductColl().Find(productName)
	projectType := setting.K8SDeployType
	if projectInfo == nil || projectInfo.ProductFeature == nil {
		return projectType
	}

	if projectInfo.ProductFeature.DeployType == setting.HelmDeployType {
		return setting.HelmDeployType
	}

	if projectInfo.ProductFeature.DeployType == setting.K8SDeployType && projectInfo.ProductFeature.BasicFacility == setting.BasicFacilityK8S {
		return projectType
	}

	if projectInfo.ProductFeature.DeployType == setting.K8SDeployType && projectInfo.ProductFeature.BasicFacility == setting.BasicFacilityCVM {
		return setting.PMDeployType
	}
	return projectType
}

// upsertService 创建或者更新服务, 更新服务之前先创建服务需要的配置
func upsertService(isUpdate bool, env *commonmodels.Product,
	service *commonmodels.ProductService, prevSvc *commonmodels.ProductService,
	renderSet *commonmodels.RenderSet, preRenderInfo *commonmodels.RenderInfo, informer informers.SharedInformerFactory, kubeClient client.Client, istioClient versionedclient.Interface, log *zap.SugaredLogger,
) ([]*unstructured.Unstructured, error) {
	errList := &multierror.Error{
		ErrorFormat: func(es []error) string {
			format := "更新服务"
			if !isUpdate {
				format = "创建服务"
			}

			if len(es) == 1 {
				return fmt.Sprintf(format+" %s 失败:%v", service.ServiceName, es[0])
			}

			points := make([]string, len(es))
			for i, err := range es {
				points[i] = fmt.Sprintf("* %v", err)
			}

			return fmt.Sprintf(format+" %s 失败:\n%s", service.ServiceName, strings.Join(points, "\n"))
		},
	}

	// 如果是非容器化部署方式的服务，则现在不需要进行创建或者更新
	if service.Type != setting.K8SDeployType {
		return nil, nil
	}

	productName := env.ProductName
	envName := env.EnvName
	namespace := env.Namespace

	// 获取服务模板
	parsedYaml, err := kube.RenderService(env, renderSet, service)

	if err != nil {
		log.Errorf("Failed to render service %s, error: %v", service.ServiceName, err)
		errList = multierror.Append(errList, fmt.Errorf("service template %s error: %v", service.ServiceName, err))
		return nil, errList
	}

	manifests := releaseutil.SplitManifests(*parsedYaml)
	resources := make([]*unstructured.Unstructured, 0, len(manifests))
	for _, item := range manifests {
		u, err := serializer.NewDecoder().YamlToUnstructured([]byte(item))
		if err != nil {
			log.Errorf("Failed to convert yaml to Unstructured, manifest is\n%s\n, error: %v", item, err)
			errList = multierror.Append(errList, err)
			continue
		}

		resources = append(resources, u)
	}

	// compatibility: prevSvc.Render could be null when prev update failed
	if prevSvc != nil && preRenderInfo != nil {
		err = removeOldResources(resources, env, prevSvc, preRenderInfo, kubeClient, log)
		if err != nil {
			log.Errorf("Failed to remove old resources, error: %v", err)
			errList = multierror.Append(errList, err)
			return nil, errList
		}
	}

	labels := getPredefinedLabels(productName, service.ServiceName)
	clusterLabels := getPredefinedClusterLabels(productName, service.ServiceName, envName)
	var res []*unstructured.Unstructured

	for _, u := range resources {
		switch u.GetKind() {
		case setting.Ingress:
			ls := kube.MergeLabels(labels, u.GetLabels())

			u.SetNamespace(namespace)
			u.SetLabels(ls)

			err = updater.CreateOrPatchUnstructured(u, kubeClient)
			if err != nil {
				log.Errorf("Failed to create or update %s, manifest is\n%v\n, error: %v", u.GetKind(), u, err)
				errList = multierror.Append(errList, err)
				continue
			}

		case setting.Service:
			u.SetNamespace(namespace)
			u.SetLabels(kube.MergeLabels(labels, u.GetLabels()))

			if _, ok := u.GetLabels()["endpoints"]; !ok {
				selector, _, _ := unstructured.NestedStringMap(u.Object, "spec", "selector")
				err := unstructured.SetNestedStringMap(u.Object, kube.MergeLabels(labels, selector), "spec", "selector")
				if err != nil {
					// should not have happened
					panic(err)
				}
			}

			err = updater.CreateOrPatchUnstructured(u, kubeClient)
			if err != nil {
				log.Errorf("Failed to create or update %s, manifest is\n%v\n, error: %v", u.GetKind(), u, err)
				errList = multierror.Append(errList, err)
				continue
			}

			if istioClient != nil {
				err = EnsureUpdateZadigService(context.TODO(), env, u.GetName(), kubeClient, istioClient)
				if err != nil {
					log.Errorf("Failed to update Zadig service %s for env %s of product %s: %s", u.GetName(), env.EnvName, env.ProductName, err)
					errList = multierror.Append(errList, err)
					continue
				}
			}
		case setting.Deployment, setting.StatefulSet:
			// compatibility flag, We add a match label in spec.selector field pre 1.10.
			needSelectorLabel := false

			u.SetNamespace(namespace)
			u.SetLabels(kube.MergeLabels(labels, u.GetLabels()))

			switch u.GetKind() {
			case setting.Deployment:
				needSelectorLabel = deploymentSelectorLabelExists(u.GetName(), namespace, informer, log)
			case setting.StatefulSet:
				needSelectorLabel = statefulsetSelectorLabelExists(u.GetName(), namespace, informer, log)
			}

			podLabels, _, err := unstructured.NestedStringMap(u.Object, "spec", "template", "metadata", "labels")
			if err != nil {
				podLabels = nil
			}
			err = unstructured.SetNestedStringMap(u.Object, kube.MergeLabels(labels, podLabels), "spec", "template", "metadata", "labels")
			if err != nil {
				log.Errorf("merge label failed err:%s", err)
				u.Object = setFieldValueIsNotExist(u.Object, kube.MergeLabels(labels, podLabels), "spec", "template", "metadata", "labels")
			}

			podAnnotations, _, err := unstructured.NestedStringMap(u.Object, "spec", "template", "metadata", "annotations")
			if err != nil {
				podAnnotations = nil
			}
			err = unstructured.SetNestedStringMap(u.Object, applyUpdatedAnnotations(podAnnotations), "spec", "template", "metadata", "annotations")
			if err != nil {
				log.Errorf("merge annotation failed err:%s", err)
				u.Object = setFieldValueIsNotExist(u.Object, applyUpdatedAnnotations(podAnnotations), "spec", "template", "metadata", "annotations")
			}

			if needSelectorLabel {
				// Inject selector: s-product and s-service
				selector, _, err := unstructured.NestedStringMap(u.Object, "spec", "selector", "matchLabels")
				if err != nil {
					selector = nil
				}

				err = unstructured.SetNestedStringMap(u.Object, kube.MergeLabels(labels, selector), "spec", "selector", "matchLabels")
				if err != nil {
					log.Errorf("merge selector failed err:%s", err)
					u.Object = setFieldValueIsNotExist(u.Object, kube.MergeLabels(labels, selector), "spec", "selector", "matchLabels")
				}
			}

			jsonData, err := u.MarshalJSON()
			if err != nil {
				log.Errorf("Failed to marshal JSON, manifest is\n%v\n, error: %v", u, err)
				errList = multierror.Append(errList, err)
				continue
			}
			obj, err := serializer.NewDecoder().JSONToRuntimeObject(jsonData)
			if err != nil {
				log.Errorf("Failed to convert JSON to Object, manifest is\n%v\n, error: %v", u, err)
				errList = multierror.Append(errList, err)
				continue
			}

			switch res := obj.(type) {
			case *appsv1.Deployment:
				// Inject imagePullSecrets if qn-registry-secret is not set
				applySystemImagePullSecrets(&res.Spec.Template.Spec)

				err = updater.CreateOrPatchDeployment(res, kubeClient)
				if err != nil {
					log.Errorf("Failed to create or update %s, manifest is\n%v\n, error: %v", u.GetKind(), res, err)
					errList = multierror.Append(errList, err)
					continue
				}
			case *appsv1.StatefulSet:
				// Inject imagePullSecrets if qn-registry-secret is not set
				applySystemImagePullSecrets(&res.Spec.Template.Spec)

				err = updater.CreateOrPatchStatefulSet(res, kubeClient)
				if err != nil {
					log.Errorf("Failed to create or update %s, manifest is\n%v\n, error: %v", u.GetKind(), res, err)
					errList = multierror.Append(errList, err)
					continue
				}
			default:
				errList = multierror.Append(errList, fmt.Errorf("object is not a appsv1.Deployment or appsv1.StatefulSet"))
				continue
			}

		case setting.Job:
			jsonData, err := u.MarshalJSON()
			if err != nil {
				log.Errorf("Failed to marshal JSON, manifest is\n%v\n, error: %v", u, err)
				errList = multierror.Append(errList, err)
				continue
			}
			obj, err := serializer.NewDecoder().JSONToJob(jsonData)
			if err != nil {
				log.Errorf("Failed to convert JSON to Job, manifest is\n%v\n, error: %v", u, err)
				errList = multierror.Append(errList, err)
				continue
			}

			obj.Namespace = namespace
			obj.ObjectMeta.Labels = kube.MergeLabels(labels, obj.ObjectMeta.Labels)
			obj.Spec.Template.ObjectMeta.Labels = kube.MergeLabels(labels, obj.Spec.Template.ObjectMeta.Labels)

			// Inject imagePullSecrets if qn-registry-secret is not set
			applySystemImagePullSecrets(&obj.Spec.Template.Spec)

			if err := updater.DeleteJobAndWait(namespace, obj.Name, kubeClient); err != nil {
				log.Errorf("Failed to delete Job, error: %v", err)
				errList = multierror.Append(errList, err)
				continue
			}

			if err := updater.CreateJob(obj, kubeClient); err != nil {
				log.Errorf("Failed to create or update %s, manifest is\n%v\n, error: %v", u.GetKind(), obj, err)
				errList = multierror.Append(errList, err)
				continue
			}

		case setting.CronJob:
			jsonData, err := u.MarshalJSON()
			if err != nil {
				log.Errorf("Failed to marshal JSON, manifest is\n%v\n, error: %v", u, err)
				errList = multierror.Append(errList, err)
				continue
			}
			obj, err := serializer.NewDecoder().JSONToCronJob(jsonData)
			if err != nil {
				log.Errorf("Failed to convert JSON to CronJob, manifest is\n%v\n, error: %v", u, err)
				errList = multierror.Append(errList, err)
				continue
			}

			obj.Namespace = namespace
			obj.ObjectMeta.Labels = kube.MergeLabels(labels, obj.ObjectMeta.Labels)
			obj.Spec.JobTemplate.ObjectMeta.Labels = kube.MergeLabels(labels, obj.Spec.JobTemplate.ObjectMeta.Labels)
			obj.Spec.JobTemplate.Spec.Template.ObjectMeta.Labels = kube.MergeLabels(labels, obj.Spec.JobTemplate.Spec.Template.ObjectMeta.Labels)

			// Inject imagePullSecrets if qn-registry-secret is not set
			applySystemImagePullSecrets(&obj.Spec.JobTemplate.Spec.Template.Spec)

			err = updater.CreateOrPatchCronJob(obj, kubeClient)
			if err != nil {
				log.Errorf("Failed to create or update %s, manifest is\n%v\n, error: %v", u.GetKind(), obj, err)
				errList = multierror.Append(errList, err)
				continue
			}

		case setting.ClusterRole, setting.ClusterRoleBinding:
			u.SetLabels(kube.MergeLabels(clusterLabels, u.GetLabels()))

			err = updater.CreateOrPatchUnstructured(u, kubeClient)
			if err != nil {
				log.Errorf("Failed to create or update %s, manifest is\n%v\n, error: %v", u.GetKind(), u, err)
				errList = multierror.Append(errList, err)
				continue
			}
		default:
			u.SetNamespace(namespace)
			u.SetLabels(kube.MergeLabels(labels, u.GetLabels()))

			err = updater.CreateOrPatchUnstructured(u, kubeClient)
			if err != nil {
				log.Errorf("Failed to create or update %s, manifest is\n%v\n, error: %v", u.GetKind(), u, err)
				errList = multierror.Append(errList, err)
				continue
			}
		}

		res = append(res, u)
	}

	return res, errList.ErrorOrNil()
}

func removeOldResources(
	items []*unstructured.Unstructured,
	env *commonmodels.Product,
	oldService *commonmodels.ProductService,
	oldRenderInfo *commonmodels.RenderInfo,
	kubeClient client.Client,
	log *zap.SugaredLogger,
) error {
	opt := &commonrepo.RenderSetFindOption{
		Name:        oldRenderInfo.Name,
		Revision:    oldRenderInfo.Revision,
		EnvName:     env.EnvName,
		ProductTmpl: env.ProductName,
	}
	oldRenderset, err := commonrepo.NewRenderSetColl().Find(opt)
	if err != nil {
		log.Errorf("find renderset[%s/%d] error: %v", opt.Name, opt.Revision, err)
		return err
	}

	parsedYaml, err := kube.RenderService(env, oldRenderset, oldService)
	if err != nil {
		log.Errorf("failed to find old service revision %s/%d", oldService.ServiceName, oldService.Revision)
		return err
	}

	itemsMap := make(map[string]*unstructured.Unstructured)
	for _, u := range items {
		itemsMap[fmt.Sprintf("%s/%s", u.GetKind(), u.GetName())] = u
	}

	manifests := releaseutil.SplitManifests(*parsedYaml)
	oldItemsMap := make(map[string]*unstructured.Unstructured)
	for _, item := range manifests {
		u, err := serializer.NewDecoder().YamlToUnstructured([]byte(item))
		if err != nil {
			log.Errorf("Failed to covert from yaml to Unstructured, yaml is %s", item)
			continue
		}

		oldItemsMap[fmt.Sprintf("%s/%s", u.GetKind(), u.GetName())] = u
	}

	for name, item := range oldItemsMap {
		_, exists := itemsMap[name]
		item.SetNamespace(env.Namespace)
		if !exists {
			if err = updater.DeleteUnstructured(item, kubeClient); err != nil {
				log.Errorf(
					"failed to remove old item %s/%s/%s from %s/%d: %v",
					env.Namespace,
					item.GetName(),
					item.GetKind(),
					oldService.ServiceName,
					oldService.Revision, err)
				continue
			}
			log.Infof(
				"succeed to remove old item %s/%s/%s from %s/%d",
				env.Namespace,
				item.GetName(),
				item.GetKind(),
				oldService.ServiceName,
				oldService.Revision)
		}
	}

	return nil
}

func waitResourceRunning(
	kubeClient client.Client, namespace string,
	resources []*unstructured.Unstructured, timeoutSeconds int, log *zap.SugaredLogger,
) error {
	log.Infof("wait service group to run in %d seconds", timeoutSeconds)

	return wait.Poll(1*time.Second, time.Duration(timeoutSeconds)*time.Second, func() (bool, error) {
		for _, r := range resources {
			var ready bool
			found := true
			var err error
			switch r.GetKind() {
			case setting.Deployment:
				var d *appsv1.Deployment
				d, found, err = getter.GetDeployment(namespace, r.GetName(), kubeClient)
				if err == nil && found {
					ready = wrapper.Deployment(d).Ready()
				}
			case setting.StatefulSet:
				var s *appsv1.StatefulSet
				s, found, err = getter.GetStatefulSet(namespace, r.GetName(), kubeClient)
				if err == nil && found {
					ready = wrapper.StatefulSet(s).Ready()
				}
			case setting.Job:
				var j *batchv1.Job
				j, found, err = getter.GetJob(namespace, r.GetName(), kubeClient)
				if err == nil && found {
					ready = wrapper.Job(j).Complete()
				}
			default:
				ready = true
			}

			if err != nil {
				return false, err
			}

			if !found || !ready {
				return false, nil
			}
		}

		return true, nil
	})
}

func preCreateProduct(envName string, args *commonmodels.Product, kubeClient client.Client,
	log *zap.SugaredLogger) error {
	var (
		productTemplateName = args.ProductName
		renderSetName       = commonservice.GetProductEnvNamespace(envName, args.ProductName, args.Namespace)
		err                 error
	)
	// 如果 args.Render.Revision > 0 则该次操作是版本回溯
	if args.Render != nil && args.Render.Revision > 0 {
		renderSetName = args.Render.Name
	} else {
		switch args.Source {
		case setting.HelmDeployType:
			err = commonservice.CreateHelmRenderSet(
				&commonmodels.RenderSet{
					Name:        renderSetName,
					Revision:    0,
					EnvName:     envName,
					ProductTmpl: args.ProductName,
					UpdateBy:    args.UpdateBy,
					ChartInfos:  args.ChartInfos,
				},
				log,
			)
		default:
			err = commonservice.CreateRenderSet(
				&commonmodels.RenderSet{
					Name:        renderSetName,
					Revision:    0,
					EnvName:     envName,
					ProductTmpl: args.ProductName,
					UpdateBy:    args.UpdateBy,
					KVs:         args.Vars,
				},
				log,
			)

		}
		if err != nil {
			log.Errorf("[%s][P:%s] create renderset error: %v", envName, productTemplateName, err)
			return e.ErrCreateEnv.AddDesc(e.FindProductTmplErrMsg)
		}
	}

	args.Vars = nil

	var productTmpl *templatemodels.Product
	// 查询产品模板
	productTmpl, err = templaterepo.NewProductColl().Find(productTemplateName)
	if err != nil {
		log.Errorf("[%s][P:%s] get product template error: %v", envName, productTemplateName, err)
		return e.ErrCreateEnv.AddDesc(e.FindProductTmplErrMsg)
	}

	//检查产品是否包含服务
	var serviceCount int
	for _, group := range args.Services {
		serviceCount = serviceCount + len(group)
	}
	if serviceCount == 0 {
		log.Errorf("[%s][P:%s] not service found", envName, args.ProductName)
		return e.ErrCreateEnv.AddDesc(e.FindProductServiceErrMsg)
	}
	// 检查args中是否设置revision，如果没有，设为Product Tmpl当前版本
	if args.Revision == 0 {
		args.Revision = productTmpl.Revision
	}

	// 检查产品是否存在，envName和productName唯一
	opt := &commonrepo.ProductFindOptions{Name: args.ProductName, EnvName: envName}
	if _, err := commonrepo.NewProductColl().Find(opt); err == nil {
		log.Errorf("[%s][P:%s] duplicate product", envName, args.ProductName)
		return e.ErrCreateEnv.AddDesc(e.DuplicateEnvErrMsg)
	}

	tmpRenderInfo := &commonmodels.RenderInfo{Name: renderSetName, ProductTmpl: args.ProductName}
	if args.Render != nil && args.Render.Revision > 0 {
		tmpRenderInfo.Revision = args.Render.Revision
	}

	args.Render = tmpRenderInfo
	if preCreateNSAndSecret(productTmpl.ProductFeature) {
		return ensureKubeEnv(args.Namespace, args.RegistryID, map[string]string{setting.ProductLabel: args.ProductName}, args.ShareEnv.Enable, kubeClient, log)
	}
	return nil
}

func preCreateNSAndSecret(productFeature *templatemodels.ProductFeature) bool {
	if productFeature == nil {
		return true
	}
	if productFeature != nil && productFeature.BasicFacility != setting.BasicFacilityCVM {
		return true
	}
	return false
}

func getPredefinedLabels(product, service string) map[string]string {
	ls := make(map[string]string)
	ls["s-product"] = product
	ls["s-service"] = service
	return ls
}

func getPredefinedClusterLabels(product, service, envName string) map[string]string {
	labels := getPredefinedLabels(product, service)
	labels[setting.EnvNameLabel] = envName
	return labels
}

func applyUpdatedAnnotations(annotations map[string]string) map[string]string {
	if annotations == nil {
		annotations = make(map[string]string)
	}

	annotations[setting.UpdatedByLabel] = fmt.Sprintf("%d", time.Now().Unix())
	return annotations
}

func applySystemImagePullSecrets(podSpec *corev1.PodSpec) {
	for _, secret := range podSpec.ImagePullSecrets {
		if secret.Name == setting.DefaultImagePullSecret {
			return
		}
	}
	podSpec.ImagePullSecrets = append(podSpec.ImagePullSecrets,
		corev1.LocalObjectReference{
			Name: setting.DefaultImagePullSecret,
		})
}

func ensureKubeEnv(namespace, registryId string, customLabels map[string]string, enableShare bool, kubeClient client.Client, log *zap.SugaredLogger) error {
	err := kube.CreateNamespace(namespace, customLabels, enableShare, kubeClient)
	if err != nil {
		log.Errorf("[%s] get or create namespace error: %v", namespace, err)
		return e.ErrCreateNamspace.AddDesc(err.Error())
	}

	// 创建默认的镜像仓库secret
	if err := commonservice.EnsureDefaultRegistrySecret(namespace, registryId, kubeClient, log); err != nil {
		log.Errorf("[%s] get or create namespace error: %v", namespace, err)
		return e.ErrCreateSecret.AddDesc(e.CreateDefaultRegistryErrMsg)
	}

	return nil
}

func FindHelmRenderSet(productName, renderName, envName string, log *zap.SugaredLogger) (*commonmodels.RenderSet, error) {
	resp := &commonmodels.RenderSet{ProductTmpl: productName}
	var err error
	if renderName != "" {
		opt := &commonrepo.RenderSetFindOption{
			Name:        renderName,
			ProductTmpl: productName,
			EnvName:     envName,
		}
		resp, err = commonrepo.NewRenderSetColl().Find(opt)
		if err != nil {
			log.Errorf("find helm renderset[%s] error: %v", renderName, err)
			return resp, err
		}
	}
	return resp, nil
}

func buildInstallParam(namespace, envName, defaultValues string, renderChart *templatemodels.RenderChart, serviceObj *commonmodels.Service) (*ReleaseInstallParam, error) {
	mergedValues, err := helmtool.MergeOverrideValues(renderChart.ValuesYaml, defaultValues, renderChart.GetOverrideYaml(), renderChart.OverrideValues)
	if err != nil {
		return nil, fmt.Errorf("failed to merge override yaml %s and values %s, err: %s", renderChart.GetOverrideYaml(), renderChart.OverrideValues, err)
	}
	ret := &ReleaseInstallParam{
		ProductName:  serviceObj.ProductName,
		Namespace:    namespace,
		ReleaseName:  util.GeneReleaseName(serviceObj.GetReleaseNaming(), serviceObj.ProductName, namespace, envName, serviceObj.ServiceName),
		MergedValues: mergedValues,
		RenderChart:  renderChart,
		serviceObj:   serviceObj,
	}
	return ret, nil
}

func installOrUpgradeHelmChartWithValues(param *ReleaseInstallParam, isRetry bool, helmClient *helmtool.HelmClient) error {
	namespace, valuesYaml, renderChart, serviceObj := param.Namespace, param.MergedValues, param.RenderChart, param.serviceObj
	base := config.LocalServicePathWithRevision(serviceObj.ProductName, serviceObj.ServiceName, serviceObj.Revision)
	if err := commonservice.PreloadServiceManifestsByRevision(base, serviceObj); err != nil {
		log.Warnf("failed to get chart of revision: %d for service: %s, use latest version",
			serviceObj.Revision, serviceObj.ServiceName)
		// use the latest version when it fails to download the specific version
		base = config.LocalServicePath(serviceObj.ProductName, serviceObj.ServiceName)
		if err = commonservice.PreLoadServiceManifests(base, serviceObj); err != nil {
			log.Errorf("failed to load chart info for service %v", serviceObj.ServiceName)
			return fmt.Errorf("failed to load chart info for service %s", serviceObj.ServiceName)
		}
	}

	chartFullPath := filepath.Join(base, serviceObj.ServiceName)
	chartPath, err := fs.RelativeToCurrentPath(chartFullPath)
	if err != nil {
		log.Errorf("Failed to get relative path %s, err: %s", chartFullPath, err)
		return err
	}

	chartSpec := &helmclient.ChartSpec{
		ReleaseName:   param.ReleaseName,
		ChartName:     chartPath,
		Namespace:     namespace,
		Version:       renderChart.ChartVersion,
		ValuesYaml:    valuesYaml,
		UpgradeCRDs:   true,
		CleanupOnFail: true,
		MaxHistory:    10,
		DryRun:        param.DryRun,
	}
	if isRetry {
		chartSpec.Replace = true
	}

	// If the target environment is a shared environment and a sub env, we need to clear the deployed K8s Service.
	ctx := context.TODO()
	if !chartSpec.DryRun {
		err = EnsureDeletePreCreatedServices(ctx, param.ProductName, param.Namespace, chartSpec, helmClient)
		if err != nil {
			return fmt.Errorf("failed to ensure deleting pre-created K8s Services for product %q in namespace %q: %s", param.ProductName, param.Namespace, err)
		}
	}

	helmClient, err = helmClient.Clone()
	if err != nil {
		return fmt.Errorf("failed to clone helm client: %s", err)
	}

	var release *release.Release
	release, err = helmClient.InstallOrUpgradeChart(ctx, chartSpec, nil)
	if err != nil {
		err = errors.WithMessagef(
			err,
			"failed to install or upgrade helm chart %s/%s",
			namespace, serviceObj.ServiceName)
	} else {
		if !chartSpec.DryRun {
			err = EnsureZadigServiceByManifest(ctx, param.ProductName, param.Namespace, release.Manifest)
			if err != nil {
				err = errors.WithMessagef(err, "failed to ensure Zadig Service %s", err)
			}
		}
	}

	return err
}

func installProductHelmCharts(user, requestID string, args *commonmodels.Product, renderset *commonmodels.RenderSet, eventStart int64, helmClient *helmtool.HelmClient,
	kclient client.Client, istioClient versionedclient.Interface, log *zap.SugaredLogger) {
	var (
		err     error
		errList = &multierror.Error{}
	)
	envName := args.EnvName

	defer func() {
		if err != nil {
			title := fmt.Sprintf("创建 [%s] 的 [%s] 环境失败", args.ProductName, args.EnvName)
			commonservice.SendErrorMessage(user, title, requestID, err, log)
		}

		commonservice.LogProductStats(envName, setting.CreateProductEvent, args.ProductName, requestID, eventStart, log)

		status := setting.ProductStatusSuccess
		if err = commonrepo.NewProductColl().UpdateStatusAndError(envName, args.ProductName, status, ""); err != nil {
			log.Errorf("[%s][P:%s] Product.UpdateStatusAndError error: %v", envName, args.ProductName, err)
			return
		}
	}()

	chartInfoMap := make(map[string]*templatemodels.RenderChart)
	for _, renderChart := range args.ChartInfos {
		chartInfoMap[renderChart.ServiceName] = renderChart
	}

	err = proceedHelmRelease(args, renderset, helmClient, nil, log)
	if err != nil {
		log.Errorf("error occurred when installing services in env: %s/%s, err: %s ", args.ProductName, envName, err)
		errList = multierror.Append(errList, err)
	}

	// Note: For the sub env, try to supplement information relevant to the base env.
	if args.ShareEnv.Enable && !args.ShareEnv.IsBase {
		shareEnvErr := EnsureGrayEnvConfig(context.TODO(), args, kclient, istioClient)
		if shareEnvErr != nil {
			errList = multierror.Append(errList, shareEnvErr)
		}
	}

	err = errList.ErrorOrNil()
}

func getServiceRevisionMap(serviceRevisionList []*SvcRevision) map[string]*SvcRevision {
	serviceRevisionMap := make(map[string]*SvcRevision)
	for _, revision := range serviceRevisionList {
		serviceRevisionMap[revision.ServiceName+revision.Type] = revision
	}
	return serviceRevisionMap
}

func getUpdatedProductServices(updateProduct *commonmodels.Product, serviceRevisionMap map[string]*SvcRevision, currentProduct *commonmodels.Product) [][]*commonmodels.ProductService {
	currentServices := make(map[string]*commonmodels.ProductService)
	for _, group := range currentProduct.Services {
		for _, service := range group {
			currentServices[service.ServiceName+service.Type] = service
		}
	}

	updatedAllServices := make([][]*commonmodels.ProductService, 0)
	for _, group := range updateProduct.Services {
		updatedGroups := make([]*commonmodels.ProductService, 0)
		for _, service := range group {
			serviceRevision, ok := serviceRevisionMap[service.ServiceName+service.Type]
			if !ok {
				//找不到 service revision
				continue
			}
			if serviceRevision.New {
				// 新的服务，创建新的service with revision, 并append到updatedGroups中
				// 新的服务的revision，默认Revision为0
				newService := &commonmodels.ProductService{
					ServiceName: service.ServiceName,
					ProductName: service.ProductName,
					Type:        service.Type,
					Revision:    0,
				}
				updatedGroups = append(updatedGroups, newService)
				continue
			}
			// 不管服务需不需要更新，都拿现在的revision
			if currentService, ok := currentServices[service.ServiceName+service.Type]; ok {
				updatedGroups = append(updatedGroups, currentService)
			}
		}
		updatedAllServices = append(updatedAllServices, updatedGroups)
	}
	return updatedAllServices
}

func batchExecutorWithRetry(retryCount uint64, interval time.Duration, serviceList []*commonmodels.Service, handler intervalExecutorHandler, log *zap.SugaredLogger) []error {
	bo := backoff.NewConstantBackOff(time.Second * 3)
	retryBo := backoff.WithMaxRetries(bo, retryCount)
	errList := make([]error, 0)
	isRetry := false
	_ = backoff.Retry(func() error {
		failedServices := make([]*commonmodels.Service, 0)
		errList = batchExecutor(interval, serviceList, &failedServices, isRetry, handler, log)
		if len(errList) == 0 {
			return nil
		}
		log.Infof("%d services waiting to retry", len(failedServices))
		serviceList = failedServices
		isRetry = true
		return fmt.Errorf("%d services apply failed", len(errList))
	}, retryBo)
	return errList
}

func batchExecutor(interval time.Duration, serviceList []*commonmodels.Service, failedServices *[]*commonmodels.Service, isRetry bool, handler intervalExecutorHandler, log *zap.SugaredLogger) []error {
	if len(serviceList) == 0 {
		return nil
	}
	errList := make([]error, 0)
	for _, data := range serviceList {
		err := handler(data, isRetry, log)
		if err != nil {
			errList = append(errList, err)
			*failedServices = append(*failedServices, data)
			log.Errorf("service:%s apply failed, err %s", data.ServiceName, err)
		}
		time.Sleep(interval)
	}
	return errList
}

func updateHelmProductGroup(username, productName, envName string, productResp *commonmodels.Product,
	overrideCharts []*commonservice.RenderChartArg, deletedSvcRevision map[string]int64, log *zap.SugaredLogger) error {

	helmClient, err := helmtool.NewClientFromNamespace(productResp.ClusterID, productResp.Namespace)
	if err != nil {
		return e.ErrUpdateEnv.AddErr(err)
	}

	// uninstall services
	for serviceName, serviceRevision := range deletedSvcRevision {
		if !commonutil.ServiceDeployed(serviceName, productResp.ServiceDeployStrategy) {
			continue
		}
		if productResp.ServiceDeployStrategy != nil {
			delete(productResp.ServiceDeployStrategy, serviceName)
		}
		if err = UninstallServiceByName(helmClient, serviceName, productResp, serviceRevision, true); err != nil {
			log.Errorf("UninstallRelease err:%v", err)
			return e.ErrUpdateEnv.AddErr(err)
		}
	}

	renderSet, err := diffRenderSet(username, productName, envName, productResp, overrideCharts, log)
	if err != nil {
		return e.ErrUpdateEnv.AddDesc("对比环境中的value.yaml和系统默认的value.yaml失败")
	}

	productResp.ChartInfos = renderSet.ChartInfos
	svcNameSet := sets.NewString()
	for _, singleChart := range overrideCharts {
		if singleChart.EnvName != envName {
			continue
		}
		svcNameSet.Insert(singleChart.ServiceName)
	}

	filter := func(svc *commonmodels.ProductService) bool {
		return svcNameSet.Has(svc.ServiceName)
	}

	productResp.Render.Revision = renderSet.Revision

	if productResp.ServiceDeployStrategy != nil {
		for _, chart := range overrideCharts {
			productResp.ServiceDeployStrategy[chart.ServiceName] = chart.DeployStrategy
		}
	}

	if err = commonrepo.NewProductColl().Update(productResp); err != nil {
		log.Errorf("Failed to update env, err: %s", err)
		return err
	}

	err = proceedHelmRelease(productResp, renderSet, helmClient, filter, log)
	if err != nil {
		log.Errorf("error occurred when upgrading services in env: %s/%s, err: %s ", productName, envName, err)
		return err
	}

	return nil
}

// diffRenderSet get diff between renderset in product and product template
// generate a new renderset and insert into db
func diffRenderSet(username, productName, envName string, productResp *commonmodels.Product, overrideCharts []*commonservice.RenderChartArg, log *zap.SugaredLogger) (*commonmodels.RenderSet, error) {
	// default renderset
	latestRenderSet, err := commonrepo.NewRenderSetColl().Find(&commonrepo.RenderSetFindOption{Name: productName, IsDefault: true})
	if err != nil {
		log.Errorf("[RenderSet.find] err: %v", err)
		return nil, err
	}

	// chart infos in template
	latestChartInfoMap := make(map[string]*templatemodels.RenderChart)
	for _, renderInfo := range latestRenderSet.ChartInfos {
		latestChartInfoMap[renderInfo.ServiceName] = renderInfo
	}

	// chart infos from client
	renderChartArgMap := make(map[string]*commonservice.RenderChartArg)
	for _, singleArg := range overrideCharts {
		if singleArg.EnvName == envName {
			renderChartArgMap[singleArg.ServiceName] = singleArg
		}
	}

	renderSetOpt := &commonrepo.RenderSetFindOption{
		Name:        productResp.Render.Name,
		Revision:    productResp.Render.Revision,
		ProductTmpl: productName,
	}
	currentEnvRenderSet, err := commonrepo.NewRenderSetColl().Find(renderSetOpt)
	if err != nil {
		log.Errorf("[RenderSet.find] err: %v", err)
		return nil, err
	}
	defaultValues, yamlData := currentEnvRenderSet.DefaultValues, currentEnvRenderSet.YamlData

	// chart infos in product
	currentChartInfoMap := make(map[string]*templatemodels.RenderChart)
	for _, renderInfo := range currentEnvRenderSet.ChartInfos {
		currentChartInfoMap[renderInfo.ServiceName] = renderInfo
	}

	opt := &commonrepo.ProductFindOptions{Name: productName, EnvName: envName}
	productCur, err := commonrepo.NewProductColl().Find(opt)
	if err != nil {
		log.Errorf("GetProduct envName:%s, productName:%s, err:%s", envName, productName, err)
		return nil, fmt.Errorf("GetProduct envName:%s, productName:%s, err:%s", envName, productName, err)
	}
	serviceMap := productCur.GetServiceMap()
	serviceRespMap := productResp.GetServiceMap()
	newChartInfos := make([]*templatemodels.RenderChart, 0)

	for serviceName, latestChartInfo := range latestChartInfoMap {
		currentChartInfo, okC := currentChartInfoMap[serviceName]
		renderArg, okR := renderChartArgMap[serviceName]
		if !okR && !okC {
			continue
		}

		// no need to update service revision in renderset.services
		if !okR {
			newChartInfos = append(newChartInfos, currentChartInfo)
			continue
		}

		serviceInfoResp := serviceRespMap[serviceName]
		serviceInfoCur := serviceMap[serviceName]
		imageRelatedKey := sets.NewString()
		if serviceInfoResp != nil && serviceInfoCur != nil {
			curEnvService, err := commonrepo.NewServiceColl().Find(&commonrepo.ServiceFindOption{
				ServiceName: serviceName,
				ProductName: productName,
				Type:        setting.HelmDeployType,
				Revision:    serviceInfoCur.Revision,
			})
			if err != nil {
				log.Errorf("failed to query service, name %s, Revision %d,err %s", serviceName, serviceInfoCur.Revision, err)
				return nil, fmt.Errorf("failed to query service, name %s,Revision %d,err %s", serviceName, serviceInfoCur.Revision, err)
			}
		L:
			for _, curSvcContainers := range curEnvService.Containers {
				if checkServiceImageUpdated(curSvcContainers, serviceInfoCur) {
					for _, container := range serviceInfoResp.Containers {
						if curSvcContainers.Name == container.Name && container.ImagePath != nil {
							imageRelatedKey.Insert(container.ImagePath.Image, container.ImagePath.Repo, container.ImagePath.Tag)
							continue L
						}
					}
				}
			}
		}

		// use the variables in current product when updating services
		if okC {
			// use the value of the key of the current values.yaml to replace the value of the same key of the values.yaml in the service
			newValuesYaml, err := overrideValues([]byte(currentChartInfo.ValuesYaml), []byte(latestChartInfo.ValuesYaml), imageRelatedKey)
			if err != nil {
				log.Errorf("Failed to override values for service %s, err: %s", serviceName, err)
			} else {
				latestChartInfo.ValuesYaml = string(newValuesYaml)
			}

			// user override value in cur environment
			latestChartInfo.OverrideValues = currentChartInfo.OverrideValues
			latestChartInfo.OverrideYaml = currentChartInfo.OverrideYaml
		}

		// user override value form request
		if okR {
			renderArg.FillRenderChartModel(latestChartInfo, latestChartInfo.ChartVersion)
		}
		newChartInfos = append(newChartInfos, latestChartInfo)
	}

	if err = commonservice.CreateHelmRenderSet(
		&commonmodels.RenderSet{
			Name:          productResp.Render.Name,
			EnvName:       envName,
			ProductTmpl:   productName,
			ChartInfos:    newChartInfos,
			DefaultValues: defaultValues,
			YamlData:      yamlData,
			UpdateBy:      username,
		},
		log,
	); err != nil {
		log.Errorf("[RenderSet.create] err: %v", err)
		return nil, err
	}

	renderSet, err := FindHelmRenderSet(productName, productResp.Render.Name, envName, log)
	if err != nil {
		log.Errorf("[RenderSet.find] err: %v", err)
		return nil, err
	}
	return renderSet, nil
}

// checkServiceImageUpdated If the service does not do any mirroring iterations on the platform, the latest YAML is used when updating the environment
func checkServiceImageUpdated(curContainer *commonmodels.Container, serviceInfo *commonmodels.ProductService) bool {
	for _, proContainer := range serviceInfo.Containers {
		if curContainer.Name == proContainer.Name && curContainer.Image == proContainer.Image {
			return false
		}
	}
	return true
}

// for keys exist in both yaml, current values will override the latest values
// only for images
func overrideValues(currentValuesYaml, latestValuesYaml []byte, imageRelatedKey sets.String) ([]byte, error) {
	currentValuesMap := map[string]interface{}{}
	if err := yaml.Unmarshal(currentValuesYaml, &currentValuesMap); err != nil {
		return nil, err
	}

	currentValuesFlatMap, err := converter.Flatten(currentValuesMap)
	if err != nil {
		return nil, err
	}

	latestValuesMap := map[string]interface{}{}
	if err := yaml.Unmarshal(latestValuesYaml, &latestValuesMap); err != nil {
		return nil, err
	}

	latestValuesFlatMap, err := converter.Flatten(latestValuesMap)
	if err != nil {
		return nil, err
	}

	replaceMap := make(map[string]interface{})
	for key := range latestValuesFlatMap {
		if !imageRelatedKey.Has(key) {
			continue
		}
		if currentValue, ok := currentValuesFlatMap[key]; ok {
			replaceMap[key] = currentValue
		}
	}

	if len(replaceMap) == 0 {
		return latestValuesYaml, nil
	}

	var replaceKV []string
	for k, v := range replaceMap {
		replaceKV = append(replaceKV, fmt.Sprintf("%s=%v", k, v))
	}

	if err := strvals.ParseInto(strings.Join(replaceKV, ","), latestValuesMap); err != nil {
		return nil, err
	}

	return yaml.Marshal(latestValuesMap)
}

func dryRunInstallRelease(productResp *commonmodels.Product, renderset *commonmodels.RenderSet, helmClient *helmtool.HelmClient, log *zap.SugaredLogger) error {
	productName, _ := productResp.ProductName, productResp.EnvName
	renderChartMap := make(map[string]*templatemodels.RenderChart)
	for _, renderChart := range productResp.ChartInfos {
		renderChartMap[renderChart.ServiceName] = renderChart
	}

	handler := func(serviceObj *commonmodels.Service, log *zap.SugaredLogger) (err error) {
		param, errBuildParam := buildInstallParam(productResp.Namespace, renderset.EnvName, renderset.DefaultValues, renderChartMap[serviceObj.ServiceName], serviceObj)
		if errBuildParam != nil {
			return errBuildParam
		}
		param.DryRun = true
		err = installOrUpgradeHelmChartWithValues(param, false, helmClient)
		return
	}

	errList := new(multierror.Error)
	var errLock sync.Mutex
	appendErr := func(err error) {
		errLock.Lock()
		defer errLock.Unlock()
		errList = multierror.Append(errList, err)
	}

	var wg sync.WaitGroup
	for _, groupServices := range productResp.Services {
		serviceList := make([]*commonmodels.Service, 0)
		for _, service := range groupServices {
			if _, ok := renderChartMap[service.ServiceName]; !ok {
				continue
			}
			if !commonutil.ServiceDeployed(service.ServiceName, productResp.ServiceDeployStrategy) {
				continue
			}
			opt := &commonrepo.ServiceFindOption{
				ServiceName: service.ServiceName,
				Type:        service.Type,
				Revision:    service.Revision,
				ProductName: productName,
			}
			serviceObj, err := commonrepo.NewServiceColl().Find(opt)
			if err != nil {
				appendErr(fmt.Errorf("failed to find service %s, err %s", service.ServiceName, err.Error()))
				continue
			}
			serviceList = append(serviceList, serviceObj)
		}

		for _, svc := range serviceList {
			wg.Add(1)
			go func(service *models.Service) {
				defer wg.Done()
				err := handler(service, log)
				if err != nil {
					appendErr(fmt.Errorf("failed to dryRun install chart for service: %s, err: %s", service.ServiceName, err))
				}
			}(svc)
		}
	}
	wg.Wait()
	return errList.ErrorOrNil()
}

func proceedHelmRelease(productResp *commonmodels.Product, renderset *commonmodels.RenderSet, helmClient *helmtool.HelmClient, filter svcUpgradeFilter, log *zap.SugaredLogger) error {
	productName, envName := productResp.ProductName, productResp.EnvName
	renderChartMap := make(map[string]*templatemodels.RenderChart)
	for _, renderChart := range productResp.ChartInfos {
		renderChartMap[renderChart.ServiceName] = renderChart
	}

	prodServiceMap := productResp.GetServiceMap()
	handler := func(serviceObj *commonmodels.Service, isRetry bool, log *zap.SugaredLogger) (err error) {
		defer func() {
			if prodSvc, ok := prodServiceMap[serviceObj.ServiceName]; ok {
				if err != nil {
					prodSvc.Error = err.Error()
				} else {
					prodSvc.Error = ""
				}
			}
		}()
		param, errBuildParam := buildInstallParam(productResp.Namespace, renderset.EnvName, renderset.DefaultValues, renderChartMap[serviceObj.ServiceName], serviceObj)
		if errBuildParam != nil {
			err = fmt.Errorf("failed to generate install param, service: %s, namespace: %s, err: %s", serviceObj.ServiceName, productResp.Namespace, errBuildParam)
			return
		}
		errInstall := installOrUpgradeHelmChartWithValues(param, isRetry, helmClient)
		if errInstall != nil {
			log.Errorf("failed to upgrade service: %s, namespace: %s, isRetry: %v, err: %s", serviceObj.ServiceName, productResp.Namespace, isRetry, errInstall)
			err = fmt.Errorf("failed to upgrade service %s, err: %s", serviceObj.ServiceName, errInstall)
		}
		return
	}

	errList := new(multierror.Error)
	for groupIndex, groupServices := range productResp.Services {
		serviceList := make([]*commonmodels.Service, 0)
		for _, service := range groupServices {
			if _, ok := renderChartMap[service.ServiceName]; !ok {
				continue
			}
			if filter != nil && !filter(service) {
				continue
			}
			if !commonutil.ServiceDeployed(service.ServiceName, productResp.ServiceDeployStrategy) {
				continue
			}
			opt := &commonrepo.ServiceFindOption{
				ServiceName: service.ServiceName,
				Type:        service.Type,
				Revision:    service.Revision,
				ProductName: productName,
			}
			serviceObj, err := commonrepo.NewServiceColl().Find(opt)
			if err != nil {
				log.Errorf("failed to find service %s, err %s", service.ServiceName, err.Error())
				return err
			}
			serviceList = append(serviceList, serviceObj)
		}
		groupServiceErr := batchExecutorWithRetry(3, time.Millisecond*500, serviceList, handler, log)
		if groupServiceErr != nil {
			errList = multierror.Append(errList, groupServiceErr...)
		}
		err := commonrepo.NewProductColl().UpdateGroup(envName, productName, groupIndex, groupServices)
		if err != nil {
			log.Errorf("Failed to update service group %d. Error: %v", groupIndex, err)
			return err
		}
	}
	return errList.ErrorOrNil()
}

func setFieldValueIsNotExist(obj map[string]interface{}, value interface{}, fields ...string) map[string]interface{} {
	m := obj
	for _, field := range fields[:len(fields)-1] {
		if val, ok := m[field]; ok {
			if valMap, ok := val.(map[string]interface{}); ok {
				m = valMap
			} else {
				newVal := make(map[string]interface{})
				m[field] = newVal
				m = newVal
			}
		}
	}
	m[fields[len(fields)-1]] = value
	return obj
}

func deploymentSelectorLabelExists(resourceName, namespace string, informer informers.SharedInformerFactory, log *zap.SugaredLogger) bool {
	deployment, err := informer.Apps().V1().Deployments().Lister().Deployments(namespace).Get(resourceName)
	// default we assume the deployment is new so we don't need to add selector labels
	if err != nil {
		if !apierrors.IsNotFound(err) {
			log.Errorf("Failed to find deployment in the namespace: %s, the error is: %s", namespace, err)
		}
		return false
	}
	// since the 2 predefined labels are always together, we just check for only one
	// if the match label exists, we return true. otherwise we return false
	if _, ok := deployment.Spec.Selector.MatchLabels["s-product"]; ok {
		return true
	}
	return false
}

func statefulsetSelectorLabelExists(resourceName, namespace string, informer informers.SharedInformerFactory, log *zap.SugaredLogger) bool {
	sts, err := informer.Apps().V1().StatefulSets().Lister().StatefulSets(namespace).Get(resourceName)
	// default we assume the deployment is new so we don't need to add selector labels
	if err != nil {
		if !apierrors.IsNotFound(err) {
			log.Errorf("Failed to find deployment in the namespace: %s, the error is: %s", namespace, err)
		}
		return false
	}
	// since the 2 predefined labels are always together, we just check for only one
	// if the match label exists, we return true. otherwise we return false
	if _, ok := sts.Spec.Selector.MatchLabels["s-product"]; ok {
		return true
	}
	return false
}<|MERGE_RESOLUTION|>--- conflicted
+++ resolved
@@ -332,14 +332,9 @@
 	return allServices, nil
 }
 
-<<<<<<< HEAD
-func UpdateProduct(serviceNames []string, deployStrategy map[string]string, existedProd, updateProd *commonmodels.Product, renderSet *commonmodels.RenderSet, log *zap.SugaredLogger) (err error) {
+// set new render info to product
+func updateProductImpl(serviceNames []string, deployStrategy map[string]string, existedProd, updateProd *commonmodels.Product, renderSet *commonmodels.RenderSet, log *zap.SugaredLogger) (err error) {
 	oldProductRender := existedProd.Render
-	// set new render info to product
-=======
-func updateProductImpl(serviceNames []string, deployStrategy map[string]string, existedProd, updateProd *commonmodels.Product, renderSet *commonmodels.RenderSet, log *zap.SugaredLogger) (err error) {
-	// 设置产品新的renderinfo
->>>>>>> 80f6b967
 	updateProd.Render = &commonmodels.RenderInfo{
 		Name:        renderSet.Name,
 		Revision:    renderSet.Revision,
@@ -481,24 +476,11 @@
 							updateProd,
 							service,
 							existedServices[service.ServiceName],
-<<<<<<< HEAD
 							renderSet, oldProductRender, inf, kubeClient, istioClient, log)
-						if err != nil {
-							lock.Lock()
-							switch e := err.(type) {
-							case *multierror.Error:
-								errList = multierror.Append(errList, errors.New(e.Error()))
-							default:
-								errList = multierror.Append(errList, e)
-							}
-							lock.Unlock()
-=======
-							renderSet, inf, kubeClient, istioClient, log)
 						if errUpsertService != nil {
 							service.Error = errUpsertService.Error()
 						} else {
 							service.Error = ""
->>>>>>> 80f6b967
 						}
 					}()
 				}
@@ -597,315 +579,8 @@
 		return err
 	}
 
-<<<<<<< HEAD
-		if err != nil {
-			log.Errorf("[%s][P:%s] service.UpdateProductV2 create kubeEnv error: %v", envName, productName, err)
-			return err
-		}
-
-		err = commonservice.CreateRenderSetByMerge(
-			&commonmodels.RenderSet{
-				Name:        exitedProd.Namespace,
-				EnvName:     envName,
-				ProductTmpl: productName,
-				KVs:         kvs,
-			},
-			log,
-		)
-		if err != nil {
-			log.Errorf("[%s][P:%s] create renderset error: %v", envName, productName, err)
-			return e.ErrUpdateEnv.AddDesc(e.FindProductTmplErrMsg)
-		}
-	}
-
-	exitedProd.EnsureRenderInfo()
-
-	renderSet, err := commonservice.ValidateRenderSet(exitedProd.ProductName, exitedProd.Render.Name, exitedProd.EnvName, nil, log)
-	if err != nil {
-		log.Errorf("[%s][P:%s] validate product renderset error: %v", envName, exitedProd.ProductName, err)
-		return e.ErrUpdateEnv.AddDesc(err.Error())
-	}
-
-	log.Infof("[%s][P:%s] UpdateProduct, services: %v", envName, productName, serviceNames)
-
-	// 查找产品模板
-	updateProd, err := GetInitProduct(productName, types.GeneralEnv, false, "", log)
-	if err != nil {
-		log.Errorf("[%s][P:%s] GetProductTemplate error: %v", envName, productName, err)
-		return e.ErrUpdateEnv.AddDesc(e.FindProductTmplErrMsg)
-	}
-
-	switch exitedProd.Status {
-	case setting.ProductStatusCreating, setting.ProductStatusUpdating, setting.ProductStatusDeleting:
-		log.Errorf("[%s][P:%s] Product is not in valid status", envName, productName)
-		return e.ErrUpdateEnv.AddDesc(e.EnvCantUpdatedMsg)
-	default:
-		// do nothing
-	}
-
-	// 设置产品状态为更新中
-	if err := commonrepo.NewProductColl().UpdateStatus(envName, productName, setting.ProductStatusUpdating); err != nil {
-		log.Errorf("[%s][P:%s] Product.UpdateStatus error: %v", envName, productName, err)
-		return e.ErrUpdateEnv.AddDesc(e.UpdateEnvStatusErrMsg)
-	}
-
-	go func() {
-		err := UpdateProduct(serviceNames, deployStrategy, exitedProd, updateProd, renderSet, log)
-		if err != nil {
-			log.Errorf("[%s][P:%s] failed to update product %#v", envName, productName, err)
-			// 发送更新产品失败消息给用户
-			title := fmt.Sprintf("更新 [%s] 的 [%s] 环境失败", productName, envName)
-			commonservice.SendErrorMessage(user, title, requestID, err, log)
-
-			// 设置产品状态
-			log.Infof("[%s][P:%s] update status to => %s", envName, productName, setting.ProductStatusFailed)
-			if err2 := commonrepo.NewProductColl().UpdateStatus(envName, productName, setting.ProductStatusFailed); err2 != nil {
-				log.Errorf("[%s][P:%s] Product.UpdateStatus error: %v", envName, productName, err2)
-				return
-			}
-
-			log.Infof("[%s][P:%s] update error to => %s", envName, productName, err)
-			if err2 := commonrepo.NewProductColl().UpdateErrors(envName, productName, err.Error()); err2 != nil {
-				log.Errorf("[%s][P:%s] Product.UpdateErrors error: %v", envName, productName, err2)
-				return
-			}
-		} else {
-			updateProd.Status = setting.ProductStatusSuccess
-
-			if err = commonrepo.NewProductColl().UpdateStatus(envName, productName, updateProd.Status); err != nil {
-				log.Errorf("[%s][%s] Product.Update error: %v", envName, productName, err)
-				return
-			}
-
-			if err = commonrepo.NewProductColl().UpdateErrors(envName, productName, ""); err != nil {
-				log.Errorf("[%s][P:%s] Product.UpdateErrors error: %v", envName, productName, err)
-				return
-			}
-		}
-	}()
-	return nil
-}
-
-func prepareK8sProductCreation(templateProduct *templatemodels.Product, productObj *commonmodels.Product, arg *CreateSingleProductArg, log *zap.SugaredLogger) error {
-	templateChartInfoMap := templateProduct.AllServiceInfoMap()
-	// validate the service is in product
-	for _, createdSvcGroup := range arg.Services {
-		for _, createdSvc := range createdSvcGroup {
-			if createdSvc.ProductName != templateProduct.ProductName {
-				continue
-			}
-			if _, ok := templateChartInfoMap[createdSvc.ServiceName]; !ok {
-				return fmt.Errorf("failed to find service info in product, serviceName: %s productName: %s", createdSvc.ServiceName, templateProduct.ProjectName)
-			}
-		}
-	}
-
-	serviceDeployStrategy := make(map[string]string)
-	// build product services
-	productObj.Services = make([][]*commonmodels.ProductService, 0)
-	for _, svcGroup := range arg.Services {
-		sg := make([]*commonmodels.ProductService, 0)
-		for _, svc := range svcGroup {
-			sg = append(sg, svc.ProductService)
-			serviceDeployStrategy[svc.ServiceName] = svc.DeployStrategy
-		}
-		productObj.Services = append(productObj.Services, sg)
-	}
-	productObj.ServiceDeployStrategy = serviceDeployStrategy
-	return nil
-}
-
-// fill product services and chart infos and insert renderset data
-func prepareHelmProductCreation(templateProduct *templatemodels.Product, productObj *commonmodels.Product, arg *CreateSingleProductArg, serviceTmplMap map[string]*commonmodels.Service, log *zap.SugaredLogger) error {
-	err := validateArgs(arg.ValuesData)
-	if err != nil {
-		return fmt.Errorf("failed to validate args: %s", err)
-	}
-
-	productObj.ChartInfos = make([]*templatemodels.RenderChart, 0)
-	// chart infos in template product
-	templateChartInfoMap := make(map[string]*templatemodels.RenderChart)
-	for _, tc := range templateProduct.ChartInfos {
-		templateChartInfoMap[tc.ServiceName] = tc
-	}
-
-	serviceDeployStrategy := make(map[string]string)
-
-	// user custom chart values
-	cvMap := make(map[string]*templatemodels.RenderChart)
-	for _, singleCV := range arg.ChartValues {
-		tc, ok := templateChartInfoMap[singleCV.ServiceName]
-		if !ok {
-			return fmt.Errorf("failed to find chart info in product, serviceName: %s productName: %s", singleCV.ServiceName, templateProduct.ProjectName)
-		}
-		chartInfo := &templatemodels.RenderChart{}
-		singleCV.FillRenderChartModel(chartInfo, tc.ChartVersion)
-		chartInfo.ValuesYaml = tc.ValuesYaml
-		productObj.ChartInfos = append(productObj.ChartInfos, chartInfo)
-		cvMap[singleCV.ServiceName] = chartInfo
-		serviceDeployStrategy[singleCV.ServiceName] = singleCV.DeployStrategy
-	}
-
-	productObj.ServiceDeployStrategy = serviceDeployStrategy
-
-	// default values
-	defaultValuesYaml := arg.DefaultValues
-
-	// generate service group data
-	var serviceGroup [][]*commonmodels.ProductService
-	for _, names := range templateProduct.Services {
-		servicesResp := make([]*commonmodels.ProductService, 0)
-		for _, serviceName := range names {
-			// only the services chosen by use can be applied into product
-			rc, ok := cvMap[serviceName]
-			if !ok {
-				continue
-			}
-
-			serviceTmpl, ok := serviceTmplMap[serviceName]
-			if !ok {
-				return e.ErrCreateEnv.AddDesc(fmt.Sprintf("failed to find service info in template_service, serviceName: %s", serviceName))
-			}
-
-			serviceResp := &commonmodels.ProductService{
-				ServiceName: serviceTmpl.ServiceName,
-				ProductName: serviceTmpl.ProductName,
-				Type:        serviceTmpl.Type,
-				Revision:    serviceTmpl.Revision,
-			}
-			serviceResp.Containers = make([]*commonmodels.Container, 0)
-			var err error
-			for _, c := range serviceTmpl.Containers {
-				image := c.Image
-				image, err = genImageFromYaml(c, rc.ValuesYaml, defaultValuesYaml, rc.GetOverrideYaml(), rc.OverrideValues)
-				if err != nil {
-					errMsg := fmt.Sprintf("genImageFromYaml product template %s,service name:%s,error:%s", productObj.ProductName, rc.ServiceName, err)
-					log.Error(errMsg)
-					return e.ErrCreateEnv.AddDesc(errMsg)
-				}
-				container := &commonmodels.Container{
-					Name:      c.Name,
-					ImageName: util.GetImageNameFromContainerInfo(c.ImageName, c.Name),
-					Image:     image,
-					ImagePath: c.ImagePath,
-				}
-				serviceResp.Containers = append(serviceResp.Containers, container)
-			}
-			servicesResp = append(servicesResp, serviceResp)
-		}
-		serviceGroup = append(serviceGroup, servicesResp)
-	}
-	productObj.Services = serviceGroup
-
-	// insert renderset info into db
-	err = commonservice.CreateHelmRenderSet(&commonmodels.RenderSet{
-		Name:          commonservice.GetProductEnvNamespace(arg.EnvName, arg.ProductName, arg.Namespace),
-		EnvName:       arg.EnvName,
-		ProductTmpl:   arg.ProductName,
-		UpdateBy:      productObj.UpdateBy,
-		IsDefault:     false,
-		DefaultValues: arg.DefaultValues,
-		ChartInfos:    productObj.ChartInfos,
-		YamlData:      geneYamlData(arg.ValuesData),
-	}, log)
-	if err != nil {
-		log.Errorf("rennderset create fail when copy creating helm product, productName: %s,envname:%s,err:%s", arg.ProductName, arg.EnvName, err)
-		return e.ErrCreateEnv.AddDesc(fmt.Sprintf("failed to save chart values, productName: %s,envname:%s,err:%s", arg.ProductName, arg.EnvName, err))
-	}
-	return nil
-}
-
-type YamlProductItem struct {
-	OldName  string                     `json:"old_name"`
-	NewName  string                     `json:"new_name"`
-	BaseName string                     `json:"base_name"`
-	Vars     []*templatemodels.RenderKV `json:"vars"`
-}
-type CopyYamlProductArg struct {
-	Items []YamlProductItem `json:"items"`
-}
-
-type HelmProductItem struct {
-	OldName       string                          `json:"old_name"`
-	NewName       string                          `json:"new_name"`
-	BaseName      string                          `json:"base_name"`
-	DefaultValues string                          `json:"default_values"`
-	ChartValues   []*commonservice.RenderChartArg `json:"chart_values"`
-	ValuesData    *commonservice.ValuesDataArgs   `json:"values_data"`
-}
-
-type CopyHelmProductArg struct {
-	Items []HelmProductItem
-}
-
-func BulkCopyHelmProduct(projectName, user, requestID string, arg CopyHelmProductArg, log *zap.SugaredLogger) error {
-	if len(arg.Items) == 0 {
-		return nil
-	}
-	var envs []string
-	for _, item := range arg.Items {
-		envs = append(envs, item.OldName)
-	}
-	products, err := commonrepo.NewProductColl().List(&commonrepo.ProductListOptions{
-		Name:   projectName,
-		InEnvs: envs,
-	})
-	if err != nil {
-		return err
-	}
-	productMap := make(map[string]*commonmodels.Product)
-	for _, product := range products {
-		productMap[product.EnvName] = product
-	}
-	var args []*CreateSingleProductArg
-	for _, item := range arg.Items {
-		if item.OldName == item.NewName {
-			continue
-		}
-		if product, ok := productMap[item.OldName]; ok {
-			chartValues := make([]*ProductHelmServiceCreationInfo, 0)
-			for _, value := range item.ChartValues {
-				chartValues = append(chartValues, &ProductHelmServiceCreationInfo{
-					RenderChartArg: value,
-					DeployStrategy: setting.ServiceDeployStrategyDeploy,
-				})
-			}
-			args = append(args, &CreateSingleProductArg{
-				ProductName:   projectName,
-				EnvName:       item.NewName,
-				Namespace:     projectName + "-" + "env" + "-" + item.NewName,
-				ClusterID:     product.ClusterID,
-				DefaultValues: item.DefaultValues,
-				RegistryID:    product.RegistryID,
-				BaseEnvName:   product.BaseName,
-				BaseName:      item.BaseName,
-				ChartValues:   chartValues,
-				ValuesData:    item.ValuesData,
-			})
-		} else {
-			return fmt.Errorf("product:%s not exist", item.OldName)
-		}
-	}
-	return CopyHelmProduct(projectName, user, requestID, args, log)
-}
-
-func BulkCopyYamlProduct(projectName, user, requestID string, arg CopyYamlProductArg, log *zap.SugaredLogger) error {
-	if len(arg.Items) == 0 {
-		return nil
-	}
-
-	var envs []string
-	for _, item := range arg.Items {
-		envs = append(envs, item.OldName)
-	}
-	products, err := commonrepo.NewProductColl().List(&commonrepo.ProductListOptions{
-		Name:   projectName,
-		InEnvs: envs,
-	})
-=======
 	opt := &commonrepo.ProductFindOptions{Name: productName, EnvName: envName}
 	exitedProd, err := commonrepo.NewProductColl().Find(opt)
->>>>>>> 80f6b967
 	if err != nil {
 		log.Errorf("[%s][P:%s] Product.FindByOwner error: %v", envName, productName, err)
 		return e.ErrUpdateEnv.AddDesc(e.EnvNotFoundErrMsg)
@@ -926,123 +601,6 @@
 	return creator.Create(user, requestID, args, log)
 }
 
-<<<<<<< HEAD
-func CopyHelmProduct(productName, userName, requestID string, args []*CreateSingleProductArg, log *zap.SugaredLogger) error {
-	errList := new(multierror.Error)
-	templateProduct, err := templaterepo.NewProductColl().Find(productName)
-	if err != nil || templateProduct == nil {
-		if err != nil {
-			log.Errorf("failed to query product %s, err %s ", productName, err.Error())
-		}
-		return e.ErrCreateEnv.AddDesc(fmt.Sprintf("failed to query product %s ", productName))
-	}
-
-	// fill all chart infos from product renderset
-	err = commonservice.FillProductTemplateValuesYamls(templateProduct, log)
-	if err != nil {
-		return e.ErrCreateEnv.AddDesc(err.Error())
-	}
-
-	for _, arg := range args {
-		baseProduct, err := commonrepo.NewProductColl().Find(&commonrepo.ProductFindOptions{
-			Name:    productName,
-			EnvName: arg.BaseName,
-		})
-		if err != nil {
-			errList = multierror.Append(errList, fmt.Errorf("failed to query base product info name :%s,envname:%s", productName, arg.BaseName))
-			continue
-		}
-		templateSvcs, err := commonservice.GetProductUsedTemplateSvcs(baseProduct)
-		templateServiceMap := make(map[string]*commonmodels.Service)
-		for _, svc := range templateSvcs {
-			templateServiceMap[svc.ServiceName] = svc
-		}
-
-		//services deployed in base product may be different with services in template product
-		//use services in base product when copying product instead of services in template product
-		svcGroups := make([][]string, 0)
-		for _, svcList := range baseProduct.Services {
-			svcs := make([]string, 0)
-			for _, svc := range svcList {
-				svcs = append(svcs, svc.ServiceName)
-			}
-			svcGroups = append(svcGroups, svcs)
-		}
-		templateProduct.Services = svcGroups
-
-		err = copySingleHelmProduct(templateProduct, baseProduct, requestID, userName, arg, templateServiceMap, log)
-		if err != nil {
-			errList = multierror.Append(errList, err)
-		}
-	}
-	return errList.ErrorOrNil()
-}
-
-func copySingleHelmProduct(templateProduct *templatemodels.Product, productInfo *commonmodels.Product, requestID, userName string, arg *CreateSingleProductArg, serviceTmplMap map[string]*commonmodels.Service, log *zap.SugaredLogger) error {
-	sourceRendersetName := productInfo.Namespace
-	productInfo.ID = primitive.NilObjectID
-	productInfo.Revision = 1
-	productInfo.EnvName = arg.EnvName
-	productInfo.UpdateBy = userName
-	productInfo.ClusterID = arg.ClusterID
-	productInfo.BaseName = arg.BaseName
-	productInfo.Namespace = commonservice.GetProductEnvNamespace(arg.EnvName, arg.ProductName, arg.Namespace)
-	productInfo.EnvConfigs = arg.EnvConfigs
-
-	// merge chart infos, use chart info in product to override charts in template_project
-	sourceRenderSet, _, err := commonrepo.NewRenderSetColl().FindRenderSet(&commonrepo.RenderSetFindOption{
-		Name:        sourceRendersetName,
-		EnvName:     arg.BaseName,
-		ProductTmpl: arg.ProductName,
-	})
-	if err != nil {
-		return fmt.Errorf("failed to find source renderset: %s, err: %s", productInfo.Namespace, err)
-	}
-	sourceChartMap := make(map[string]*templatemodels.RenderChart)
-	for _, singleChart := range sourceRenderSet.ChartInfos {
-		sourceChartMap[singleChart.ServiceName] = singleChart
-	}
-	templateCharts := templateProduct.ChartInfos
-	templateProduct.ChartInfos = make([]*templatemodels.RenderChart, 0)
-	for _, chart := range templateCharts {
-		if chartFromSource, ok := sourceChartMap[chart.ServiceName]; ok {
-			templateProduct.ChartInfos = append(templateProduct.ChartInfos, chartFromSource)
-		} else {
-			templateProduct.ChartInfos = append(templateProduct.ChartInfos, chart)
-		}
-	}
-
-	// fill services and chart infos of product
-	err = prepareHelmProductCreation(templateProduct, productInfo, arg, serviceTmplMap, log)
-	if err != nil {
-		return err
-	}
-
-	// clear render info
-	productInfo.Render = nil
-
-	// insert renderset info into db
-	if len(productInfo.ChartInfos) > 0 {
-		err := commonservice.CreateHelmRenderSet(&commonmodels.RenderSet{
-			Name:          commonservice.GetProductEnvNamespace(arg.EnvName, arg.ProductName, arg.Namespace),
-			EnvName:       arg.EnvName,
-			ProductTmpl:   arg.ProductName,
-			UpdateBy:      userName,
-			IsDefault:     false,
-			DefaultValues: arg.DefaultValues,
-			YamlData:      geneYamlData(arg.ValuesData),
-			ChartInfos:    productInfo.ChartInfos,
-		}, log)
-		if err != nil {
-			log.Errorf("rennderset create fail when copy creating helm product, productName: %s,envname:%s,err:%s", arg.ProductName, arg.EnvName, err)
-			return e.ErrCreateEnv.AddDesc(fmt.Sprintf("failed to save chart values, productName: %s,envname:%s,err:%s", arg.ProductName, arg.EnvName, err))
-		}
-	}
-	return CreateProduct(userName, requestID, productInfo, log)
-}
-
-=======
->>>>>>> 80f6b967
 func UpdateProductRecycleDay(envName, productName string, recycleDay int) error {
 	return commonrepo.NewProductColl().UpdateProductRecycleDay(envName, productName, recycleDay)
 }

--- conflicted
+++ resolved
@@ -994,7 +994,6 @@
 	ctx.Err = service.UpdateProductDefaultValues(projectKey, envName, ctx.UserName, ctx.RequestID, arg, ctx.Logger)
 }
 
-<<<<<<< HEAD
 func PreviewHelmProductDefaultValues(c *gin.Context) {
 	ctx, err := internalhandler.NewContextWithAuthorization(c)
 	defer func() { internalhandler.JSONResponse(c, ctx) }()
@@ -1040,11 +1039,11 @@
 
 	arg.DeployType = setting.HelmDeployType
 	ctx.Resp, ctx.Err = service.PreviewHelmProductGlobalVariables(projectKey, envName, arg.DefaultValues, ctx.Logger)
-=======
+}
+
 type updateK8sProductGlobalVariablesRequest struct {
 	CurrentRevision int64                           `json:"current_revision"`
 	GlobalVariables []*commontypes.GlobalVariableKV `json:"global_variables"`
->>>>>>> 65870d6c
 }
 
 func PreviewProductionHelmProductDefaultValues(c *gin.Context) {
@@ -1086,72 +1085,6 @@
 
 	arg.DeployType = setting.HelmDeployType
 	ctx.Resp, ctx.Err = service.PreviewHelmProductGlobalVariables(projectKey, envName, arg.DefaultValues, ctx.Logger)
-}
-
-func UpdateK8sProductDefaultValues(c *gin.Context) {
-	ctx, err := internalhandler.NewContextWithAuthorization(c)
-	defer func() { internalhandler.JSONResponse(c, ctx) }()
-
-	if err != nil {
-		ctx.Logger.Errorf("failed to generate authorization info for user: %s, error: %s", ctx.UserID, err)
-		ctx.Err = fmt.Errorf("authorization Info Generation failed: err %s", err)
-		ctx.UnAuthorized = true
-		return
-	}
-
-	projectKey, envName, err := generalRequestValidate(c)
-	if err != nil {
-		ctx.Err = e.ErrInvalidParam.AddErr(err)
-		return
-	}
-
-	arg := new(service.K8sRendersetArg)
-	data, err := c.GetRawData()
-	if err != nil {
-		log.Errorf("UpdateK8sProductDefaultValues c.GetRawData() err : %v", err)
-	}
-	if err = json.Unmarshal(data, arg); err != nil {
-		log.Errorf("UpdateK8sProductDefaultValues json.Unmarshal err : %v", err)
-	}
-	internalhandler.InsertDetailedOperationLog(c, ctx.UserName, projectKey, setting.OperationSceneEnv, "更新", "更新全局变量", envName, string(data), ctx.Logger, envName)
-	c.Request.Body = io.NopCloser(bytes.NewBuffer(data))
-
-	// authorization checks
-	if !ctx.Resources.IsSystemAdmin {
-		if _, ok := ctx.Resources.ProjectAuthInfo[projectKey]; !ok {
-			ctx.UnAuthorized = true
-			return
-		}
-		if !ctx.Resources.ProjectAuthInfo[projectKey].IsProjectAdmin &&
-			!ctx.Resources.ProjectAuthInfo[projectKey].Env.EditConfig {
-			ctx.UnAuthorized = true
-			return
-		}
-
-		permitted, err := internalhandler.GetCollaborationModePermission(ctx.UserID, projectKey, types.ResourceTypeEnvironment, envName, types.EnvActionEditConfig)
-		if err != nil || !permitted {
-			ctx.UnAuthorized = true
-			return
-		}
-	}
-
-	err = c.BindJSON(arg)
-	if err != nil {
-		ctx.Err = e.ErrInvalidParam.AddErr(err)
-		return
-	}
-
-	envRenderArg := &service.EnvRendersetArg{
-		DeployType:    setting.K8SDeployType,
-		DefaultValues: arg.VariableYaml,
-	}
-
-	ctx.Err = service.UpdateProductDefaultValues(projectKey, envName, ctx.UserName, ctx.RequestID, envRenderArg, ctx.Logger)
-}
-
-type updateK8sProductGlobalVariablesRequest struct {
-	CurrentRevision int64                           `json:"current_revision"`
-	GlobalVariables []*commontypes.GlobalVariableKV `json:"global_variables"`
 }
 
 func PreviewGlobalVariables(c *gin.Context) {

--- conflicted
+++ resolved
@@ -136,17 +136,10 @@
 		envNameList = append(envNameList, arg.EnvName)
 	}
 
-<<<<<<< HEAD
-	internalhandler.InsertOperationLog(c, ctx.UserName, args.ProductName, "新增", "集成环境", args.EnvName, string(data), ctx.Logger)
+	internalhandler.InsertOperationLog(c, ctx.UserName, productName, "新增", "集成环境", strings.Join(envNameList, "-"), string(data), ctx.Logger)
 
 	ctx.Err = service.CreateHelmProduct(
-		ctx.UserName, ctx.RequestID, args, ctx.Logger,
-=======
-	internalhandler.InsertOperationLog(c, ctx.Username, productName, "新增", "集成环境", strings.Join(envNameList, "-"), string(data), ctx.Logger)
-
-	ctx.Err = service.CreateHelmProduct(
-		productName, ctx.Username, ctx.RequestID, createArgs, ctx.Logger,
->>>>>>> e4b1808a
+		productName, ctx.UserName, ctx.RequestID, createArgs, ctx.Logger,
 	)
 }
 
@@ -251,11 +244,6 @@
 		return
 	}
 
-<<<<<<< HEAD
-	ctx.Err = service.UpdateHelmProduct(productName, envName, updateType, ctx.UserName, ctx.RequestID, nil, ctx.Logger)
-	if ctx.Err != nil {
-		ctx.Logger.Errorf("failed to update product %s %s: %v", envName, productName, ctx.Err)
-=======
 	serviceName := c.Query("serviceName")
 	if serviceName == "" {
 		ctx.Err = e.ErrInvalidParam.AddDesc("serviceName can't be empty!")
@@ -266,7 +254,6 @@
 	if err := c.ShouldBind(arg); err != nil {
 		ctx.Err = e.ErrInvalidParam.AddDesc(err.Error())
 		return
->>>>>>> e4b1808a
 	}
 
 	ctx.Resp, ctx.Err = service.GeneEstimatedValues(productName, c.Query("envName"), serviceName, c.Query("scene"), c.Query("format"), arg, ctx.Logger)
@@ -298,41 +285,7 @@
 	}
 	internalhandler.InsertOperationLog(c, ctx.UserName, c.Param("productName"), "更新", "更新环境变量", "", string(data), ctx.Logger)
 
-<<<<<<< HEAD
-	ctx.Err = service.UpdateHelmProductRenderCharts(productName, envName, ctx.UserName, ctx.RequestID, arg.ChartValues, ctx.Logger)
-	if ctx.Err != nil {
-		ctx.Logger.Errorf("failed to update product Variable %s %s: %v", envName, productName, ctx.Err)
-	}
-}
-
-func UpdateHelmProductVariable(c *gin.Context) {
-	ctx := internalhandler.NewContext(c)
-	defer func() { internalhandler.JSONResponse(c, ctx) }()
-
-	envName := c.Query("envName")
-	productName := c.Param("productName")
-
-	args := new(ChartInfoArgs)
-	data, err := c.GetRawData()
-	if err != nil {
-		log.Errorf("UpdateHelmProductVariable c.GetRawData() err : %v", err)
-	}
-	if err = json.Unmarshal(data, args); err != nil {
-		log.Errorf("UpdateHelmProductVariable json.Unmarshal err : %v", err)
-	}
-	internalhandler.InsertOperationLog(c, ctx.UserName, c.Param("productName"), "更新", "helm集成环境变量", "", string(data), ctx.Logger)
-	c.Request.Body = ioutil.NopCloser(bytes.NewBuffer(data))
-
-	if err := c.BindJSON(args); err != nil {
-		ctx.Logger.Error(err)
-		ctx.Err = e.ErrInvalidParam.AddDesc(err.Error())
-		return
-	}
-
-	ctx.Err = service.UpdateHelmProductVariable(productName, envName, ctx.UserName, ctx.RequestID, args.ChartInfos, args.ChartInfos, ctx.Logger)
-=======
-	ctx.Err = service.UpdateHelmProductRenderset(productName, envName, ctx.Username, ctx.RequestID, arg, ctx.Logger)
->>>>>>> e4b1808a
+	ctx.Err = service.UpdateHelmProductRenderset(productName, envName, ctx.UserName, ctx.RequestID, arg, ctx.Logger)
 	if ctx.Err != nil {
 		ctx.Logger.Errorf("failed to update product Variable %s %s: %v", envName, productName, ctx.Err)
 	}
@@ -364,33 +317,6 @@
 	)
 }
 
-<<<<<<< HEAD
-func UpdateMultiHelmProduct(c *gin.Context) {
-	ctx := internalhandler.NewContext(c)
-	defer func() { internalhandler.JSONResponse(c, ctx) }()
-
-	args := new(UpdateEnvs)
-	data, err := c.GetRawData()
-	if err != nil {
-		log.Errorf("UpdateMultiHelmProduct c.GetRawData() err : %v", err)
-	}
-	if err = json.Unmarshal(data, args); err != nil {
-		log.Errorf("UpdateMultiHelmProduct json.Unmarshal err : %v", err)
-	}
-	internalhandler.InsertOperationLog(c, ctx.UserName, c.Param("productName"), "更新helm环境", "集成环境", strings.Join(args.EnvNames, ","), string(data), ctx.Logger)
-	c.Request.Body = ioutil.NopCloser(bytes.NewBuffer(data))
-
-	if err := c.BindJSON(args); err != nil {
-		ctx.Logger.Error(err)
-		ctx.Err = e.ErrInvalidParam.AddDesc(err.Error())
-		return
-	}
-
-	ctx.Resp = service.UpdateMultiHelmProduct(args.EnvNames, args.UpdateType, c.Param("productName"), ctx.RequestID, ctx.Logger)
-}
-
-=======
->>>>>>> e4b1808a
 func GetProduct(c *gin.Context) {
 	ctx := internalhandler.NewContext(c)
 	defer func() { internalhandler.JSONResponse(c, ctx) }()

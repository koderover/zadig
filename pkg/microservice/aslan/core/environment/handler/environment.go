/*
Copyright 2021 The KodeRover Authors.

Licensed under the Apache License, Version 2.0 (the "License");
you may not use this file except in compliance with the License.
You may obtain a copy of the License at

    http://www.apache.org/licenses/LICENSE-2.0

Unless required by applicable law or agreed to in writing, software
distributed under the License is distributed on an "AS IS" BASIS,
WITHOUT WARRANTIES OR CONDITIONS OF ANY KIND, either express or implied.
See the License for the specific language governing permissions and
limitations under the License.
*/

package handler

import (
	"bytes"
	"encoding/json"
	"errors"
	"fmt"
	"io"
	"net/http"
	"strconv"
	"strings"

	"github.com/gin-gonic/gin"
	"k8s.io/apimachinery/pkg/util/sets"

	commonmodels "github.com/koderover/zadig/pkg/microservice/aslan/core/common/repository/models"
	"github.com/koderover/zadig/pkg/microservice/aslan/core/common/repository/models/template"
	"github.com/koderover/zadig/pkg/microservice/aslan/core/common/repository/mongodb"
	commonservice "github.com/koderover/zadig/pkg/microservice/aslan/core/common/service"
	"github.com/koderover/zadig/pkg/microservice/aslan/core/environment/service"
	"github.com/koderover/zadig/pkg/setting"
	internalhandler "github.com/koderover/zadig/pkg/shared/handler"
	"github.com/koderover/zadig/pkg/shared/kube/resource"
	e "github.com/koderover/zadig/pkg/tool/errors"
	"github.com/koderover/zadig/pkg/tool/log"
)

type DeleteProductServicesRequest struct {
	ServiceNames []string `json:"service_names"`
}

type ChartInfoArgs struct {
	ChartInfos []*template.ServiceRender `json:"chart_infos"`
}

type NamespaceResource struct {
	Services  []*commonservice.ServiceResp `json:"services"`
	Ingresses []resource.Ingress           `json:"ingresses"`
}

type UpdateProductRegistryRequest struct {
	RegistryID string `json:"registry_id"`
}

func ListProducts(c *gin.Context) {
	ctx := internalhandler.NewContext(c)
	defer func() { internalhandler.JSONResponse(c, ctx) }()
	projectName := c.Query("projectName")
	if projectName == "" {
		ctx.Err = e.ErrInvalidParam
		return
	}

	envNames, found := internalhandler.GetResourcesInHeader(c)
	if found && len(envNames) == 0 {
		ctx.Resp = []*service.ProductResp{}
		return
	}

<<<<<<< HEAD
	ctx.Resp, ctx.Err = service.ListProducts(projectName, envNames, false, ctx.Logger)
}

func ListProductionEnvs(c *gin.Context) {
	ctx := internalhandler.NewContext(c)
	defer func() { internalhandler.JSONResponse(c, ctx) }()
	projectName := c.Query("projectName")
	if projectName == "" {
		ctx.Err = e.ErrInvalidParam
		return
	}

	envNames, found := internalhandler.GetResourcesInHeader(c)
	if found && len(envNames) == 0 {
		ctx.Resp = []*service.ProductResp{}
		return
	}

	ctx.Resp, ctx.Err = service.ListProductionEnvs(projectName, envNames, ctx.Logger)
=======
	ctx.Resp, ctx.Err = service.ListProducts(ctx.UserID, projectName, envNames, ctx.Logger)
>>>>>>> b6524be9
}

func UpdateMultiProducts(c *gin.Context) {
	ctx := internalhandler.NewContext(c)
	defer func() { internalhandler.JSONResponse(c, ctx) }()

	request := &service.UpdateEnvRequest{}
	err := c.ShouldBindQuery(request)
	if err != nil {
		ctx.Err = e.ErrInvalidParam.AddErr(err)
		return
	}
	if request.ProjectName == "" {
		ctx.Err = e.ErrInvalidParam.AddDesc("projectName can not be empty")
		return
	}
	updateMultiEnvWrapper(c, request, ctx)
}

func createProduct(c *gin.Context, param *service.CreateEnvRequest, createArgs []*service.CreateSingleProductArg, requestBody string, ctx *internalhandler.Context) {
	envNameList := make([]string, 0)
	for _, arg := range createArgs {
		if arg.EnvName == "" {
			ctx.Err = e.ErrInvalidParam.AddDesc("envName is empty")
			return
		}
		arg.ProductName = param.ProjectName
		envNameList = append(envNameList, arg.EnvName)
	}
	internalhandler.InsertDetailedOperationLog(c, ctx.UserName, param.ProjectName, setting.OperationSceneEnv, "新增", "环境", strings.Join(envNameList, "-"), requestBody, ctx.Logger, envNameList...)
	switch param.Type {
	case setting.K8SDeployType:
		ctx.Err = service.CreateYamlProduct(param.ProjectName, ctx.UserName, ctx.RequestID, createArgs, ctx.Logger)
	case setting.SourceFromExternal:
		ctx.Err = service.CreateHostProductionProduct(param.ProjectName, ctx.UserName, ctx.RequestID, createArgs, ctx.Logger)
	default:
		ctx.Err = service.CreateHelmProduct(param.ProjectName, ctx.UserName, ctx.RequestID, createArgs, ctx.Logger)
	}
}

func copyProduct(c *gin.Context, param *service.CreateEnvRequest, createArgs []*service.CreateSingleProductArg, requestBody string, ctx *internalhandler.Context) {
	envNameCopyList := make([]string, 0)
	envNames := make([]string, 0)
	for _, arg := range createArgs {
		if arg.EnvName == "" || arg.BaseEnvName == "" {
			ctx.Err = e.ErrInvalidParam.AddDesc("envName or baseEnvName is empty")
			return
		}
		arg.ProductName = param.ProjectName
		envNameCopyList = append(envNameCopyList, arg.BaseEnvName+"-->"+arg.EnvName)
		envNames = append(envNames, arg.EnvName)
	}
	internalhandler.InsertDetailedOperationLog(c, ctx.UserName, param.ProjectName, setting.OperationSceneEnv, "复制", "环境", strings.Join(envNameCopyList, ","), requestBody, ctx.Logger, envNames...)
	if param.Type == setting.K8SDeployType {
		ctx.Err = service.CopyYamlProduct(ctx.UserName, ctx.RequestID, param.ProjectName, createArgs, ctx.Logger)
	} else {
		ctx.Err = service.CopyHelmProduct(param.ProjectName, ctx.UserName, ctx.RequestID, createArgs, ctx.Logger)
	}
}

// CreateProduct creates new product
// Query param `type` determines the type of product
// Query param `scene` determines if the product is copied from some project
func CreateProduct(c *gin.Context) {
	ctx := internalhandler.NewContext(c)
	defer func() { internalhandler.JSONResponse(c, ctx) }()

	createParam := &service.CreateEnvRequest{}
	err := c.ShouldBindQuery(createParam)
	if err != nil {
		ctx.Err = e.ErrInvalidParam.AddErr(err)
		return
	}

	if createParam.ProjectName == "" {
		ctx.Err = e.ErrInvalidParam.AddDesc("projectName can not be empty")
		return
	}

	data, err := c.GetRawData()
	if err != nil {
		log.Infof("CreateProduct failed to get request data, err: %s", err)
		ctx.Err = e.ErrInvalidParam.AddErr(err)
		return
	}

	if createParam.Type == setting.K8SDeployType || createParam.Type == setting.HelmDeployType || createParam.Type == setting.SourceFromExternal {
		createArgs := make([]*service.CreateSingleProductArg, 0)
		if err = json.Unmarshal(data, &createArgs); err != nil {
			log.Errorf("copyHelmProduct json.Unmarshal err : %s", err)
			ctx.Err = e.ErrInvalidParam.AddErr(err)
			return
		}

		for _, arg := range createArgs {
			if arg.Production {
				ctx.Err = e.ErrInvalidParam.AddDesc("can not create production env")
				return
			}
		}

		allowedClusters, found := internalhandler.GetResourcesInHeader(c)
		if found {
			allowedSet := sets.NewString(allowedClusters...)
			for _, args := range createArgs {
				if !allowedSet.Has(args.ClusterID) {
					c.String(http.StatusForbidden, "permission denied for cluster %s", args.ClusterID)
					return
				}
			}
		}

		if createParam.Type == setting.HelmDeployType {
			for _, arg := range createArgs {
				arg.DefaultValues = arg.HelmDefaultValues
			}
		}

		if createParam.Scene == "copy" {
			copyProduct(c, createParam, createArgs, string(data), ctx)
		} else {
			createProduct(c, createParam, createArgs, string(data), ctx)
		}
		return
	} else {
		// 'auto = true' only happens in the onboarding progress of pm projects
		if createParam.Auto {
			ctx.Resp = service.AutoCreateProduct(createParam.ProjectName, createParam.EnvType, ctx.RequestID, ctx.Logger)
			return
		}

		args := new(commonmodels.Product)
		if err = json.Unmarshal(data, args); err != nil {
			log.Errorf("CreateProduct json.Unmarshal err : %v", err)
		}

		internalhandler.InsertDetailedOperationLog(c, ctx.UserName, args.ProductName, setting.OperationSceneEnv, "新增", "环境", args.EnvName, string(data), ctx.Logger, args.EnvName)
		c.Request.Body = io.NopCloser(bytes.NewBuffer(data))

		if err := c.BindJSON(args); err != nil {
			ctx.Err = e.ErrInvalidParam.AddDesc(err.Error())
			return
		}

		if args.EnvName == "" {
			ctx.Err = e.ErrInvalidParam.AddDesc("envName can not be null!")
			return
		}

		ctx.Err = service.CreateProduct(ctx.UserName, ctx.RequestID, args, ctx.Logger)
	}
}

func CreateProductionProduct(c *gin.Context) {
	ctx := internalhandler.NewContext(c)
	defer func() { internalhandler.JSONResponse(c, ctx) }()

	createParam := &service.CreateEnvRequest{}
	err := c.ShouldBindQuery(createParam)
	if err != nil {
		ctx.Err = e.ErrInvalidParam.AddErr(err)
		return
	}

	if createParam.ProjectName == "" {
		ctx.Err = e.ErrInvalidParam.AddDesc("projectName can not be empty")
		return
	}

	data, err := c.GetRawData()
	if err != nil {
		log.Infof("CreateProduct failed to get request data, err: %s", err)
		ctx.Err = e.ErrInvalidParam.AddErr(err)
		return
	}

	createArgs := make([]*service.CreateSingleProductArg, 0)
	if err = json.Unmarshal(data, &createArgs); err != nil {
		log.Errorf("copyHelmProduct json.Unmarshal err : %s", err)
		ctx.Err = e.ErrInvalidParam.AddErr(err)
		return
	}

	for _, arg := range createArgs {
		if !arg.Production {
			ctx.Err = e.ErrInvalidParam.AddDesc("can not create test env")
			return
		}
		arg.Services = nil
		arg.EnvConfigs = nil
		arg.ChartValues = nil
	}

	allowedClusters, found := internalhandler.GetResourcesInHeader(c)
	if found {
		allowedSet := sets.NewString(allowedClusters...)
		for _, args := range createArgs {
			if !allowedSet.Has(args.ClusterID) {
				c.String(http.StatusForbidden, "permission denied for cluster %s", args.ClusterID)
				return
			}
		}
	}
	createProduct(c, createParam, createArgs, string(data), ctx)
	return
}

type UpdateProductParams struct {
	ServiceNames []string `json:"service_names"`
	VariableYaml string   `json:"variable_yaml"`
	commonmodels.Product
}

// UpdateProduct update product variables, used for pm products
func UpdateProduct(c *gin.Context) {
	ctx := internalhandler.NewContext(c)
	defer func() { internalhandler.JSONResponse(c, ctx) }()

	envName := c.Param("name")
	projectName := c.Query("projectName")

	args := new(UpdateProductParams)
	data, err := c.GetRawData()
	if err != nil {
		log.Errorf("updateProductImpl c.GetRawData() err : %v", err)
	}
	if err = json.Unmarshal(data, args); err != nil {
		log.Errorf("updateProductImpl json.Unmarshal err : %v", err)
		ctx.Err = e.ErrInvalidParam.AddDesc(err.Error())
		return
	}
	internalhandler.InsertDetailedOperationLog(c, ctx.UserName, projectName, setting.OperationSceneEnv, "更新", "环境变量", envName, string(data), ctx.Logger, envName)
	c.Request.Body = io.NopCloser(bytes.NewBuffer(data))

	if err := c.BindJSON(args); err != nil {
		ctx.Err = e.ErrInvalidParam.AddDesc(err.Error())
		return
	}

	ctx.Err = service.UpdateCVMProduct(envName, projectName, ctx.UserName, ctx.RequestID, ctx.Logger)
	if ctx.Err != nil {
		ctx.Logger.Errorf("failed to update product %s %s: %v", envName, projectName, ctx.Err)
	}
}

func UpdateProductRegistry(c *gin.Context) {
	ctx := internalhandler.NewContext(c)
	defer func() { internalhandler.JSONResponse(c, ctx) }()
	envName := c.Param("name")
	projectName := c.Query("projectName")
	args := new(UpdateProductRegistryRequest)
	data, err := c.GetRawData()
	if err != nil {
		log.Errorf("updateProductImpl c.GetRawData() err : %v", err)
		ctx.Err = e.ErrInvalidParam.AddDesc(err.Error())
		return
	}
	if err = json.Unmarshal(data, args); err != nil {
		log.Errorf("updateProductImpl json.Unmarshal err : %v", err)
		ctx.Err = e.ErrInvalidParam.AddDesc(err.Error())
		return
	}
	internalhandler.InsertDetailedOperationLog(c, ctx.UserName, projectName, setting.OperationSceneEnv, "更新", "环境", envName, string(data), ctx.Logger, envName)
	c.Request.Body = io.NopCloser(bytes.NewBuffer(data))

	if err := c.BindJSON(args); err != nil {
		ctx.Err = e.ErrInvalidParam.AddDesc(err.Error())
		return
	}
	ctx.Err = service.UpdateProductRegistry(envName, projectName, args.RegistryID, ctx.Logger)
	if ctx.Err != nil {
		ctx.Logger.Errorf("failed to update product %s %s: %v", envName, args.RegistryID, ctx.Err)
	}
}

func UpdateProductRecycleDay(c *gin.Context) {
	ctx := internalhandler.NewContext(c)
	defer func() { internalhandler.JSONResponse(c, ctx) }()

	envName := c.Param("name")
	projectName := c.Query("projectName")
	recycleDayStr := c.Query("recycleDay")

	internalhandler.InsertDetailedOperationLog(c, ctx.UserName, projectName, setting.OperationSceneEnv, "更新", "环境-环境回收", envName, "", ctx.Logger, envName)

	var (
		recycleDay int
		err        error
	)
	if recycleDayStr == "" || envName == "" {
		ctx.Err = e.ErrInvalidParam.AddDesc("envName or recycleDay不能为空")
		return
	}
	recycleDay, err = strconv.Atoi(recycleDayStr)
	if err != nil || recycleDay < 0 {
		ctx.Err = e.ErrInvalidParam.AddDesc("recycleDay必须是正整数")
		return
	}

	ctx.Err = service.UpdateProductRecycleDay(envName, projectName, recycleDay)
}

func UpdateProductAlias(c *gin.Context) {
	ctx := internalhandler.NewContext(c)
	defer func() { internalhandler.JSONResponse(c, ctx) }()

	arg := new(commonmodels.Product)
	if err := c.BindJSON(arg); err != nil {
		return
	}

	ctx.Err = service.UpdateProductAlias(c.Param("name"), c.Query("projectName"), arg.Alias)
}

func AffectedServices(c *gin.Context) {
	ctx := internalhandler.NewContext(c)
	defer func() { internalhandler.JSONResponse(c, ctx) }()

	envName := c.Param("name")
	projectName := c.Query("projectName")
	if projectName == "" {
		ctx.Err = e.ErrInvalidParam.AddDesc("projectName can't be empty!")
		return
	}

	arg := new(service.K8sRendersetArg)
	if err := c.BindJSON(arg); err != nil {
		return
	}

	ctx.Resp, ctx.Err = service.GetAffectedServices(projectName, envName, arg, ctx.Logger)
}

func EstimatedValues(c *gin.Context) {
	ctx := internalhandler.NewContext(c)
	defer func() { internalhandler.JSONResponse(c, ctx) }()

	envName := c.Param("name")
	projectName := c.Query("projectName")
	if projectName == "" {
		ctx.Err = e.ErrInvalidParam.AddDesc("projectName can't be empty!")
		return
	}

	serviceName := c.Query("serviceName")
	if serviceName == "" {
		ctx.Err = e.ErrInvalidParam.AddDesc("serviceName can't be empty!")
		return
	}

	arg := new(service.EstimateValuesArg)
	if err := c.ShouldBind(arg); err != nil {
		ctx.Err = e.ErrInvalidParam.AddDesc(err.Error())
		return
	}

	ctx.Resp, ctx.Err = service.GeneEstimatedValues(projectName, envName, serviceName, c.Query("scene"), c.Query("format"), arg, ctx.Logger)
}

func SyncHelmProductRenderset(c *gin.Context) {
	ctx := internalhandler.NewContext(c)
	defer func() { internalhandler.JSONResponse(c, ctx) }()

	projectName := c.Query("projectName")
	if projectName == "" {
		ctx.Err = e.ErrInvalidParam.AddDesc("projectName can't be empty!")
		return
	}
	envName := c.Param("name")
	if envName == "" {
		ctx.Err = e.ErrInvalidParam.AddDesc("envName can't be empty!")
		return
	}

	ctx.Err = service.SyncHelmProductEnvironment(projectName, envName, ctx.RequestID, ctx.Logger)
}

func generalRequestValidate(c *gin.Context) (string, string, error) {
	projectName := c.Query("projectName")
	if projectName == "" {
		return "", "", errors.New("projectName can't be empty")
	}

	envName := c.Param("name")
	if envName == "" {
		return "", "", errors.New("envName can't be empty")
	}
	return projectName, envName, nil
}

func UpdateHelmProductRenderset(c *gin.Context) {
	ctx := internalhandler.NewContext(c)
	defer func() { internalhandler.JSONResponse(c, ctx) }()

	projectName, envName, err := generalRequestValidate(c)
	if err != nil {
		ctx.Err = e.ErrInvalidParam.AddErr(err)
		return
	}

	arg := new(service.EnvRendersetArg)
	data, err := c.GetRawData()
	if err != nil {
		log.Errorf("UpdateHelmProductRenderset c.GetRawData() err : %v", err)
	}
	if err = json.Unmarshal(data, arg); err != nil {
		log.Errorf("UpdateHelmProductRenderset json.Unmarshal err : %v", err)
	}
	internalhandler.InsertDetailedOperationLog(c, ctx.UserName, projectName, setting.OperationSceneEnv, "更新", "更新环境变量", "", string(data), ctx.Logger, envName)
	c.Request.Body = io.NopCloser(bytes.NewBuffer(data))

	err = c.BindJSON(arg)
	if err != nil {
		ctx.Err = e.ErrInvalidParam.AddErr(err)
		return
	}

	ctx.Err = service.UpdateHelmProductRenderset(projectName, envName, ctx.UserName, ctx.RequestID, arg, ctx.Logger)
	if ctx.Err != nil {
		ctx.Logger.Errorf("failed to update product Variable %s %s: %v", envName, projectName, ctx.Err)
	}
}

func UpdateHelmProductDefaultValues(c *gin.Context) {
	ctx := internalhandler.NewContext(c)
	defer func() { internalhandler.JSONResponse(c, ctx) }()

	projectName, envName, err := generalRequestValidate(c)
	if err != nil {
		ctx.Err = e.ErrInvalidParam.AddErr(err)
		return
	}

	arg := new(service.EnvRendersetArg)
	data, err := c.GetRawData()
	if err != nil {
		log.Errorf("UpdateProductDefaultValues c.GetRawData() err : %v", err)
	}
	if err = json.Unmarshal(data, arg); err != nil {
		log.Errorf("UpdateProductDefaultValues json.Unmarshal err : %v", err)
	}
	internalhandler.InsertDetailedOperationLog(c, ctx.UserName, projectName, setting.OperationSceneEnv, "更新", "更新全局变量", envName, string(data), ctx.Logger, envName)
	c.Request.Body = io.NopCloser(bytes.NewBuffer(data))

	err = c.BindJSON(arg)
	if err != nil {
		ctx.Err = e.ErrInvalidParam.AddErr(err)
		return
	}
	arg.DeployType = setting.HelmDeployType
	ctx.Err = service.UpdateProductDefaultValues(projectName, envName, ctx.UserName, ctx.RequestID, arg, ctx.Logger)
}

func UpdateK8sProductDefaultValues(c *gin.Context) {
	ctx := internalhandler.NewContext(c)
	defer func() { internalhandler.JSONResponse(c, ctx) }()

	projectName, envName, err := generalRequestValidate(c)
	if err != nil {
		ctx.Err = e.ErrInvalidParam.AddErr(err)
		return
	}

	arg := new(service.K8sRendersetArg)
	data, err := c.GetRawData()
	if err != nil {
		log.Errorf("UpdateK8sProductDefaultValues c.GetRawData() err : %v", err)
	}
	if err = json.Unmarshal(data, arg); err != nil {
		log.Errorf("UpdateK8sProductDefaultValues json.Unmarshal err : %v", err)
	}
	internalhandler.InsertDetailedOperationLog(c, ctx.UserName, projectName, setting.OperationSceneEnv, "更新", "更新全局变量", envName, string(data), ctx.Logger, envName)
	c.Request.Body = io.NopCloser(bytes.NewBuffer(data))

	err = c.BindJSON(arg)
	if err != nil {
		ctx.Err = e.ErrInvalidParam.AddErr(err)
		return
	}

	envRenderArg := &service.EnvRendersetArg{
		DeployType:    setting.K8SDeployType,
		DefaultValues: arg.VariableYaml,
	}

	ctx.Err = service.UpdateProductDefaultValues(projectName, envName, ctx.UserName, ctx.RequestID, envRenderArg, ctx.Logger)
}

func UpdateHelmProductCharts(c *gin.Context) {
	ctx := internalhandler.NewContext(c)
	defer func() { internalhandler.JSONResponse(c, ctx) }()

	projectName, envName, err := generalRequestValidate(c)
	if err != nil {
		ctx.Err = e.ErrInvalidParam.AddErr(err)
		return
	}

	arg := new(service.EnvRendersetArg)

	data, err := c.GetRawData()
	if err != nil {
		log.Errorf("UpdateHelmProductCharts c.GetRawData() err : %v", err)
	}
	if err = json.Unmarshal(data, arg); err != nil {
		log.Errorf("UpdateHelmProductCharts json.Unmarshal err : %v", err)
	}

	serviceName := make([]string, 0)
	for _, cd := range arg.ChartValues {
		serviceName = append(serviceName, cd.ServiceName)
	}

	internalhandler.InsertDetailedOperationLog(c, ctx.UserName, projectName, setting.OperationSceneEnv, "更新", "更新服务", fmt.Sprintf("%s:[%s]", envName, strings.Join(serviceName, ",")), string(data), ctx.Logger, envName)
	c.Request.Body = io.NopCloser(bytes.NewBuffer(data))

	err = c.BindJSON(arg)
	if err != nil {
		ctx.Err = e.ErrInvalidParam.AddErr(err)
		return
	}

	ctx.Err = service.UpdateHelmProductCharts(projectName, envName, ctx.UserName, ctx.RequestID, arg, ctx.Logger)
}

func updateMultiEnvWrapper(c *gin.Context, request *service.UpdateEnvRequest, ctx *internalhandler.Context) {
	deployType, err := service.GetProductDeployType(request.ProjectName)
	if err != nil {
		ctx.Err = e.ErrInvalidParam.AddErr(err)
		return
	}
	log.Infof("update multiple envs for project: %s, deploy type: %s", request.ProjectName, deployType)
	switch deployType {
	case setting.PMDeployType:
		updateMultiCvmEnv(c, request, ctx)
	case setting.HelmDeployType:
		updateMultiHelmEnv(c, request, ctx)
	case setting.K8SDeployType:
		updateMultiK8sEnv(c, request, ctx)
	}
}

func updateMultiK8sEnv(c *gin.Context, request *service.UpdateEnvRequest, ctx *internalhandler.Context) {
	args := make([]*service.UpdateEnv, 0)
	data, err := c.GetRawData()
	if err != nil {
		log.Errorf("UpdateMultiProducts c.GetRawData() err : %v", err)
		ctx.Err = e.ErrInvalidParam.AddErr(err)
		return
	}
	if err = json.Unmarshal(data, &args); err != nil {
		log.Errorf("UpdateMultiProducts json.Unmarshal err : %v", err)
		ctx.Err = e.ErrInvalidParam.AddErr(err)
		return
	}
	var envNames []string
	for _, arg := range args {
		envNames = append(envNames, arg.EnvName)
	}
	allowedEnvs, found := internalhandler.GetResourcesInHeader(c)
	if found {
		allowedSet := sets.NewString(allowedEnvs...)
		currentSet := sets.NewString(envNames...)
		if !allowedSet.IsSuperset(currentSet) {
			c.String(http.StatusForbidden, "not all input envs are allowed, allowed envs are %v", allowedEnvs)
			return
		}
	}

	internalhandler.InsertDetailedOperationLog(c, ctx.UserName, request.ProjectName, setting.OperationSceneEnv, "更新", "环境", strings.Join(envNames, ","), string(data), ctx.Logger, envNames...)
	ctx.Resp, ctx.Err = service.UpdateMultipleK8sEnv(args, envNames, request.ProjectName, ctx.RequestID, request.Force, ctx.Logger)
}

func updateMultiHelmEnv(c *gin.Context, request *service.UpdateEnvRequest, ctx *internalhandler.Context) {
	args := new(service.UpdateMultiHelmProductArg)
	data, err := c.GetRawData()
	if err != nil {
		log.Errorf("CreateProduct c.GetRawData() err : %v", err)
	}
	if err = json.Unmarshal(data, args); err != nil {
		log.Errorf("CreateProduct json.Unmarshal err : %v", err)
	}
	args.ProductName = request.ProjectName

	allowedEnvs, found := internalhandler.GetResourcesInHeader(c)
	if found {
		allowedSet := sets.NewString(allowedEnvs...)
		currentSet := sets.NewString(args.EnvNames...)
		if !allowedSet.IsSuperset(currentSet) {
			c.String(http.StatusForbidden, "not all input envs are allowed, allowed envs are %v", allowedEnvs)
			return
		}
	}

	internalhandler.InsertDetailedOperationLog(c, ctx.UserName, request.ProjectName, setting.OperationSceneEnv, "更新", "环境", strings.Join(args.EnvNames, ","), string(data), ctx.Logger, args.EnvNames...)

	ctx.Resp, ctx.Err = service.UpdateMultipleHelmEnv(
		ctx.RequestID, ctx.UserName, args, ctx.Logger,
	)
}

func updateMultiCvmEnv(c *gin.Context, request *service.UpdateEnvRequest, ctx *internalhandler.Context) {
	args := make([]*service.UpdateEnv, 0)
	data, err := c.GetRawData()
	if err != nil {
		log.Errorf("UpdateMultiProducts c.GetRawData() err : %v", err)
		ctx.Err = e.ErrInvalidParam.AddErr(err)
		return
	}
	if err = json.Unmarshal(data, &args); err != nil {
		log.Errorf("UpdateMultiProducts json.Unmarshal err : %v", err)
		ctx.Err = e.ErrInvalidParam.AddErr(err)
		return
	}
	var envNames []string
	for _, arg := range args {
		envNames = append(envNames, arg.EnvName)
	}

	internalhandler.InsertDetailedOperationLog(c, ctx.UserName, request.ProjectName, setting.OperationSceneEnv, "更新", "环境", strings.Join(envNames, ","), string(data), ctx.Logger, envNames...)
	ctx.Resp, ctx.Err = service.UpdateMultiCVMProducts(envNames, request.ProjectName, ctx.UserName, ctx.RequestID, ctx.Logger)
}

func GetProduct(c *gin.Context) {
	ctx := internalhandler.NewContext(c)
	defer func() { internalhandler.JSONResponse(c, ctx) }()

	projectName := c.Query("projectName")
	name := c.Param("name")

	ctx.Resp, ctx.Err = service.GetProduct(ctx.UserName, name, projectName, ctx.Logger)
}

func GetProductInfo(c *gin.Context) {
	ctx := internalhandler.NewContext(c)
	defer func() { internalhandler.JSONResponse(c, ctx) }()

	envName := c.Param("name")
	projectName := c.Query("projectName")

	ctx.Resp, ctx.Err = service.GetProductInfo(ctx.UserName, envName, projectName, ctx.Logger)
}

func GetHelmChartVersions(c *gin.Context) {
	ctx := internalhandler.NewContext(c)
	defer func() { internalhandler.JSONResponse(c, ctx) }()

	envName := c.Param("name")
	projectName := c.Query("projectName")

	ctx.Resp, ctx.Err = service.GetHelmChartVersions(projectName, envName, ctx.Logger)
	if ctx.Err != nil {
		ctx.Logger.Errorf("failed to get helmVersions %s %s: %v", envName, projectName, ctx.Err)
	}
}

func GetEstimatedRenderCharts(c *gin.Context) {
	ctx := internalhandler.NewContext(c)
	defer func() { internalhandler.JSONResponse(c, ctx) }()

	projectName := c.Query("projectName")
	if projectName == "" {
		ctx.Err = e.ErrInvalidParam.AddDesc("projectName can't be empty!")
		return
	}

	envName := c.Param("name")
	if envName == "" {
		ctx.Err = e.ErrInvalidParam.AddDesc("envName can't be empty!")
		return
	}

	ctx.Resp, ctx.Err = service.GetEstimatedRenderCharts(projectName, envName, c.Query("serviceName"), ctx.Logger)
	if ctx.Err != nil {
		ctx.Logger.Errorf("failed to get estimatedRenderCharts %s %s: %v", envName, projectName, ctx.Err)
	}
}

func DeleteProduct(c *gin.Context) {
	ctx := internalhandler.NewContext(c)
	defer func() { internalhandler.JSONResponse(c, ctx) }()

	envName := c.Param("name")
	projectName := c.Query("projectName")
	is_delete, err := strconv.ParseBool(c.Query("is_delete"))
	if err != nil {
		ctx.Err = e.ErrInvalidParam.AddDesc("invalidParam is_delete")
		return
	}
	internalhandler.InsertDetailedOperationLog(c, ctx.UserName, projectName, setting.OperationSceneEnv, "删除", "环境", envName, "", ctx.Logger, envName)
	ctx.Err = service.DeleteProduct(ctx.UserName, envName, projectName, ctx.RequestID, is_delete, ctx.Logger)
}

func DeleteProductionProduct(c *gin.Context) {
	ctx := internalhandler.NewContext(c)
	defer func() { internalhandler.JSONResponse(c, ctx) }()

	envName := c.Param("name")
	projectName := c.Query("projectName")
	internalhandler.InsertDetailedOperationLog(c, ctx.UserName, projectName, setting.OperationSceneEnv, "删除", "生产环境", envName, "", ctx.Logger, envName)
	ctx.Err = service.DeleteProductionProduct(ctx.UserName, envName, projectName, ctx.RequestID, ctx.Logger)
}

func DeleteProductServices(c *gin.Context) {
	ctx := internalhandler.NewContext(c)
	defer func() { internalhandler.JSONResponse(c, ctx) }()

	args := new(DeleteProductServicesRequest)
	data, err := c.GetRawData()
	if err != nil {
		log.Errorf("DeleteProductServices c.GetRawData() err : %v", err)
		ctx.Err = e.ErrInvalidParam.AddErr(err)
		return
	}
	if err = json.Unmarshal(data, args); err != nil {
		log.Errorf("DeleteProductServices json.Unmarshal err : %v", err)
		ctx.Err = e.ErrInvalidParam.AddErr(err)
		return
	}
	projectName := c.Query("projectName")
	envName := c.Param("name")

	// For environment sharing, if the environment is the base environment and the service to be deleted has been deployed in the subenvironment,
	// we should prompt the user that `Delete the service in the subenvironment before deleting the service in the base environment`.
	svcsInSubEnvs, err := service.CheckServicesDeployedInSubEnvs(c, projectName, envName, args.ServiceNames)
	if err != nil {
		ctx.Err = err
		return
	}
	if len(svcsInSubEnvs) > 0 {
		data := make(map[string]interface{}, len(svcsInSubEnvs))
		for k, v := range svcsInSubEnvs {
			data[k] = v
		}

		ctx.Err = e.NewWithExtras(e.ErrDeleteSvcHasSvcsInSubEnv, "", data)
		return
	}

	internalhandler.InsertDetailedOperationLog(c, ctx.UserName, projectName, setting.OperationSceneEnv, "删除", "环境的服务", fmt.Sprintf("%s:[%s]", envName, strings.Join(args.ServiceNames, ",")), "", ctx.Logger, envName)
	ctx.Err = service.DeleteProductServices(ctx.UserName, ctx.RequestID, envName, projectName, args.ServiceNames, ctx.Logger)
}

func ListGroups(c *gin.Context) {
	ctx := internalhandler.NewContext(c)
	defer func() { internalhandler.JSONResponse(c, ctx) }()

	envName := c.Param("name")
	var count int

	envGroupRequest := new(service.EnvGroupRequest)
	err := c.BindQuery(envGroupRequest)
	if err != nil {
		ctx.Err = e.ErrInvalidParam.AddDesc(fmt.Sprintf("bind query err :%s", err))
		return
	}
	if envGroupRequest.PerPage == 0 {
		envGroupRequest.PerPage = setting.PerPage
	}
	if envGroupRequest.Page == 0 {
		envGroupRequest.Page = 1
	}

	ctx.Resp, count, ctx.Err = service.ListGroups(envGroupRequest.ServiceName, envName, envGroupRequest.ProjectName, envGroupRequest.PerPage, envGroupRequest.Page, false, ctx.Logger)
	c.Writer.Header().Set("X-Total", strconv.Itoa(count))
}

func ListProductionGroups(c *gin.Context) {
	ctx := internalhandler.NewContext(c)
	defer func() { internalhandler.JSONResponse(c, ctx) }()

	envName := c.Param("name")
	var count int

	envGroupRequest := new(service.EnvGroupRequest)
	err := c.BindQuery(envGroupRequest)
	if err != nil {
		ctx.Err = e.ErrInvalidParam.AddDesc(fmt.Sprintf("bind query err :%s", err))
		return
	}
	if envGroupRequest.PerPage == 0 {
		envGroupRequest.PerPage = setting.PerPage
	}
	if envGroupRequest.Page == 0 {
		envGroupRequest.Page = 1
	}

	ctx.Resp, count, ctx.Err = service.ListProductionGroups(envGroupRequest.ServiceName, envName, envGroupRequest.ProjectName, envGroupRequest.PerPage, envGroupRequest.Page, ctx.Logger)
	c.Writer.Header().Set("X-Total", strconv.Itoa(count))
}

type ListWorkloadsArgs struct {
	Namespace    string `json:"namespace"    form:"namespace"`
	ClusterID    string `json:"clusterId"    form:"clusterId"`
	WorkloadName string `json:"workloadName" form:"workloadName"`
	PerPage      int    `json:"perPage"      form:"perPage,default:20"`
	Page         int    `json:"page"         form:"page,default:1"`
}

func ListWorkloads(c *gin.Context) {
	ctx := internalhandler.NewContext(c)
	defer func() { internalhandler.JSONResponse(c, ctx) }()
	args := new(ListWorkloadsArgs)
	if err := c.ShouldBindQuery(args); err != nil {
		ctx.Err = e.ErrInvalidParam.AddDesc(err.Error())
		return
	}

	count, services, err := commonservice.ListWorkloads("", args.ClusterID, args.Namespace, "", args.PerPage, args.Page, ctx.Logger, func(workloads []*commonservice.Workload) []*commonservice.Workload {
		workloadStat, _ := mongodb.NewWorkLoadsStatColl().Find(args.ClusterID, args.Namespace)
		workloadM := map[string]commonmodels.Workload{}
		for _, workload := range workloadStat.Workloads {
			workloadM[workload.Name] = workload
		}

		// add services in external env data
		servicesInExternalEnv, _ := mongodb.NewServicesInExternalEnvColl().List(&mongodb.ServicesInExternalEnvArgs{
			Namespace: args.Namespace,
			ClusterID: args.ClusterID,
		})

		for _, serviceInExternalEnv := range servicesInExternalEnv {
			workloadM[serviceInExternalEnv.ServiceName] = commonmodels.Workload{
				EnvName:     serviceInExternalEnv.EnvName,
				ProductName: serviceInExternalEnv.ProductName,
			}
		}

		for index, currentWorkload := range workloads {
			if existWorkload, ok := workloadM[currentWorkload.Name]; ok {
				workloads[index].EnvName = existWorkload.EnvName
				workloads[index].ProductName = existWorkload.ProductName
			}
		}

		var resp []*commonservice.Workload
		for _, workload := range workloads {
			if args.WorkloadName != "" && strings.Contains(workload.Name, args.WorkloadName) {
				resp = append(resp, workload)
			} else if args.WorkloadName == "" {
				resp = append(resp, workload)
			}
		}

		return resp
	})
	ctx.Resp = &NamespaceResource{
		Services: services,
	}
	ctx.Err = err
	c.Writer.Header().Set("X-Total", strconv.Itoa(count))
}

type workloadQueryArgs struct {
	ProjectName string `json:"projectName"     form:"projectName"`
	PerPage     int    `json:"perPage" form:"perPage,default=10"`
	Page        int    `json:"page"    form:"page,default=1"`
	Filter      string `json:"filter"  form:"filter"`
}

func ListWorkloadsInEnv(c *gin.Context) {
	ctx := internalhandler.NewContext(c)
	defer func() { internalhandler.JSONResponse(c, ctx) }()

	envName := c.Param("name")

	args := &workloadQueryArgs{}
	if err := c.ShouldBindQuery(args); err != nil {
		ctx.Err = err
		return
	}

	count, services, err := commonservice.ListWorkloadsInEnv(envName, args.ProjectName, args.Filter, args.PerPage, args.Page, ctx.Logger)
	ctx.Resp = &NamespaceResource{
		Services: services,
	}
	ctx.Err = err
	c.Writer.Header().Set("X-Total", strconv.Itoa(count))
}<|MERGE_RESOLUTION|>--- conflicted
+++ resolved
@@ -73,8 +73,7 @@
 		return
 	}
 
-<<<<<<< HEAD
-	ctx.Resp, ctx.Err = service.ListProducts(projectName, envNames, false, ctx.Logger)
+	ctx.Resp, ctx.Err = service.ListProducts(ctx.UserID, projectName, envNames, false, ctx.Logger)
 }
 
 func ListProductionEnvs(c *gin.Context) {
@@ -92,10 +91,7 @@
 		return
 	}
 
-	ctx.Resp, ctx.Err = service.ListProductionEnvs(projectName, envNames, ctx.Logger)
-=======
-	ctx.Resp, ctx.Err = service.ListProducts(ctx.UserID, projectName, envNames, ctx.Logger)
->>>>>>> b6524be9
+	ctx.Resp, ctx.Err = service.ListProductionEnvs(ctx.UserID, projectName, envNames, ctx.Logger)
 }
 
 func UpdateMultiProducts(c *gin.Context) {

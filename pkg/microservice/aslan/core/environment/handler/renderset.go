/*
Copyright 2021 The KodeRover Authors.

Licensed under the Apache License, Version 2.0 (the "License");
you may not use this file except in compliance with the License.
You may obtain a copy of the License at

    http://www.apache.org/licenses/LICENSE-2.0

Unless required by applicable law or agreed to in writing, software
distributed under the License is distributed on an "AS IS" BASIS,
WITHOUT WARRANTIES OR CONDITIONS OF ANY KIND, either express or implied.
See the License for the specific language governing permissions and
limitations under the License.
*/

package handler

import (
	"fmt"
	"strings"

	"github.com/koderover/zadig/pkg/types"

	"github.com/gin-gonic/gin"

	commonservice "github.com/koderover/zadig/pkg/microservice/aslan/core/common/service"
	commontypes "github.com/koderover/zadig/pkg/microservice/aslan/core/common/types"
	"github.com/koderover/zadig/pkg/microservice/aslan/core/environment/service"
	internalhandler "github.com/koderover/zadig/pkg/shared/handler"
	e "github.com/koderover/zadig/pkg/tool/errors"
)

// @Summary Get Service render charts
// @Description Get service render charts
// @Tags 	environment
// @Accept 	json
// @Produce json
// @Param 	projectName	query		string										true	"project name"
// @Param 	envName		query		string										false	"env name"
// @Param 	body 		body 		commonservice.GetSvcRenderRequest 			true 	"body"
// @Success 200 		{array} 	commonservice.HelmSvcRenderArg
// @Router /api/aslan/environment/production/rendersets/renderchart [post]
func GetServiceRenderCharts(c *gin.Context) {
	ctx, err := internalhandler.NewContextWithAuthorization(c)
	defer func() { internalhandler.JSONResponse(c, ctx) }()

	if err != nil {
		ctx.Logger.Errorf("failed to generate authorization info for user: %s, error: %s", ctx.UserID, err)
		ctx.Err = fmt.Errorf("authorization Info Generation failed: err %s", err)
		ctx.UnAuthorized = true
		return
	}

	projectKey := c.Query("projectName")
	envName := c.Query("envName")

	if projectKey == "" {
		ctx.Err = e.ErrInvalidParam.AddDesc("productName can not be null!")
		return
	}

	if envName == "" {
		ctx.Err = e.ErrInvalidParam.AddDesc("envName can not be null!")
		return
	}

<<<<<<< HEAD
	// authorization checks
	if !ctx.Resources.IsSystemAdmin {
		if _, ok := ctx.Resources.ProjectAuthInfo[projectKey]; !ok {
			ctx.UnAuthorized = true
			return
		}
		if !ctx.Resources.ProjectAuthInfo[projectKey].IsProjectAdmin &&
			!ctx.Resources.ProjectAuthInfo[projectKey].Env.View {
			permitted, err := internalhandler.GetCollaborationModePermission(ctx.UserID, projectKey, types.ResourceTypeEnvironment, envName, types.EnvActionView)
			if err != nil || !permitted {
				ctx.UnAuthorized = true
				return
			}
		}
	}

	ctx.Resp, _, ctx.Err = commonservice.GetSvcRenderArgs(projectKey, envName, c.Query("serviceName"), ctx.Logger)
=======
	arg := &commonservice.GetSvcRenderRequest{}
	if err := c.ShouldBindJSON(arg); err != nil {
		ctx.Err = e.ErrInvalidParam.AddErr(err)
		return
	}

	ctx.Resp, _, ctx.Err = commonservice.GetSvcRenderArgs(c.Query("projectName"), c.Query("envName"), arg.GetSvcRendersArgs, ctx.Logger)
>>>>>>> 2b0a0f8c
}

// @Summary Get service variables
// @Description Get service variables
// @Tags 	environment
// @Accept 	json
// @Produce json
// @Param 	projectName	query		string										true	"project name"
// @Param 	envName		query		string										false	"env name"
// @Param 	serviceName	query		string										true	"service name"
// @Success 200 		{array} 	commonservice.K8sSvcRenderArg
// @Router /api/aslan/environment/rendersets/variables [get]
func GetServiceVariables(c *gin.Context) {
	ctx, err := internalhandler.NewContextWithAuthorization(c)
	defer func() { internalhandler.JSONResponse(c, ctx) }()

	if err != nil {
		ctx.Logger.Errorf("failed to generate authorization info for user: %s, error: %s", ctx.UserID, err)
		ctx.Err = fmt.Errorf("authorization Info Generation failed: err %s", err)
		ctx.UnAuthorized = true
		return
	}

	projectKey := c.Query("projectName")
	envName := c.Query("envName")

	if projectKey == "" {
		ctx.Err = e.ErrInvalidParam.AddDesc("productName can not be null!")
		return
	}

	// authorization checks
	if !ctx.Resources.IsSystemAdmin {
		if _, ok := ctx.Resources.ProjectAuthInfo[projectKey]; !ok {
			ctx.UnAuthorized = true
			return
		}
		if !ctx.Resources.ProjectAuthInfo[projectKey].IsProjectAdmin &&
			!ctx.Resources.ProjectAuthInfo[projectKey].Env.View {
			permitted, err := internalhandler.GetCollaborationModePermission(ctx.UserID, projectKey, types.ResourceTypeEnvironment, envName, types.EnvActionView)
			if err != nil || !permitted {
				ctx.UnAuthorized = true
				return
			}
		}
	}

	ctx.Resp, _, ctx.Err = commonservice.GetK8sSvcRenderArgs(projectKey, envName, c.Query("serviceName"), false, ctx.Logger)
}

func GetProductionServiceVariables(c *gin.Context) {
	ctx, err := internalhandler.NewContextWithAuthorization(c)
	defer func() { internalhandler.JSONResponse(c, ctx) }()

	if err != nil {
		ctx.Logger.Errorf("failed to generate authorization info for user: %s, error: %s", ctx.UserID, err)
		ctx.Err = fmt.Errorf("authorization Info Generation failed: err %s", err)
		ctx.UnAuthorized = true
		return
	}

	projectKey := c.Query("projectName")
	envName := c.Query("envName")

	if projectKey == "" {
		ctx.Err = e.ErrInvalidParam.AddDesc("productName can not be null!")
		return
	}

	// authorization checks
	if !ctx.Resources.IsSystemAdmin {
		if _, ok := ctx.Resources.ProjectAuthInfo[projectKey]; !ok {
			ctx.UnAuthorized = true
			return
		}
		if !ctx.Resources.ProjectAuthInfo[projectKey].IsProjectAdmin &&
			!ctx.Resources.ProjectAuthInfo[projectKey].ProductionEnv.View {
			ctx.UnAuthorized = true
			return
		}
	}

	ctx.Resp, _, ctx.Err = commonservice.GetK8sSvcRenderArgs(projectKey, envName, c.Query("serviceName"), true, ctx.Logger)
}

// @Summary Get production service variables
// @Description Get production service variables
// @Tags 	environment
// @Accept 	json
// @Produce json
// @Param 	projectName	query		string										true	"project name"
// @Param 	name		path		string										true	"env name"
// @Param 	serviceName	path		string										true	"service name"
// @Success 200 		{array} 	commonservice.K8sSvcRenderArg
// @Router /api/aslan/environments/{name}/services/{serviceName}/variables [get]
func GetProductionVariables(c *gin.Context) {
	ctx, err := internalhandler.NewContextWithAuthorization(c)
	defer func() { internalhandler.JSONResponse(c, ctx) }()

	if err != nil {
		ctx.Logger.Errorf("failed to generate authorization info for user: %s, error: %s", ctx.UserID, err)
		ctx.Err = fmt.Errorf("authorization Info Generation failed: err %s", err)
		ctx.UnAuthorized = true
		return
	}

	projectKey := c.Query("projectName")
	envName := c.Query("envName")

	if projectKey == "" {
		ctx.Err = e.ErrInvalidParam.AddDesc("productName can not be null!")
		return
	}

	if envName == "" {
		ctx.Err = e.ErrInvalidParam.AddDesc("envName can not be null!")
		return
	}

	// authorization checks
	if !ctx.Resources.IsSystemAdmin {
		if _, ok := ctx.Resources.ProjectAuthInfo[projectKey]; !ok {
			ctx.UnAuthorized = true
			return
		}
		if !ctx.Resources.ProjectAuthInfo[projectKey].IsProjectAdmin &&
			!ctx.Resources.ProjectAuthInfo[projectKey].ProductionEnv.View {
			ctx.UnAuthorized = true
			return
		}
	}

	ctx.Resp, ctx.Err = commonservice.GetK8sProductionSvcRenderArgs(projectKey, envName, c.Param("serviceName"), ctx.Logger)
}

func GetProductDefaultValues(c *gin.Context) {
	ctx, err := internalhandler.NewContextWithAuthorization(c)
	defer func() { internalhandler.JSONResponse(c, ctx) }()

	if err != nil {
		ctx.Logger.Errorf("failed to generate authorization info for user: %s, error: %s", ctx.UserID, err)
		ctx.Err = fmt.Errorf("authorization Info Generation failed: err %s", err)
		ctx.UnAuthorized = true
		return
	}

	projectKey := c.Query("projectName")
	envName := c.Query("envName")

	if projectKey == "" {
		ctx.Err = e.ErrInvalidParam.AddDesc("productName can not be null!")
		return
	}

	if envName == "" {
		ctx.Err = e.ErrInvalidParam.AddDesc("envName can not be null!")
		return
	}

	// authorization checks
	if !ctx.Resources.IsSystemAdmin {
		if _, ok := ctx.Resources.ProjectAuthInfo[projectKey]; !ok {
			ctx.UnAuthorized = true
			return
		}
		if !ctx.Resources.ProjectAuthInfo[projectKey].IsProjectAdmin &&
			!ctx.Resources.ProjectAuthInfo[projectKey].Env.View {
			permitted, err := internalhandler.GetCollaborationModePermission(ctx.UserID, projectKey, types.ResourceTypeEnvironment, envName, types.EnvActionView)
			if err != nil || !permitted {
				ctx.UnAuthorized = true
				return
			}
		}
	}

	ctx.Resp, ctx.Err = service.GetDefaultValues(projectKey, envName, ctx.Logger)
}

func GetYamlContent(c *gin.Context) {
	ctx := internalhandler.NewContext(c)
	defer func() { internalhandler.JSONResponse(c, ctx) }()

	arg := &service.YamlContentRequestArg{}

	if err := c.ShouldBindQuery(arg); err != nil {
		ctx.Err = e.ErrInvalidParam.AddErr(err)
		return
	}
	if arg.CodehostID == 0 && len(arg.RepoLink) == 0 {
		ctx.Err = e.ErrInvalidParam.AddDesc("neither codehost nor repo link is specified")
		return
	}

	if len(arg.ValuesPaths) == 0 {
		ctx.Err = e.ErrInvalidParam.AddDesc("paths can't be empty")
		return
	}

	pathArr := strings.Split(arg.ValuesPaths, ",")
	ctx.Resp, ctx.Err = service.GetMergedYamlContent(arg, pathArr)
}

type getGlobalVariablesRespone struct {
	GlobalVariables []*commontypes.GlobalVariableKV `json:"global_variables"`
	Revision        int64                           `json:"revision"`
}

// @Summary Get global variable
// @Description Get global variable from environment, current only used for k8s project
// @Tags 	environment
// @Accept 	json
// @Produce json
// @Param 	projectName	query		string										true	"project name"
// @Param 	envName 	query		string										true	"env name"
// @Success 200 		{object} 	getGlobalVariablesRespone
// @Router /api/aslan/environment/rendersets/globalVariables [get]
func GetGlobalVariables(c *gin.Context) {
	ctx, err := internalhandler.NewContextWithAuthorization(c)
	defer func() { internalhandler.JSONResponse(c, ctx) }()

	if err != nil {
		ctx.Logger.Errorf("failed to generate authorization info for user: %s, error: %s", ctx.UserID, err)
		ctx.Err = fmt.Errorf("authorization Info Generation failed: err %s", err)
		ctx.UnAuthorized = true
		return
	}

	projectKey := c.Query("projectName")
	envName := c.Query("envName")

	if projectKey == "" {
		ctx.Err = e.ErrInvalidParam.AddDesc("productName can not be null!")
		return
	}

	if envName == "" {
		ctx.Err = e.ErrInvalidParam.AddDesc("envName can not be null!")
		return
	}

	// authorization checks
	if !ctx.Resources.IsSystemAdmin {
		if _, ok := ctx.Resources.ProjectAuthInfo[projectKey]; !ok {
			ctx.UnAuthorized = true
			return
		}
		if !ctx.Resources.ProjectAuthInfo[projectKey].IsProjectAdmin &&
			!ctx.Resources.ProjectAuthInfo[projectKey].Env.View {
			permitted, err := internalhandler.GetCollaborationModePermission(ctx.UserID, projectKey, types.ResourceTypeEnvironment, envName, types.EnvActionView)
			if err != nil || !permitted {
				ctx.UnAuthorized = true
				return
			}
		}
	}

	resp := new(getGlobalVariablesRespone)

	resp.GlobalVariables, resp.Revision, ctx.Err = service.GetGlobalVariables(projectKey, envName, ctx.Logger)
	ctx.Resp = resp
}<|MERGE_RESOLUTION|>--- conflicted
+++ resolved
@@ -65,7 +65,6 @@
 		return
 	}
 
-<<<<<<< HEAD
 	// authorization checks
 	if !ctx.Resources.IsSystemAdmin {
 		if _, ok := ctx.Resources.ProjectAuthInfo[projectKey]; !ok {
@@ -82,16 +81,13 @@
 		}
 	}
 
-	ctx.Resp, _, ctx.Err = commonservice.GetSvcRenderArgs(projectKey, envName, c.Query("serviceName"), ctx.Logger)
-=======
 	arg := &commonservice.GetSvcRenderRequest{}
 	if err := c.ShouldBindJSON(arg); err != nil {
 		ctx.Err = e.ErrInvalidParam.AddErr(err)
 		return
 	}
 
-	ctx.Resp, _, ctx.Err = commonservice.GetSvcRenderArgs(c.Query("projectName"), c.Query("envName"), arg.GetSvcRendersArgs, ctx.Logger)
->>>>>>> 2b0a0f8c
+	ctx.Resp, _, ctx.Err = commonservice.GetSvcRenderArgs(projectKey, envName, arg.GetSvcRendersArgs, ctx.Logger)
 }
 
 // @Summary Get service variables

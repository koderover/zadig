--- conflicted
+++ resolved
@@ -115,7 +115,6 @@
 	projectKey := c.Query("projectName")
 	serviceName := c.Query("serviceName")
 
-<<<<<<< HEAD
 	// authorization checks
 	if !ctx.Resources.IsSystemAdmin {
 		if _, ok := ctx.Resources.ProjectAuthInfo[projectKey]; !ok {
@@ -132,10 +131,7 @@
 		}
 	}
 
-	ctx.Resp, ctx.Err = commonservice.GetChartValues(projectKey, envName, serviceName, false)
-=======
-	ctx.Resp, ctx.Err = commonservice.GetChartValues(projectName, envName, serviceName, false, false)
->>>>>>> 2b0a0f8c
+	ctx.Resp, ctx.Err = commonservice.GetChartValues(projectKey, envName, serviceName, false, false)
 }
 
 // @Summary Get Production Chart Values
@@ -168,7 +164,6 @@
 	isHelmChartDeploy := c.Query("isHelmChartDeploy")
 	releaseName := c.Query("releaseName")
 
-<<<<<<< HEAD
 	// authorization checks
 	if !ctx.Resources.IsSystemAdmin {
 		if _, ok := ctx.Resources.ProjectAuthInfo[projectKey]; !ok {
@@ -182,14 +177,11 @@
 		}
 	}
 
-	ctx.Resp, ctx.Err = commonservice.GetChartValues(projectKey, envName, serviceName, true)
-=======
 	if isHelmChartDeploy == "false" {
-		ctx.Resp, ctx.Err = commonservice.GetChartValues(projectName, envName, serviceName, false, true)
+		ctx.Resp, ctx.Err = commonservice.GetChartValues(projectKey, envName, serviceName, false, true)
 	} else {
-		ctx.Resp, ctx.Err = commonservice.GetChartValues(projectName, envName, releaseName, true, true)
-	}
->>>>>>> 2b0a0f8c
+		ctx.Resp, ctx.Err = commonservice.GetChartValues(projectKey, envName, releaseName, true, true)
+	}
 }
 
 func GetChartInfos(c *gin.Context) {

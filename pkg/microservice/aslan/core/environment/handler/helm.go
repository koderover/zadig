--- conflicted
+++ resolved
@@ -59,10 +59,7 @@
 	projectName := c.Query("projectName")
 	serviceName := c.Query("serviceName")
 
-<<<<<<< HEAD
-	ctx.Resp, ctx.Err = commonservice.GetChartValues(projectName, envName, serviceName)
-=======
-	ctx.Resp, ctx.Err = service.GetChartValues(projectName, envName, serviceName, false)
+	ctx.Resp, ctx.Err = commonservice.GetChartValues(projectName, envName, serviceName, false)
 }
 
 func GetProductionChartValues(c *gin.Context) {
@@ -72,8 +69,7 @@
 	projectName := c.Query("projectName")
 	serviceName := c.Query("serviceName")
 
-	ctx.Resp, ctx.Err = service.GetChartValues(projectName, envName, serviceName, true)
->>>>>>> 86c8d893
+	ctx.Resp, ctx.Err = commonservice.GetChartValues(projectName, envName, serviceName, true)
 }
 
 func GetChartInfos(c *gin.Context) {

/*
Copyright 2023 The KodeRover Authors.

Licensed under the Apache License, Version 2.0 (the "License");
you may not use this file except in compliance with the License.
You may obtain a copy of the License at

    http://www.apache.org/licenses/LICENSE-2.0

Unless required by applicable law or agreed to in writing, software
distributed under the License is distributed on an "AS IS" BASIS,
WITHOUT WARRANTIES OR CONDITIONS OF ANY KIND, either express or implied.
See the License for the specific language governing permissions and
limitations under the License.
*/

package handler

import (
	"bytes"
	"encoding/json"
	"errors"
	"fmt"
	"io"
	"net/http"
	"strconv"
	"strings"

	"github.com/gin-gonic/gin"
	"k8s.io/apimachinery/pkg/util/sets"

	"github.com/koderover/zadig/pkg/microservice/aslan/core/environment/service"
	"github.com/koderover/zadig/pkg/setting"
	internalhandler "github.com/koderover/zadig/pkg/shared/handler"
	e "github.com/koderover/zadig/pkg/tool/errors"
)

<<<<<<< HEAD
// TODO: deal with openapi later
=======
func generalOpenAPIRequestValidate(c *gin.Context) (string, string, error) {
	projectName := c.Query("projectKey")
	if projectName == "" {
		return "", "", errors.New("projectKey can't be empty")
	}

	envName := c.Param("name")
	if envName == "" {
		return "", "", errors.New("envKey can't be empty")
	}
	return projectName, envName, nil
}
>>>>>>> f06b6b6b

func OpenAPIScaleWorkloads(c *gin.Context) {
	ctx := internalhandler.NewContext(c)
	defer func() { internalhandler.JSONResponse(c, ctx) }()

	req := new(service.OpenAPIScaleServiceReq)
	data, err := c.GetRawData()
	if err != nil {
		ctx.Logger.Errorf("CreateProductTemplate c.GetRawData() err : %v", err)
	}
	if err = json.Unmarshal(data, req); err != nil {
		ctx.Logger.Errorf("CreateProductTemplate json.Unmarshal err : %v", err)
	}

	internalhandler.InsertDetailedOperationLog(
		c, ctx.UserName+"(openAPI)",
		req.ProjectKey, setting.OperationSceneEnv,
		"伸缩",
		"环境-服务",
		fmt.Sprintf("环境名称:%s,%s:%s", req.EnvName, req.WorkloadType, req.WorkloadName),
		string(data), ctx.Logger, req.EnvName)
	c.Request.Body = io.NopCloser(bytes.NewBuffer(data))

	if err := c.BindJSON(req); err != nil {
		ctx.Err = e.ErrInvalidParam.AddDesc("invalid ProductTmpl json args")
		return
	}

	// input validation for OpenAPI
	err = req.Validate()
	if err != nil {
		ctx.Err = err
		return
	}

	ctx.Err = service.OpenAPIScale(req, ctx.Logger)
}

func OpenAPIApplyYamlService(c *gin.Context) {
	ctx := internalhandler.NewContext(c)
	defer func() { internalhandler.JSONResponse(c, ctx) }()

	req := new(service.OpenAPIApplyYamlServiceReq)

	if err := c.BindJSON(req); err != nil {
		ctx.Err = e.ErrInvalidParam.AddDesc("invalid ProductTmpl json args")
		return
	}

	projectKey := c.Query("projectKey")

	if projectKey == "" {
		ctx.Err = e.ErrInvalidParam.AddDesc("projectKey cannot be empty")
		return
	}

	data, err := c.GetRawData()
	if err != nil {
		ctx.Logger.Errorf("CreateProductTemplate c.GetRawData() err : %v", err)
	}

	// input validation for OpenAPI
	err = req.Validate()
	if err != nil {
		ctx.Err = err
		return
	}

	allowedEnvs, found := internalhandler.GetResourcesInHeader(c)
	if found {
		allowedSet := sets.NewString(allowedEnvs...)
		if !allowedSet.Has(req.EnvName) {
			c.String(http.StatusForbidden, "not all input envs are allowed, allowed envs are %v", allowedEnvs)
			return
		}
	}

	internalhandler.InsertDetailedOperationLog(c, ctx.UserName+"(openAPI)", projectKey, setting.OperationSceneEnv, "更新", "测试环境", req.EnvName, string(data), ctx.Logger, req.EnvName)

	_, err = service.OpenAPIApplyYamlService(projectKey, req, false, ctx.RequestID, ctx.Logger)

	ctx.Err = err
}

func OpenAPIDeleteYamlServiceFromEnv(c *gin.Context) {
	ctx := internalhandler.NewContext(c)
	defer func() { internalhandler.JSONResponse(c, ctx) }()

	req := new(service.OpenAPIDeleteYamlServiceFromEnvReq)

	if err := c.BindJSON(req); err != nil {
		ctx.Err = e.ErrInvalidParam.AddDesc("invalid request body")
		return
	}

	// input validation for OpenAPI
	err := req.Validate()
	if err != nil {
		ctx.Err = err
		return
	}

	projectKey := c.Query("projectKey")

	if projectKey == "" {
		ctx.Err = e.ErrInvalidParam.AddDesc("projectKey cannot be empty")
		return
	}

	svcsInSubEnvs, err := service.CheckServicesDeployedInSubEnvs(c, projectKey, req.EnvName, req.ServiceNames)
	if err != nil {
		ctx.Err = err
		return
	}

	if len(svcsInSubEnvs) > 0 {
		data := make(map[string]interface{}, len(svcsInSubEnvs))
		for k, v := range svcsInSubEnvs {
			data[k] = v
		}

		ctx.Err = e.NewWithExtras(e.ErrDeleteSvcHasSvcsInSubEnv, "", data)
		return
	}

	internalhandler.InsertDetailedOperationLog(c, ctx.UserName+"(openAPI)", projectKey, setting.OperationSceneEnv, "删除", "测试环境的服务", fmt.Sprintf("%s:[%s]", req.EnvName, strings.Join(req.ServiceNames, ",")), "", ctx.Logger, req.EnvName)
	ctx.Err = service.DeleteProductServices(ctx.UserName, ctx.RequestID, req.EnvName, projectKey, req.ServiceNames, false, ctx.Logger)
}

func OpenAPIDeleteProductionYamlServiceFromEnv(c *gin.Context) {
	ctx := internalhandler.NewContext(c)
	defer func() { internalhandler.JSONResponse(c, ctx) }()

	req := new(service.OpenAPIDeleteYamlServiceFromEnvReq)
	if err := c.BindJSON(req); err != nil {
		ctx.Err = e.ErrInvalidParam.AddDesc("invalid request body")
		return
	}
	// input validation for OpenAPI
	err := req.Validate()
	if err != nil {
		ctx.Err = err
		return
	}

	projectKey := c.Query("projectKey")
	if projectKey == "" {
		ctx.Err = e.ErrInvalidParam.AddDesc("projectKey cannot be empty")
		return
	}

	internalhandler.InsertDetailedOperationLog(c, ctx.UserName+"(openAPI)", projectKey, setting.OperationSceneEnv, "删除", "生产环境的服务", fmt.Sprintf("%s:[%s]", req.EnvName, strings.Join(req.ServiceNames, ",")), "", ctx.Logger, req.EnvName)
	ctx.Err = service.DeleteProductServices(ctx.UserName, ctx.RequestID, req.EnvName, projectKey, req.ServiceNames, true, ctx.Logger)
}

func OpenAPIApplyProductionYamlService(c *gin.Context) {
	ctx := internalhandler.NewContext(c)
	defer func() { internalhandler.JSONResponse(c, ctx) }()

	req := new(service.OpenAPIApplyYamlServiceReq)
	if err := c.BindJSON(req); err != nil {
		ctx.Err = e.ErrInvalidParam.AddDesc("invalid ProductTmpl json args")
		return
	}
	// input validation for OpenAPI
	err := req.Validate()
	if err != nil {
		ctx.Err = err
		return
	}

	projectKey := c.Query("projectKey")
	if projectKey == "" {
		ctx.Err = e.ErrInvalidParam.AddDesc("projectKey cannot be empty")
		return
	}

	allowedEnvs, found := internalhandler.GetResourcesInHeader(c)
	if found {
		allowedSet := sets.NewString(allowedEnvs...)
		if !allowedSet.Has(req.EnvName) {
			c.String(http.StatusForbidden, "not all input envs are allowed, allowed envs are %v", allowedEnvs)
			return
		}
	}
	data, err := c.GetRawData()
	if err != nil {
		ctx.Err = err
		return
	}
	internalhandler.InsertDetailedOperationLog(c, ctx.UserName, projectKey, setting.OperationSceneEnv, "(openAPI)"+"更新", "生产环境", req.EnvName, string(data), ctx.Logger, req.EnvName)

	_, err = service.OpenAPIApplyYamlService(projectKey, req, true, ctx.RequestID, ctx.Logger)
	ctx.Err = err
}

func OpenAPIUpdateCommonEnvCfg(c *gin.Context) {
	ctx := internalhandler.NewContext(c)
	defer func() { internalhandler.JSONResponse(c, ctx) }()

	args := new(service.OpenAPIEnvCfgArgs)

	data, err := c.GetRawData()
	if err != nil {
		ctx.Err = e.ErrUpdateEnvCfg.AddErr(fmt.Errorf("failed to get request data err : %v", err))
		return
	}
	if err = json.Unmarshal(data, args); err != nil {
		ctx.Err = e.ErrUpdateEnvCfg.AddErr(fmt.Errorf("failed to unmarshal request data err : %v", err))
		return
	}
	projectKey := c.Query("projectKey")
	args.ProductName = projectKey
	if err := args.Validate(); err != nil {
		ctx.Err = e.ErrUpdateEnvCfg.AddErr(fmt.Errorf("failed to validate request data err : %v", err))
		return
	}

	internalhandler.InsertDetailedOperationLog(c, ctx.UserName, projectKey, setting.OperationSceneEnv, "(OpenAPI)"+"更新", "环境配置", fmt.Sprintf("%s:%s:%s", args.EnvName, args.CommonEnvCfgType, args.Name), string(data), ctx.Logger, args.Name)

	ctx.Err = service.OpenAPIUpdateCommonEnvCfg(projectKey, args, ctx.UserName, ctx.Logger)
}

func OpenAPIUpdateProductionCommonEnvCfg(c *gin.Context) {
	ctx := internalhandler.NewContext(c)
	defer func() { internalhandler.JSONResponse(c, ctx) }()

	args := new(service.OpenAPIEnvCfgArgs)

	data, err := c.GetRawData()
	if err != nil {
		msg := fmt.Errorf("failed to get request data err : %v", err)
		ctx.Err = e.ErrUpdateEnvCfg.AddErr(msg)
		return
	}
	if err = json.Unmarshal(data, args); err != nil {
		msg := fmt.Errorf("failed to unmarshal request data err : %v", err)
		ctx.Err = e.ErrUpdateEnvCfg.AddErr(msg)
		return
	}
	projectKey := c.Query("projectKey")
	args.ProductName = projectKey
	if err := args.Validate(); err != nil {
		msg := fmt.Errorf("failed to validate request data err : %v", err)
		ctx.Err = e.ErrUpdateEnvCfg.AddErr(msg)
		return
	}

	internalhandler.InsertDetailedOperationLog(c, ctx.UserName, projectKey, setting.OperationSceneEnv, "(OpenAPI)"+"更新", "生产环境配置", fmt.Sprintf("%s:%s:%s", args.EnvName, args.CommonEnvCfgType, args.Name), string(data), ctx.Logger, args.Name)

	ctx.Err = service.OpenAPIUpdateCommonEnvCfg(projectKey, args, ctx.UserName, ctx.Logger)
}

func OpenAPICreateCommonEnvCfg(c *gin.Context) {
	ctx := internalhandler.NewContext(c)
	defer func() { internalhandler.JSONResponse(c, ctx) }()

	args := new(service.OpenAPIEnvCfgArgs)
	data, err := c.GetRawData()
	if err != nil {
		ctx.Err = e.ErrInvalidParam.AddErr(err)
		return
	}
	if err = json.Unmarshal(data, args); err != nil {
		ctx.Err = err
		return
	}
	args.ProductName, args.EnvName, err = generalOpenAPIRequestValidate(c)
	if err != nil {
		ctx.Err = e.ErrInvalidParam.AddErr(err)
		return
	}
	if err := args.Validate(); err != nil {
		ctx.Err = err
		return
	}
	logData, err := json.Marshal(args)
	if err != nil {
		ctx.Err = err
		return
	}
	internalhandler.InsertDetailedOperationLog(c, ctx.UserName, args.ProductName, setting.OperationSceneEnv, "(OpenAPI)"+"新建", "环境配置", fmt.Sprintf("%s:%s:%s", args.EnvName, args.CommonEnvCfgType, args.Name), string(logData), ctx.Logger, args.Name)

	ctx.Err = service.OpenAPICreateCommonEnvCfg(args.ProductName, args, ctx.UserName, ctx.Logger)
}

func OpenAPIListProductionCommonEnvCfg(c *gin.Context) {
	ctx := internalhandler.NewContext(c)
	defer func() { internalhandler.JSONResponse(c, ctx) }()

	projectName, envName, err := generalOpenAPIRequestValidate(c)
	if err != nil {
		ctx.Err = e.ErrInvalidParam.AddErr(err)
		return
	}

	ctx.Resp, ctx.Err = service.OpenAPIListCommonEnvCfg(projectName, envName, c.Query("type"), ctx.Logger)
}

func OpenAPIGetProductionCommonEnvCfg(c *gin.Context) {
	ctx := internalhandler.NewContext(c)
	defer func() { internalhandler.JSONResponse(c, ctx) }()

	projectName, envName, err := generalOpenAPIRequestValidate(c)
	if err != nil {
		ctx.Err = e.ErrInvalidParam.AddErr(err)
		return
	}
	cfgName := c.Param("cfgName")
	if cfgName == "" {
		ctx.Err = e.ErrInvalidParam.AddDesc("cfgName is empty")
		return
	}

	ctx.Resp, ctx.Err = service.OpenAPIGetCommonEnvCfg(projectName, envName, c.Query("type"), cfgName, ctx.Logger)
}

func OpenAPIListCommonEnvCfg(c *gin.Context) {
	ctx := internalhandler.NewContext(c)
	defer func() { internalhandler.JSONResponse(c, ctx) }()

	projectName, envName, err := generalOpenAPIRequestValidate(c)
	if err != nil {
		ctx.Err = e.ErrInvalidParam.AddErr(err)
		return
	}

	ctx.Resp, ctx.Err = service.OpenAPIListCommonEnvCfg(projectName, envName, c.Query("type"), ctx.Logger)
}

func OpenAPIGetCommonEnvCfg(c *gin.Context) {
	ctx := internalhandler.NewContext(c)
	defer func() { internalhandler.JSONResponse(c, ctx) }()

	projectName, envName, err := generalOpenAPIRequestValidate(c)
	if err != nil {
		ctx.Err = e.ErrInvalidParam.AddErr(err)
		return
	}
	cfgName := c.Param("cfgName")
	if cfgName == "" {
		ctx.Err = e.ErrInvalidParam.AddDesc("cfgName is empty")
		return
	}

	ctx.Resp, ctx.Err = service.OpenAPIGetCommonEnvCfg(projectName, envName, c.Query("type"), cfgName, ctx.Logger)
}

func OpenAPIDeleteCommonEnvCfg(c *gin.Context) {
	ctx := internalhandler.NewContext(c)
	defer func() { internalhandler.JSONResponse(c, ctx) }()

	projectName, envName, err := generalOpenAPIRequestValidate(c)
	if err != nil {
		ctx.Err = e.ErrInvalidParam.AddErr(err)
		return
	}
	cfgName := c.Param("cfgName")
	if cfgName == "" {
		ctx.Err = e.ErrInvalidParam.AddDesc("cfgName is empty")
		return
	}
	cfgType := c.Query("type")
	if cfgType == "" {
		ctx.Err = e.ErrInvalidParam.AddDesc("type is empty")
		return
	}
	internalhandler.InsertDetailedOperationLog(c, ctx.UserName, projectName, setting.OperationSceneEnv, "OpenAPI"+"删除", "测试环境配置", fmt.Sprintf("%s:%s:%s", envName, cfgType, cfgName), "", ctx.Logger, envName)

	ctx.Err = service.OpenAPIDeleteCommonEnvCfg(projectName, envName, cfgType, cfgName, ctx.Logger)
}

func OpenAPIDeleteProductionEnvCommonEnvCfg(c *gin.Context) {
	ctx := internalhandler.NewContext(c)
	defer func() { internalhandler.JSONResponse(c, ctx) }()

	projectName, envName, err := generalOpenAPIRequestValidate(c)
	if err != nil {
		ctx.Err = e.ErrInvalidParam.AddErr(err)
		return
	}
	cfgName := c.Param("cfgName")
	if cfgName == "" {
		ctx.Err = e.ErrInvalidParam.AddDesc("cfgName is empty")
		return
	}
	cfgType := c.Query("type")
	if cfgType == "" {
		ctx.Err = e.ErrInvalidParam.AddDesc("type is empty")
		return
	}
	internalhandler.InsertDetailedOperationLog(c, ctx.UserName, projectName, setting.OperationSceneEnv, "OpenAPI"+"删除", "生产环境配置", fmt.Sprintf("%s:%s:%s", envName, cfgType, cfgName), "", ctx.Logger, envName)

	ctx.Err = service.OpenAPIDeleteProductionEnvCommonEnvCfg(projectName, envName, cfgType, cfgName, ctx.Logger)
}

func OpenAPICreateK8sEnv(c *gin.Context) {
	ctx := internalhandler.NewContext(c)
	defer func() { internalhandler.JSONResponse(c, ctx) }()

	args := new(service.OpenAPICreateEnvArgs)

	data, err := c.GetRawData()
	if err != nil {
		ctx.Err = e.ErrInvalidParam.AddErr(err)
		return
	}
	if err = json.Unmarshal(data, args); err != nil {
		ctx.Err = err
		return
	}
	args.ProjectName = c.Query("projectKey")
	if err := args.Validate(); err != nil {
		ctx.Err = err
		return
	}

	internalhandler.InsertDetailedOperationLog(c, ctx.UserName, args.ProjectName, setting.OperationSceneEnv, "(OpenAPI)"+"创建", "测试环境", args.EnvName, string(data), ctx.Logger, args.EnvName)

	ctx.Err = service.OpenAPICreateK8sEnv(args, ctx.UserName, ctx.RequestID, ctx.Logger)
}

func OpenAPIDeleteProductionEnv(c *gin.Context) {
	ctx := internalhandler.NewContext(c)
	defer func() { internalhandler.JSONResponse(c, ctx) }()

	projectName, envName, err := generalOpenAPIRequestValidate(c)
	if err != nil {
		ctx.Err = e.ErrInvalidParam.AddErr(err)
		return
	}
	internalhandler.InsertDetailedOperationLog(c, ctx.UserName, projectName, setting.OperationSceneEnv, "(OpenAPI)"+"删除", "生产环境", envName, "", ctx.Logger, envName)

	ctx.Err = service.DeleteProductionProduct(ctx.UserName, envName, projectName, ctx.RequestID, ctx.Logger)
}

func OpenAPICreateProductionEnv(c *gin.Context) {
	ctx := internalhandler.NewContext(c)
	defer func() { internalhandler.JSONResponse(c, ctx) }()

	args := new(service.OpenAPICreateEnvArgs)

	data, err := c.GetRawData()
	if err != nil {
		ctx.Err = e.ErrInvalidParam.AddErr(err)
		return
	}
	if err = json.Unmarshal(data, args); err != nil {
		ctx.Err = err
		return
	}
	args.ProjectName = c.Query("projectKey")
	args.Production = true
	if err := args.Validate(); err != nil {
		ctx.Err = err
		return
	}

	internalhandler.InsertDetailedOperationLog(c, ctx.UserName, args.ProjectName, setting.OperationSceneEnv, "(OpenAPI)"+"创建", "生产环境", args.EnvName, string(data), ctx.Logger, args.EnvName)

	ctx.Err = service.OpenAPICreateProductionEnv(args, ctx.UserName, ctx.RequestID, ctx.Logger)
}

func OpenAPIDeleteEnv(c *gin.Context) {
	ctx := internalhandler.NewContext(c)
	defer func() { internalhandler.JSONResponse(c, ctx) }()

	projectName, envName, err := generalOpenAPIRequestValidate(c)
	if err != nil {
		ctx.Err = e.ErrDeleteResource.AddErr(err)
		return
	}
	isDelete, err := strconv.ParseBool(c.Query("isDelete"))
	if err != nil {
		ctx.Err = e.ErrDeleteResource.AddErr(err)
		return
	}
	internalhandler.InsertDetailedOperationLog(c, ctx.UserName, projectName, setting.OperationSceneEnv, "(OpenAPI)"+"删除", "测试环境", envName, "", ctx.Logger, envName)

	ctx.Err = service.DeleteProduct(ctx.UserName, envName, projectName, ctx.RequestID, isDelete, ctx.Logger)
}

func OpenAPIGetEnvDetail(c *gin.Context) {
	ctx := internalhandler.NewContext(c)
	defer func() { internalhandler.JSONResponse(c, ctx) }()

	projectName, envName, err := generalOpenAPIRequestValidate(c)
	if err != nil {
		ctx.Err = e.ErrInvalidParam.AddErr(err)
		return
	}

	ctx.Resp, ctx.Err = service.GetEnvDetail(projectName, envName, ctx.Logger)
}

func OpenAPIGetProductionEnvDetail(c *gin.Context) {
	ctx := internalhandler.NewContext(c)
	defer func() { internalhandler.JSONResponse(c, ctx) }()

	projectName, envName, err := generalOpenAPIRequestValidate(c)
	if err != nil {
		ctx.Err = e.ErrInvalidParam.AddErr(err)
		return
	}

	ctx.Resp, ctx.Err = service.GetEnvDetail(projectName, envName, ctx.Logger)
}

func OpenAPIUpdateEnvBasicInfo(c *gin.Context) {
	ctx := internalhandler.NewContext(c)
	defer func() { internalhandler.JSONResponse(c, ctx) }()

	args := new(service.EnvBasicInfoArgs)
	data, err := c.GetRawData()
	if err != nil {
		ctx.Err = e.ErrInvalidParam.AddErr(err)
		return
	}
	if err = json.Unmarshal(data, args); err != nil {
		ctx.Err = err
		return
	}

	projectName, envName, err := generalOpenAPIRequestValidate(c)
	if err != nil {
		ctx.Err = e.ErrInvalidParam.AddErr(err)
		return
	}
	internalhandler.InsertDetailedOperationLog(c, ctx.UserName, projectName, setting.OperationSceneEnv, "(OpenAPI)"+"更新", "测试环境", envName, string(data), ctx.Logger, envName)

	ctx.Err = service.OpenAPIUpdateEnvBasicInfo(args, ctx.UserName, projectName, envName, false, ctx.Logger)
}

func OpenAPIUpdateYamlServices(c *gin.Context) {
	ctx := internalhandler.NewContext(c)
	defer func() { internalhandler.JSONResponse(c, ctx) }()

	args := new(service.OpenAPIServiceVariablesReq)
	data, err := c.GetRawData()
	if err != nil {
		ctx.Err = e.ErrInvalidParam.AddErr(err)
		return
	}
	if err = json.Unmarshal(data, args); err != nil {
		ctx.Err = err
		return
	}

	projectName, envName, err := generalOpenAPIRequestValidate(c)
	if err != nil {
		ctx.Err = e.ErrInvalidParam.AddErr(err)
		return
	}
	internalhandler.InsertDetailedOperationLog(c, ctx.UserName, projectName, setting.OperationSceneEnv, "(OpenAPI)"+"环境管理-更新服务", "测试环境", envName, string(data), ctx.Logger, envName)

	ctx.Err = service.OpenAPIUpdateYamlService(args, ctx.UserName, ctx.RequestID, projectName, envName, false, ctx.Logger)
}

func OpenAPIGetEnvGlobalVariables(c *gin.Context) {
	ctx := internalhandler.NewContext(c)
	defer func() { internalhandler.JSONResponse(c, ctx) }()

	projectName, envName, err := generalOpenAPIRequestValidate(c)
	if err != nil {
		ctx.Err = e.ErrInvalidParam.AddErr(err)
		return
	}

	ctx.Resp, ctx.Err = service.OpenAPIGetGlobalVariables(projectName, envName, false, ctx.Logger)
}

func OpenAPIGetProductionEnvGlobalVariables(c *gin.Context) {
	ctx := internalhandler.NewContext(c)
	defer func() { internalhandler.JSONResponse(c, ctx) }()

	projectName, envName, err := generalOpenAPIRequestValidate(c)
	if err != nil {
		ctx.Err = e.ErrInvalidParam.AddErr(err)
		return
	}

	ctx.Resp, ctx.Err = service.OpenAPIGetGlobalVariables(projectName, envName, true, ctx.Logger)
}

func OpenAPIUpdateGlobalVariables(c *gin.Context) {
	ctx := internalhandler.NewContext(c)
	defer func() { internalhandler.JSONResponse(c, ctx) }()

	args := new(service.OpenAPIEnvGlobalVariables)
	data, err := c.GetRawData()
	if err != nil {
		ctx.Err = e.ErrInvalidParam.AddErr(err)
		return
	}
	if err = json.Unmarshal(data, args); err != nil {
		ctx.Err = err
		return
	}

	projectName, envName, err := generalOpenAPIRequestValidate(c)
	if err != nil {
		ctx.Err = e.ErrInvalidParam.AddErr(err)
		return
	}
	internalhandler.InsertDetailedOperationLog(c, ctx.UserName, projectName, setting.OperationSceneEnv, "(OpenAPI)"+"更新", "测试环境管理-更新全局变量", envName, string(data), ctx.Logger, envName)

	ctx.Err = service.OpenAPIUpdateGlobalVariables(args, ctx.UserName, ctx.RequestID, projectName, envName, ctx.Logger)
}

func OpenAPIUpdateProductionYamlServices(c *gin.Context) {
	ctx := internalhandler.NewContext(c)
	defer func() { internalhandler.JSONResponse(c, ctx) }()

	args := new(service.OpenAPIServiceVariablesReq)
	data, err := c.GetRawData()
	if err != nil {
		ctx.Err = e.ErrInvalidParam.AddErr(err)
		return
	}
	if err = json.Unmarshal(data, args); err != nil {
		ctx.Err = err
		return
	}

	projectName, envName, err := generalOpenAPIRequestValidate(c)
	if err != nil {
		ctx.Err = e.ErrInvalidParam.AddErr(err)
		return
	}
	internalhandler.InsertDetailedOperationLog(c, ctx.UserName, projectName, setting.OperationSceneEnv, "(OpenAPI)"+"环境管理-更新服务", "生产环境", envName, string(data), ctx.Logger, envName)

	ctx.Err = service.OpenAPIUpdateYamlService(args, ctx.UserName, ctx.RequestID, projectName, envName, true, ctx.Logger)
}

func OpenAPIUpdateProductionGlobalVariables(c *gin.Context) {
	ctx := internalhandler.NewContext(c)
	defer func() { internalhandler.JSONResponse(c, ctx) }()

	args := new(service.OpenAPIEnvGlobalVariables)
	data, err := c.GetRawData()
	if err != nil {
		ctx.Err = e.ErrInvalidParam.AddErr(err)
		return
	}
	if err = json.Unmarshal(data, &args); err != nil {
		ctx.Err = err
		return
	}

	projectName, envName, err := generalOpenAPIRequestValidate(c)
	if err != nil {
		ctx.Err = e.ErrInvalidParam.AddErr(err)
		return
	}
	internalhandler.InsertDetailedOperationLog(c, ctx.UserName, projectName, setting.OperationSceneEnv, "(OpenAPI)"+"更新", "生产环境管理-更新全局变量", envName, string(data), ctx.Logger, envName)

	ctx.Err = service.OpenAPIUpdateGlobalVariables(args, ctx.UserName, ctx.RequestID, projectName, envName, ctx.Logger)
}

func OpenAPIUpdateProductionEnvBasicInfo(c *gin.Context) {
	ctx := internalhandler.NewContext(c)
	defer func() { internalhandler.JSONResponse(c, ctx) }()

	args := new(service.EnvBasicInfoArgs)
	data, err := c.GetRawData()
	if err != nil {
		ctx.Err = e.ErrInvalidParam.AddErr(err)
		return
	}
	if err = json.Unmarshal(data, args); err != nil {
		ctx.Err = err
		return
	}

	projectName, envName, err := generalOpenAPIRequestValidate(c)
	if err != nil {
		ctx.Err = e.ErrInvalidParam.AddErr(err)
		return
	}
	internalhandler.InsertDetailedOperationLog(c, ctx.UserName, projectName, setting.OperationSceneEnv, "(OpenAPI)"+"更新", "生产环境", envName, string(data), ctx.Logger, envName)

	ctx.Err = service.OpenAPIUpdateEnvBasicInfo(args, ctx.UserName, projectName, envName, true, ctx.Logger)
}

func OpenAPIListEnvs(c *gin.Context) {
	ctx := internalhandler.NewContext(c)
	defer func() { internalhandler.JSONResponse(c, ctx) }()

	projectKey := c.Query("projectKey")
	if projectKey == "" {
		ctx.Err = e.ErrInvalidParam.AddDesc("projectKey is empty")
		return
	}
	ctx.Resp, ctx.Err = service.OpenAPIListEnvs(projectKey, ctx.Logger)
}

func OpenAPIListProductionEnvs(c *gin.Context) {
	ctx := internalhandler.NewContext(c)
	defer func() { internalhandler.JSONResponse(c, ctx) }()

	projectKey := c.Query("projectKey")
	if projectKey == "" {
		ctx.Err = e.ErrInvalidParam.AddDesc("projectKey is empty")
		return
	}
	ctx.Resp, ctx.Err = service.OpenAPIListProductionEnvs(projectKey, ctx.Logger)
}

func OpenAPIRestartService(c *gin.Context) {
	ctx := internalhandler.NewContext(c)
	defer func() { internalhandler.JSONResponse(c, ctx) }()

	projectName, envName, err := generalOpenAPIRequestValidate(c)
	if err != nil {
		ctx.Err = e.ErrInvalidParam.AddErr(err)
		return
	}
	serviceName := c.Param("serviceName")
	if serviceName == "" {
		ctx.Err = e.ErrInvalidParam.AddDesc("serviceName is empty")
		return
	}
	internalhandler.InsertDetailedOperationLog(c, ctx.UserName, projectName, setting.OperationSceneEnv, "OpenAPI"+"重启", "环境-服务", fmt.Sprintf("环境名称:%s,服务名称:%s", envName, serviceName), "", ctx.Logger)
	ctx.Err = service.OpenAPIRestartService(projectName, envName, serviceName, ctx.Logger)
}<|MERGE_RESOLUTION|>--- conflicted
+++ resolved
@@ -35,9 +35,7 @@
 	e "github.com/koderover/zadig/pkg/tool/errors"
 )
 
-<<<<<<< HEAD
 // TODO: deal with openapi later
-=======
 func generalOpenAPIRequestValidate(c *gin.Context) (string, string, error) {
 	projectName := c.Query("projectKey")
 	if projectName == "" {
@@ -50,7 +48,6 @@
 	}
 	return projectName, envName, nil
 }
->>>>>>> f06b6b6b
 
 func OpenAPIScaleWorkloads(c *gin.Context) {
 	ctx := internalhandler.NewContext(c)

--- conflicted
+++ resolved
@@ -33,22 +33,8 @@
 }
 
 type GitRepoInfo struct {
-<<<<<<< HEAD
-	Owner         string         `json:"repo_owner"`
-	Namespace     string         `json:"repo_namespace"`
-	Repo          string         `json:"repo"`
-	CodehostID    int            `json:"codehost_id"`
-	Source        string         `json:"source"`
-	DefaultBranch string         `json:"default_branch"`
-	ErrorMsg      string         `json:"error_msg"` // repo信息是否拉取成功
-	Branches      []*Branch      `json:"branches"`
-	Tags          []*Tag         `json:"tags"`
-	PRs           []*PullRequest `json:"prs"`
-	ProjectUUID   string         `json:"project_uuid,omitempty"`
-	RepoUUID      string         `json:"repo_uuid,omitempty"`
-	RepoID        string         `json:"repo_id,omitempty"`
-=======
 	Owner         string                `json:"repo_owner"`
+	Namespace     string                `json:"repo_namespace"`
 	Repo          string                `json:"repo"`
 	CodehostID    int                   `json:"codehost_id"`
 	Source        string                `json:"source"`
@@ -60,7 +46,6 @@
 	ProjectUUID   string                `json:"project_uuid,omitempty"`
 	RepoUUID      string                `json:"repo_uuid,omitempty"`
 	RepoID        string                `json:"repo_id,omitempty"`
->>>>>>> 014f7d0b
 }
 
 // ListRepoInfos ...
@@ -69,27 +54,9 @@
 	var errList *multierror.Error
 
 	for _, info := range infos {
-<<<<<<< HEAD
-		//pb 代表pr and branch
-		if param == "" || param == "bp" {
-			wg.Add(1)
-			go func(info *GitRepoInfo) {
-				defer func() {
-					wg.Done()
-				}()
-				info.PRs, err = CodeHostListPRs(info.CodehostID, info.Repo, strings.Replace(info.Namespace, "%2F", "/", -1), "", "", 0, 0, log)
-				if err != nil {
-					errList = multierror.Append(errList, err)
-					info.ErrorMsg = err.Error()
-					info.PRs = []*PullRequest{}
-					return
-				}
-			}(info)
-=======
 		codehostClient, err := open.OpenClient(info.CodehostID, log)
 		if err != nil {
 			return nil, err
->>>>>>> 014f7d0b
 		}
 		wg.Add(1)
 		go func(info *GitRepoInfo) {
@@ -117,15 +84,10 @@
 			if info.Source == CodeHostCodeHub {
 				projectName = info.RepoUUID
 			}
-<<<<<<< HEAD
-			info.Branches, err = CodeHostListBranches(info.CodehostID, projectName, strings.Replace(info.Namespace, "%2F", "/", -1), "", 0, 0, log)
-=======
-
 			info.Branches, err = codehostClient.ListBranches(client.ListOpt{
 				Namespace:   strings.Replace(info.Owner, "%2F", "/", -1),
 				ProjectName: projectName,
 			})
->>>>>>> 014f7d0b
 			if err != nil {
 				errList = multierror.Append(errList, err)
 				info.ErrorMsg = err.Error()
@@ -135,28 +97,6 @@
 
 		}(info)
 
-<<<<<<< HEAD
-		//bt 代表branch and tag
-		if param == "" || param == "bt" {
-			wg.Add(1)
-			go func(info *GitRepoInfo) {
-				defer func() {
-					wg.Done()
-				}()
-				projectName := info.Repo
-				if info.Source == CodeHostCodeHub {
-					projectName = info.RepoID
-				}
-				info.Tags, err = CodeHostListTags(info.CodehostID, projectName, strings.Replace(info.Namespace, "%2F", "/", -1), "", 0, 0, log)
-				if err != nil {
-					errList = multierror.Append(errList, err)
-					info.ErrorMsg = err.Error()
-					info.Tags = []*Tag{}
-					return
-				}
-			}(info)
-		}
-=======
 		wg.Add(1)
 		go func(info *GitRepoInfo) {
 			defer func() {
@@ -178,7 +118,6 @@
 				return
 			}
 		}(info)
->>>>>>> 014f7d0b
 	}
 
 	wg.Wait()

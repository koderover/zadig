--- conflicted
+++ resolved
@@ -1424,13 +1424,8 @@
                 "service_name",
                 "source",
                 "type",
-<<<<<<< HEAD
-                "variable_yaml",
-                "visibility"
-=======
                 "visibility",
                 "yaml"
->>>>>>> 87f1d3f5
             ],
             "properties": {
                 "product_name": {

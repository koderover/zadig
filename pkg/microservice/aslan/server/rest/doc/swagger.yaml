--- conflicted
+++ resolved
@@ -1477,11 +1477,24 @@
       share_storage_info:
         $ref: '#/definitions/models.ShareStorageInfo'
     type: object
+  models.ServiceAndImage:
+    properties:
+      image:
+        type: string
+      image_name:
+        type: string
+      service_module:
+        type: string
+      service_name:
+        type: string
+    type: object
   models.ServiceAndVMDeploy:
     properties:
       artifact_url:
         type: string
       file_name:
+        type: string
+      image:
         type: string
       job_task_name:
         type: string
@@ -1574,6 +1587,8 @@
     properties:
       env:
         type: string
+      registry_id:
+        type: string
       services:
         items:
           $ref: '#/definitions/models.BlueGreenDeployV2Service'
@@ -1595,6 +1610,8 @@
   models.ZadigDeployEnvInformation:
     properties:
       env:
+        type: string
+      registry_id:
         type: string
       services:
         items:
@@ -1623,6 +1640,12 @@
         type: string
       production:
         type: boolean
+      service_and_images:
+        description: 'TODO: Deprecated in 2.3.0, this field is now used for saving
+          the default service module info for deployment.'
+        items:
+          $ref: '#/definitions/models.ServiceAndImage'
+        type: array
       services:
         items:
           $ref: '#/definitions/models.DeployServiceInfo'
@@ -1699,10 +1722,6 @@
     type: object
   models.ZadigScanningJobSpec:
     properties:
-      scanning_options:
-        items:
-          $ref: '#/definitions/models.ScanningModule'
-        type: array
       scannings:
         items:
           $ref: '#/definitions/models.ScanningModule'
@@ -4579,40 +4598,6 @@
       summary: Get service variables
       tags:
       - environment
-<<<<<<< HEAD
-  /api/aslan/environments/{name}/services/{serviceName}/variables:
-    get:
-      consumes:
-      - application/json
-      description: Get production service variables
-      parameters:
-      - description: project name
-        in: query
-        name: projectName
-        required: true
-        type: string
-      - description: env name
-        in: path
-        name: name
-        required: true
-        type: string
-      - description: service name
-        in: path
-        name: serviceName
-        required: true
-        type: string
-      produces:
-      - application/json
-      responses:
-        "200":
-          description: OK
-          schema:
-            items:
-              $ref: '#/definitions/service.K8sSvcRenderArg'
-            type: array
-      summary: Get production service variables
-      tags:
-      - environment
   /api/aslan/placeholder/blue_green_deploy_v2_jobSpec:
     post:
       consumes:
@@ -4673,8 +4658,6 @@
       summary: '[DONT USE]  CustomDeployJobSpec'
       tags:
       - placeholder
-=======
->>>>>>> ad9f59c4
   /api/aslan/placeholder/deploy_job_spec:
     post:
       consumes:

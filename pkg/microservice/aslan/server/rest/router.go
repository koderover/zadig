--- conflicted
+++ resolved
@@ -98,11 +98,8 @@
 		"/api/logs":        new(loghandler.Router),
 		"/api/testing":     new(testinghandler.Router),
 		"/api/cluster":     new(multiclusterhandler.Router),
-<<<<<<< HEAD
-		"api/renderset":    new(rendersethandler.Router),
-=======
 		"/api/template":    new(templatehandler.Router),
->>>>>>> 3dcba435
+		"/api/renderset":    new(rendersethandler.Router),
 	} {
 		r.Inject(router.Group(name))
 	}

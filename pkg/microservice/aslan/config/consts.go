--- conflicted
+++ resolved
@@ -207,11 +207,6 @@
 )
 
 const (
-<<<<<<< HEAD
-	RoleBindingNameEdit = setting.ProductName+"-edit"
-	RoleBindingNameView = setting.ProductName+"-view"
-=======
 	RoleBindingNameEdit = setting.ProductName + "-edit"
 	RoleBindingNameView = setting.ProductName + "-view"
->>>>>>> 3b748476
 )
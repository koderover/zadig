/*
Copyright 2021 The KodeRover Authors.

Licensed under the Apache License, Version 2.0 (the "License");
you may not use this file except in compliance with the License.
You may obtain a copy of the License at

    http://www.apache.org/licenses/LICENSE-2.0

Unless required by applicable law or agreed to in writing, software
distributed under the License is distributed on an "AS IS" BASIS,
WITHOUT WARRANTIES OR CONDITIONS OF ANY KIND, either express or implied.
See the License for the specific language governing permissions and
limitations under the License.
*/

package config

import (
	"regexp"
	"time"

	"github.com/koderover/zadig/pkg/setting"
)

var (
	// RenderTemplateAlias ...
	RenderTemplateAlias = regexp.MustCompile(`{{\s?\.\w+\s?}}`)
	ServiceNameAlias    = regexp.MustCompile(`\$Service\$`)
	ProductNameAlias    = regexp.MustCompile(`\$Product\$`)
	NameSpaceRegex      = regexp.MustCompile(NameSpaceRegexString)
)

const (
	ServiceNameRegexString = "^[a-zA-Z0-9-_]+$"
	ConfigNameRegexString  = "^[a-zA-Z0-9-]+$"
	ImageRegexString       = "^[a-zA-Z0-9.:\\/-]+$"
	CVMNameRegexString     = "^[a-zA-Z_]\\w+$"

	EnvRecyclePolicyAlways     = "always"
	EnvRecyclePolicyTaskStatus = "success"
	EnvRecyclePolicyNever      = "never"

	// 定时器的所属job类型
	WorkflowCronjob   = "workflow"
	WorkflowV4Cronjob = "workflow_v4"
	TestingCronjob    = "test"
)

var (
	ServiceNameRegex = regexp.MustCompile(ServiceNameRegexString)
	ConfigNameRegex  = regexp.MustCompile(ConfigNameRegexString)
	ImageRegex       = regexp.MustCompile(ImageRegexString)
	CVMNameRegex     = regexp.MustCompile(CVMNameRegexString)
)

// ScheduleType 触发模式
type ScheduleType string

const (
	// TimingSchedule 定时循环
	TimingSchedule ScheduleType = "timing"
	// GapSchedule 间隔循环
	GapSchedule ScheduleType = "gap"
)

type SlackNotifyType string

const (
	// SlackAll SlackNotifyType = "all"
	SlackOnChange  SlackNotifyType = "onchange"
	SlackOnfailure SlackNotifyType = "onfailure"
)

// Type pipeline type
type PipelineType string

const (
	// SingleType 单服务工作流
	SingleType PipelineType = "single"
	// WorkflowType 多服务工作流
	WorkflowType PipelineType = "workflow"
	// FreestyleType 自由编排工作流
	FreestyleType PipelineType = "freestyle"
	// TestType 测试
	TestType PipelineType = "test"
	// ServiceType 服务
	ServiceType PipelineType = "service"
	// WorkflowTypeV3
	WorkflowTypeV3 PipelineType = "workflow_v3"
	// WorkflowTypeV4
	WorkflowTypeV4 PipelineType = "workflow_v4"
	// ArtifactPackageType package artifact
	ArtifactType PipelineType = "artifact"
	// ScanningType is the type for scanning
	ScanningType PipelineType = "scanning"
)

type Status string

const (
	StatusDisabled       Status = "disabled"
	StatusCreated        Status = "created"
	StatusRunning        Status = "running"
	StatusPassed         Status = "passed"
	StatusSkipped        Status = "skipped"
	StatusFailed         Status = "failed"
	StatusTimeout        Status = "timeout"
	StatusCancelled      Status = "cancelled"
	StatusWaiting        Status = "waiting"
	StatusQueued         Status = "queued"
	StatusBlocked        Status = "blocked"
	QueueItemPending     Status = "pending"
	StatusChanged        Status = "changed"
	StatusNotRun         Status = "notRun"
	StatusPrepare        Status = "prepare"
	StatusReject         Status = "reject"
	StatusWaitingApprove Status = "waitforapprove"
	StatusDebugBefore    Status = "debug_before"
	StatusDebugAfter     Status = "debug_after"
)

func InCompletedStatus() []Status {
	return []Status{StatusCreated, StatusRunning, StatusWaiting, StatusQueued, StatusBlocked, QueueItemPending, StatusPrepare, StatusWaitingApprove}
}

type TaskStatus string

const (
	TaskStatusRunning   TaskStatus = "running"
	TaskStatusCompleted TaskStatus = "completed"
	TaskStatusReady     TaskStatus = "ready"
	TaskStatusFailed    TaskStatus = "failed"
	TaskStatusTimeout   TaskStatus = "timeout"
	TaskStatusCancelled TaskStatus = "cancelled"
	TaskStatusPass      TaskStatus = "pass"
)

type TaskType string

const (
	TaskPipeline        TaskType = "pipeline"
	TaskBuild           TaskType = "buildv2"
	TaskBuildV3         TaskType = "buildv3"
	TaskJenkinsBuild    TaskType = "jenkins_build"
	TaskArtifact        TaskType = "artifact"
	TaskArtifactDeploy  TaskType = "artifact_deploy"
	TaskDeploy          TaskType = "deploy"
	TaskTestingV2       TaskType = "testingv2"
	TaskScanning        TaskType = "scanning"
	TaskDistributeToS3  TaskType = "distribute2kodo"
	TaskReleaseImage    TaskType = "release_image"
	TaskJira            TaskType = "jira"
	TaskDockerBuild     TaskType = "docker_build"
	TaskSecurity        TaskType = "security"
	TaskResetImage      TaskType = "reset_image"
	TaskDistribute      TaskType = "distribute"
	TaskTrigger         TaskType = "trigger"
	TaskExtension       TaskType = "extension"
	TaskArtifactPackage TaskType = "artifact_package"
)

type StepType string

const (
	StepTools             StepType = "tools"
	StepShell             StepType = "shell"
	StepGit               StepType = "git"
	StepDockerBuild       StepType = "docker_build"
	StepDeploy            StepType = "deploy"
	StepHelmDeploy        StepType = "helm_deploy"
	StepCustomDeploy      StepType = "custom_deploy"
	StepImageDistribute   StepType = "image_distribute"
	StepArchive           StepType = "archive"
	StepArchiveDistribute StepType = "archive_distribute"
	StepJunitReport       StepType = "junit_report"
	StepHtmlReport        StepType = "html_report"
	StepTarArchive        StepType = "tar_archive"
	StepSonarCheck        StepType = "sonar_check"
	StepDistributeImage   StepType = "distribute_image"
	StepDebugBefore       StepType = "debug_before"
	StepDebugAfter        StepType = "debug_after"
)

type JobType string

const (
	JobBuild                JobType = "build"
	JobDeploy               JobType = "deploy"
	JobZadigBuild           JobType = "zadig-build"
	JobZadigDistributeImage JobType = "zadig-distribute-image"
	JobZadigTesting         JobType = "zadig-test"
	JobZadigScanning        JobType = "zadig-scanning"
	JobCustomDeploy         JobType = "custom-deploy"
	JobZadigDeploy          JobType = "zadig-deploy"
	JobZadigHelmDeploy      JobType = "zadig-helm-deploy"
	JobFreestyle            JobType = "freestyle"
	JobPlugin               JobType = "plugin"
	JobK8sBlueGreenDeploy   JobType = "k8s-blue-green-deploy"
	JobK8sBlueGreenRelease  JobType = "k8s-blue-green-release"
	JobK8sCanaryDeploy      JobType = "k8s-canary-deploy"
	JobK8sCanaryRelease     JobType = "k8s-canary-release"
	JobK8sGrayRelease       JobType = "k8s-gray-release"
	JobK8sGrayRollback      JobType = "k8s-gray-rollback"
	JobK8sPatch             JobType = "k8s-resource-patch"
	JobIstioRelease         JobType = "istio-release"
	JobIstioRollback        JobType = "istio-rollback"
	JobJira                 JobType = "jira"
	JobNacos                JobType = "nacos"
	JobApollo               JobType = "apollo"
	JobMeegoTransition      JobType = "meego-transition"
	JobWorkflowTrigger      JobType = "workflow-trigger"
)

const (
	ZadigIstioCopySuffix     = "zadig-copy"
	ZadigLastAppliedImage    = "last-applied-image"
	ZadigLastAppliedReplicas = "last-applied-replicas"
)

type ApprovalType string

const (
	NativeApproval ApprovalType = "native"
	LarkApproval   ApprovalType = "lark"
)

type ApproveOrReject string

const (
	Approve ApproveOrReject = "approve"
	Reject  ApproveOrReject = "reject"
)

type DeploySourceType string

const (
	SourceRuntime DeploySourceType = "runtime"
	SourceFromJob DeploySourceType = "fromjob"
)

type TriggerWorkflowSourceType string

const (
	TriggerWorkflowSourceRuntime TriggerWorkflowSourceType = "runtime"
	TriggerWorkflowSourceFromJob TriggerWorkflowSourceType = "fromjob"
)

type TestModuleType string

const (
	ProductTestType TestModuleType = ""
	ServiceTestType TestModuleType = "service_test"
)

type DeployContent string

const (
	DeployImage  DeployContent = "image"
	DeployVars   DeployContent = "vars"
	DeployConfig DeployContent = "config"
)

type StageType string

const (
	StageCustom  StageType = "custom"
	StepApproval StageType = "approval"
)

type DistributeType string

const (
	File  DistributeType = "file"
	Image DistributeType = "image"
	Chart DistributeType = "chart"
)

type NotifyType int

var (
	Announcement   NotifyType = 1 // 公告
	PipelineStatus NotifyType = 2 // 提醒
	Message        NotifyType = 3 // 消息
)

// Validation constants
const (
	NameSpaceRegexString = "[^a-z0-9.-]"
)

// ProductPermission ...
type ProductPermission string

// ProductAuthType ...
type ProductAuthType string

const (
	// ProductReadPermission ...
	ProductReadPermission = ProductPermission("read")
	// ProductWritePermission ...
	ProductWritePermission = ProductPermission("write")
)

const (
	// ProductAuthUser ...
	ProductAuthUser = ProductAuthType("user")
	// ProductAuthTeam ...
	ProductAuthTeam = ProductAuthType("team")
)

type HookEventType string

const (
	HookEventPush    = HookEventType("push")
	HookEventPr      = HookEventType("pull_request")
	HookEventTag     = HookEventType("tag")
	HookEventUpdated = HookEventType("ref-updated")
)

const (
	KeyStateNew     = "new"
	KeyStateUnused  = "unused"
	KeyStatePresent = "present"
)

const (
	Day       = 7
	LatestDay = 10
	Date      = "2006-01-02"
)

const (
	RegistryTypeSWR = "swr"
	RegistryTypeAWS = "ecr"
)

const (
	ImageResourceType = "image"
	TarResourceType   = "tar"
)

const (
	RoleBindingNameEdit = setting.ProductName + "-edit"
	RoleBindingNameView = setting.ProductName + "-view"
)

type CommonEnvCfgType string

const (
	CommonEnvCfgTypeIngress   CommonEnvCfgType = "Ingress"
	CommonEnvCfgTypeConfigMap CommonEnvCfgType = "ConfigMap"
	CommonEnvCfgTypeSecret    CommonEnvCfgType = "Secret"
	CommonEnvCfgTypePvc       CommonEnvCfgType = "PVC"
)

// for custom blue-green release job
const (
	BlueGreenVerionLabelName = "zadig-blue-green-version"
	BlueServiceNameSuffix    = "-zadig-blue"
	OriginVersion            = "origin"
)

// for custom gray release job
const (
	GrayLabelKey               = "zadig-gray-release"
	GrayLabelValue             = "released-by-zadig"
	GrayImageAnnotationKey     = "zadig-gray-release-image"
	GrayContainerAnnotationKey = "zadig-gray-release-container"
	GrayReplicaAnnotationKey   = "zadig-gray-release-replica"
	GrayDeploymentSuffix       = "-zadig-gray"
)

type WorkflowTriggerType string

const (
	WorkflowTriggerTypeCommon WorkflowTriggerType = "common"
	WorkflowTriggerTypeFixed  WorkflowTriggerType = "fixed"
)

type ProjectType string

const (
	ProjectTypeHelm   = "helm"
	ProjectTypeYaml   = "yaml"
	ProjectTypeVM     = "vm"
	ProjectTypeLoaded = "loaded"
)

type ParamSourceType string

const (
	ParamSourceRuntime = "runtime"
	ParamSourceFixed   = "fixed"
	ParamSourceGlobal  = "global"
)

type RegistryProvider string

const (
	RegistryProviderACR       = "acr"
	RegistryProviderSWR       = "swr"
	RegistryProviderTCR       = "tcr"
	RegistryProviderHarbor    = "harbor"
	RegistryProviderDockerhub = "dockerhub"
	RegistryProviderECR       = "ecr"
	RegistryProviderNative    = "native"
)

const (
	TestJobJunitReportStepName   = "junit-report-step"
	TestJobHTMLReportStepName    = "html-report-step"
	TestJobArchiveResultStepName = "archive-result-step"
	TestJobObjectStorageStepName = "object-storage-step"
)

type JobRunPolicy string

const (
	DefaultRun    JobRunPolicy = ""                // default run this job
	DefaultNotRun JobRunPolicy = "default_not_run" // default not run this job
	ForceRun      JobRunPolicy = "force_run"       // force run this job
)

const DefaultDeleteDeploymentTimeout = 10 * time.Minute

// Service creation source for openAPI
const (
	SourceFromTemplate = "template"
	SourceFromYaml     = "yaml"
)

<<<<<<< HEAD
type JiraAuthType string

const (
	JiraBasicAuth           JiraAuthType = "password_or_token"
	JiraPersonalAccessToken JiraAuthType = "personal_access_token"
=======
// statistics dashboard id enum
const (
	DashboardDataTypeTestPassRate           = "test_pass_rate"
	DashboardDataTypeTestAverageDuration    = "test_average_duration"
	DashboardDataTypeBuildSuccessRate       = "build_success_rate"
	DashboardDataTypeBuildAverageDuration   = "build_average_duration"
	DashboardDataTypeBuildFrequency         = "build_frequency"
	DashboardDataTypeDeploySuccessRate      = "deploy_success_rate"
	DashboardDataTypeDeployAverageDuration  = "deploy_average_duration"
	DashboardDataTypeDeployFrequency        = "deploy_frequency"
	DashboardDataTypeReleaseSuccessRate     = "release_success_rate"
	DashboardDataTypeReleaseAverageDuration = "release_average_duration"
	DashboardDataTypeReleaseFrequency       = "release_frequency"

	DashboardDataSourceZadig = "zadig"
	DashboardDataSourceApi   = "api"

	DashboardDataCategoryQuality    = "quality"
	DashboardDataCategoryEfficiency = "efficiency"
	DashboardDataCategorySchedule   = "schedule"

	DashboardFunctionBuildAverageDuration = "5400/(x+540)"
	DashboardFunctionBuildSuccessRate     = "-2400/(x-120)-20"
	DashboardFunctionDeploySuccessRate    = "-2400/(x-120)-20"
	DashboardFunctionDeployFrequency      = "100-40000/(3*x+400)"
	DashboardFunctionTestPassRate         = "(x**2)/80-x/4+1.25"
	DashboardFunctionTestAverageDuration  = "90000/(x+900)"
	DashboardFunctionReleaseFrequency     = "100-200/(x+2)"
>>>>>>> 697e5bd3
)<|MERGE_RESOLUTION|>--- conflicted
+++ resolved
@@ -430,13 +430,13 @@
 	SourceFromYaml     = "yaml"
 )
 
-<<<<<<< HEAD
 type JiraAuthType string
 
 const (
 	JiraBasicAuth           JiraAuthType = "password_or_token"
 	JiraPersonalAccessToken JiraAuthType = "personal_access_token"
-=======
+)
+
 // statistics dashboard id enum
 const (
 	DashboardDataTypeTestPassRate           = "test_pass_rate"
@@ -465,5 +465,4 @@
 	DashboardFunctionTestPassRate         = "(x**2)/80-x/4+1.25"
 	DashboardFunctionTestAverageDuration  = "90000/(x+900)"
 	DashboardFunctionReleaseFrequency     = "100-200/(x+2)"
->>>>>>> 697e5bd3
 )
/*
Copyright 2021 The KodeRover Authors.

Licensed under the Apache License, Version 2.0 (the "License");
you may not use this file except in compliance with the License.
You may obtain a copy of the License at

    http://www.apache.org/licenses/LICENSE-2.0

Unless required by applicable law or agreed to in writing, software
distributed under the License is distributed on an "AS IS" BASIS,
WITHOUT WARRANTIES OR CONDITIONS OF ANY KIND, either express or implied.
See the License for the specific language governing permissions and
limitations under the License.
*/

package config

import (
	"regexp"

	"github.com/koderover/zadig/pkg/setting"
)

var (
	// RenderTemplateAlias ...
	RenderTemplateAlias = regexp.MustCompile(`{{\s?\.\w+\s?}}`)
	ServiceNameAlias    = regexp.MustCompile(`\$Service\$`)
	ProductNameAlias    = regexp.MustCompile(`\$Product\$`)
	NameSpaceRegex      = regexp.MustCompile(NameSpaceRegexString)
)

const (
	ServiceNameRegexString = "^[a-zA-Z0-9-_]+$"
	ConfigNameRegexString  = "^[a-zA-Z0-9-]+$"
	ImageRegexString       = "^[a-zA-Z0-9.:\\/-]+$"
	CVMNameRegexString     = "^[a-zA-Z_]\\w+$"

	EnvRecyclePolicyAlways     = "always"
	EnvRecyclePolicyTaskStatus = "success"
	EnvRecyclePolicyNever      = "never"

	// 定时器的所属job类型
	WorkflowCronjob   = "workflow"
	WorkflowV4Cronjob = "workflow_v4"
	TestingCronjob    = "test"
)

var (
	ServiceNameRegex = regexp.MustCompile(ServiceNameRegexString)
	ConfigNameRegex  = regexp.MustCompile(ConfigNameRegexString)
	ImageRegex       = regexp.MustCompile(ImageRegexString)
	CVMNameRegex     = regexp.MustCompile(CVMNameRegexString)
)

// ScheduleType 触发模式
type ScheduleType string

const (
	// TimingSchedule 定时循环
	TimingSchedule ScheduleType = "timing"
	// GapSchedule 间隔循环
	GapSchedule ScheduleType = "gap"
)

type SlackNotifyType string

const (
	// SlackAll SlackNotifyType = "all"
	SlackOnChange  SlackNotifyType = "onchange"
	SlackOnfailure SlackNotifyType = "onfailure"
)

// Type pipeline type
type PipelineType string

const (
	// SingleType 单服务工作流
	SingleType PipelineType = "single"
	// WorkflowType 多服务工作流
	WorkflowType PipelineType = "workflow"
	// FreestyleType 自由编排工作流
	FreestyleType PipelineType = "freestyle"
	// TestType 测试
	TestType PipelineType = "test"
	// ServiceType 服务
	ServiceType PipelineType = "service"
	// WorkflowTypeV3
	WorkflowTypeV3 PipelineType = "workflow_v3"
	// WorkflowTypeV4
	WorkflowTypeV4 PipelineType = "workflow_v4"
	// ArtifactPackageType package artifact
	ArtifactType PipelineType = "artifact"
	// ScanningType is the type for scanning
	ScanningType PipelineType = "scanning"
)

type Status string

const (
	StatusDisabled       Status = "disabled"
	StatusCreated        Status = "created"
	StatusRunning        Status = "running"
	StatusPassed         Status = "passed"
	StatusSkipped        Status = "skipped"
	StatusFailed         Status = "failed"
	StatusTimeout        Status = "timeout"
	StatusCancelled      Status = "cancelled"
	StatusWaiting        Status = "waiting"
	StatusQueued         Status = "queued"
	StatusBlocked        Status = "blocked"
	QueueItemPending     Status = "pending"
	StatusChanged        Status = "changed"
	StatusNotRun         Status = "notRun"
	StatusPrepare        Status = "prepare"
	StatusReject         Status = "reject"
	StatusWaitingApprove Status = "waitforapprove"
)

type TaskStatus string

const (
	TaskStatusRunning   TaskStatus = "running"
	TaskStatusCompleted TaskStatus = "completed"
	TaskStatusReady     TaskStatus = "ready"
	TaskStatusFailed    TaskStatus = "failed"
	TaskStatusTimeout   TaskStatus = "timeout"
	TaskStatusCancelled TaskStatus = "cancelled"
	TaskStatusPass      TaskStatus = "pass"
)

type TaskType string

const (
	TaskPipeline        TaskType = "pipeline"
	TaskBuild           TaskType = "buildv2"
	TaskBuildV3         TaskType = "buildv3"
	TaskJenkinsBuild    TaskType = "jenkins_build"
	TaskArtifact        TaskType = "artifact"
	TaskArtifactDeploy  TaskType = "artifact_deploy"
	TaskDeploy          TaskType = "deploy"
	TaskTestingV2       TaskType = "testingv2"
	TaskScanning        TaskType = "scanning"
	TaskDistributeToS3  TaskType = "distribute2kodo"
	TaskReleaseImage    TaskType = "release_image"
	TaskJira            TaskType = "jira"
	TaskDockerBuild     TaskType = "docker_build"
	TaskSecurity        TaskType = "security"
	TaskResetImage      TaskType = "reset_image"
	TaskDistribute      TaskType = "distribute"
	TaskTrigger         TaskType = "trigger"
	TaskExtension       TaskType = "extension"
	TaskArtifactPackage TaskType = "artifact_package"
)

type StepType string

const (
	StepTools             StepType = "tools"
	StepShell             StepType = "shell"
	StepGit               StepType = "git"
	StepDockerBuild       StepType = "docker_build"
	StepDeploy            StepType = "deploy"
	StepHelmDeploy        StepType = "helm_deploy"
	StepCustomDeploy      StepType = "custom_deploy"
	StepImageDistribute   StepType = "image_distribute"
	StepArchive           StepType = "archive"
	StepArchiveDistribute StepType = "archive_distribute"
	StepJunitReport       StepType = "junit_report"
	StepHtmlReport        StepType = "html_report"
	StepTarArchive        StepType = "tar_archive"
)

type JobType string

const (
	JobBuild               JobType = "build"
	JobDeploy              JobType = "deploy"
	JobZadigBuild          JobType = "zadig-build"
	JobZadigTesting        JobType = "zadig-test"
	JobCustomDeploy        JobType = "custom-deploy"
	JobZadigDeploy         JobType = "zadig-deploy"
	JobZadigHelmDeploy     JobType = "zadig-helm-deploy"
	JobFreestyle           JobType = "freestyle"
	JobPlugin              JobType = "plugin"
	JobK8sBlueGreenDeploy  JobType = "k8s-blue-green-deploy"
	JobK8sBlueGreenRelease JobType = "k8s-blue-green-release"
	JobK8sCanaryDeploy     JobType = "k8s-canary-deploy"
	JobK8sCanaryRelease    JobType = "k8s-canary-release"
<<<<<<< HEAD
	JobK8sGrayRelease      JobType = "k8s-gray-release"
=======
	JobK8sPatch            JobType = "k8s-resource-patch"
>>>>>>> ab225aed
)

type ApproveOrReject string

const (
	Approve ApproveOrReject = "approve"
	Reject  ApproveOrReject = "reject"
)

type DeploySourceType string

const (
	SourceRuntime DeploySourceType = "runtime"
	SourceFromJob DeploySourceType = "fromjob"
)

type StageType string

const (
	StageCustom  StageType = "custom"
	StepApproval StageType = "approval"
)

type DistributeType string

const (
	File  DistributeType = "file"
	Image DistributeType = "image"
	Chart DistributeType = "chart"
)

type NotifyType int

var (
	Announcement   NotifyType = 1 // 公告
	PipelineStatus NotifyType = 2 // 提醒
	Message        NotifyType = 3 // 消息
)

// Validation constants
const (
	NameSpaceRegexString = "[^a-z0-9.-]"
)

//ProductPermission ...
type ProductPermission string

// ProductAuthType ...
type ProductAuthType string

const (
	// ProductReadPermission ...
	ProductReadPermission = ProductPermission("read")
	// ProductWritePermission ...
	ProductWritePermission = ProductPermission("write")
)

const (
	// ProductAuthUser ...
	ProductAuthUser = ProductAuthType("user")
	// ProductAuthTeam ...
	ProductAuthTeam = ProductAuthType("team")
)

type HookEventType string

const (
	HookEventPush    = HookEventType("push")
	HookEventPr      = HookEventType("pull_request")
	HookEventTag     = HookEventType("tag")
	HookEventUpdated = HookEventType("ref-updated")
)

const (
	KeyStateNew     = "new"
	KeyStateUnused  = "unused"
	KeyStatePresent = "present"
)

const (
	Day       = 7
	LatestDay = 10
	Date      = "2006-01-02"
)

const (
	RegistryTypeSWR = "swr"
	RegistryTypeAWS = "ecr"
)

const (
	ImageResourceType = "image"
	TarResourceType   = "tar"
)

const (
	RoleBindingNameEdit = setting.ProductName + "-edit"
	RoleBindingNameView = setting.ProductName + "-view"
)

type CommonEnvCfgType string

const (
	CommonEnvCfgTypeIngress   CommonEnvCfgType = "Ingress"
	CommonEnvCfgTypeConfigMap CommonEnvCfgType = "ConfigMap"
	CommonEnvCfgTypeSecret    CommonEnvCfgType = "Secret"
	CommonEnvCfgTypePvc       CommonEnvCfgType = "PVC"
)

const (
	BlueGreenVerionLabelName = "zadig-blue-green-version"
	BlueServiceNameSuffix    = "-zadig-blue"
	OriginVersion            = "origin"
)

type ProjectType string

const (
	ProjectTypeHelm   = "helm"
	ProjectTypeYaml   = "yaml"
	ProjectTypeVM     = "vm"
	ProjectTypeLoaded = "loaded"
)

type RegistryProvider string

const (
	RegistryProviderACR       = "acr"
	RegistryProviderSWR       = "swr"
	RegistryProviderTCR       = "tcr"
	RegistryProviderHarbor    = "harbor"
	RegistryProviderDockerhub = "dockerhub"
	RegistryProviderECR       = "ecr"
	RegistryProviderNative    = "native"
)

const (
	TestJobJunitReportStepName   = "junit-report-step"
	TestJobHTMLReportStepName    = "html-report-step"
	TestJobArchiveResultStepName = "archive-result-step"
)<|MERGE_RESOLUTION|>--- conflicted
+++ resolved
@@ -187,11 +187,8 @@
 	JobK8sBlueGreenRelease JobType = "k8s-blue-green-release"
 	JobK8sCanaryDeploy     JobType = "k8s-canary-deploy"
 	JobK8sCanaryRelease    JobType = "k8s-canary-release"
-<<<<<<< HEAD
 	JobK8sGrayRelease      JobType = "k8s-gray-release"
-=======
 	JobK8sPatch            JobType = "k8s-resource-patch"
->>>>>>> ab225aed
 )
 
 type ApproveOrReject string

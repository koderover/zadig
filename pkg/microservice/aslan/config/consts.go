--- conflicted
+++ resolved
@@ -197,11 +197,8 @@
 	JobIstioRelease         JobType = "istio-release"
 	JobIstioRollback        JobType = "istio-rollback"
 	JobJira                 JobType = "jira"
-<<<<<<< HEAD
 	JobNacos                JobType = "nacos"
-=======
 	JobApollo               JobType = "apollo"
->>>>>>> e633fb84
 )
 
 const (

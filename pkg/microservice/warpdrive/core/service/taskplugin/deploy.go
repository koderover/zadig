/*
Copyright 2021 The KodeRover Authors.

Licensed under the Apache License, Version 2.0 (the "License");
you may not use this file except in compliance with the License.
You may obtain a copy of the License at

    http://www.apache.org/licenses/LICENSE-2.0

Unless required by applicable law or agreed to in writing, software
distributed under the License is distributed on an "AS IS" BASIS,
WITHOUT WARRANTIES OR CONDITIONS OF ANY KIND, either express or implied.
See the License for the specific language governing permissions and
limitations under the License.
*/

package taskplugin

import (
	"context"
	"fmt"
	"path/filepath"
	"regexp"
	"strings"
	"time"

	helmclient "github.com/mittwald/go-helm-client"
	"github.com/pkg/errors"
	"go.uber.org/zap"
	appsv1 "k8s.io/api/apps/v1"
	"k8s.io/apimachinery/pkg/labels"
	"k8s.io/client-go/rest"
	"sigs.k8s.io/controller-runtime/pkg/client"
	"sigs.k8s.io/yaml"

	configbase "github.com/koderover/zadig/pkg/config"
	"github.com/koderover/zadig/pkg/microservice/warpdrive/config"
	"github.com/koderover/zadig/pkg/microservice/warpdrive/core/service/taskplugin/s3"
	"github.com/koderover/zadig/pkg/microservice/warpdrive/core/service/types"
	"github.com/koderover/zadig/pkg/microservice/warpdrive/core/service/types/task"
	"github.com/koderover/zadig/pkg/setting"
	"github.com/koderover/zadig/pkg/shared/kube/wrapper"
	helmtool "github.com/koderover/zadig/pkg/tool/helmclient"
	"github.com/koderover/zadig/pkg/tool/httpclient"
	krkubeclient "github.com/koderover/zadig/pkg/tool/kube/client"
	"github.com/koderover/zadig/pkg/tool/kube/getter"
	"github.com/koderover/zadig/pkg/tool/kube/multicluster"
	"github.com/koderover/zadig/pkg/tool/kube/updater"
	s3tool "github.com/koderover/zadig/pkg/tool/s3"
	"github.com/koderover/zadig/pkg/util"
	"github.com/koderover/zadig/pkg/util/fs"
)

// InitializeDeployTaskPlugin to initiate deploy task plugin and return ref
func InitializeDeployTaskPlugin(taskType config.TaskType) TaskPlugin {
	return &DeployTaskPlugin{
		Name:       taskType,
		kubeClient: krkubeclient.Client(),
		restConfig: krkubeclient.RESTConfig(),
		httpClient: httpclient.New(
			httpclient.SetAuthScheme(setting.RootAPIKey),
			httpclient.SetAuthToken(config.PoetryAPIRootKey()),
			httpclient.SetHostURL(configbase.AslanServiceAddress()),
		),
	}
}

// DeployTaskPlugin Plugin name should be compatible with task type
type DeployTaskPlugin struct {
	Name         config.TaskType
	JobName      string
	kubeClient   client.Client
	restConfig   *rest.Config
	Task         *task.Deploy
	Log          *zap.SugaredLogger
	ReplaceImage string

	httpClient *httpclient.Client
}

func (p *DeployTaskPlugin) SetAckFunc(func()) {
}

const (
	// DeployTimeout ...
	DeployTimeout            = 60 * 10 // 10 minutes
	imageUrlParseRegexString = `(?P<repo>.+/)?(?P<image>[^:]+){1}(:)?(?P<tag>.+)?`
)

var (
	imageParseRegex = regexp.MustCompile(imageUrlParseRegexString)
)

// Init ...
func (p *DeployTaskPlugin) Init(jobname, filename string, xl *zap.SugaredLogger) {
	p.JobName = jobname
	// SetLogger ...
	p.Log = xl
}

// Type ...
func (p *DeployTaskPlugin) Type() config.TaskType {
	return p.Name
}

// Status ...
func (p *DeployTaskPlugin) Status() config.Status {
	return p.Task.TaskStatus
}

// SetStatus ...
func (p *DeployTaskPlugin) SetStatus(status config.Status) {
	p.Task.TaskStatus = status
}

// TaskTimeout ...
func (p *DeployTaskPlugin) TaskTimeout() int {
	if p.Task.Timeout == 0 {
		p.Task.Timeout = DeployTimeout
	} else {
		if !p.Task.IsRestart {
			p.Task.Timeout = p.Task.Timeout * 60
		}
	}

	return p.Task.Timeout
}

type EnvArgs struct {
	EnvName     string `json:"env_name"`
	ProductName string `json:"product_name"`
}

type SelectorBuilder struct {
	ProductName  string
	GroupName    string
	ServiceName  string
	ConfigBackup string
	EnvName      string
}

const (
	// ProductLabel ...
	ProductLabel = "s-product"
	// GroupLabel ...
	GroupLabel = "s-group"
	// ServiceLabel ...
	ServiceLabel = "s-service"
	// ConfigBackupLabel ...
	ConfigBackupLabel = "config-backup"
	// NamespaceLabel
	EnvNameLabel = "s-env"
	// EnvName ...
	UpdateBy   = "update-by"
	UpdateByID = "update-by-id"
	UpdateTime = "update-time"
)

func (p *DeployTaskPlugin) Run(ctx context.Context, pipelineTask *task.Task, _ *task.PipelineCtx, _ string) {
	var (
		err      error
		replaced = false
	)

	defer func() {
		if err != nil {
			p.Log.Error(err)
			p.Task.TaskStatus = config.StatusFailed
			p.Task.Error = err.Error()
			return
		}
	}()

	if pipelineTask.ConfigPayload.DeployClusterID != "" {
		p.restConfig, err = multicluster.GetRESTConfig(pipelineTask.ConfigPayload.HubServerAddr, pipelineTask.ConfigPayload.DeployClusterID)
		if err != nil {
			err = errors.WithMessage(err, "can't get k8s rest config")
			return
		}

		p.kubeClient, err = multicluster.GetKubeClient(pipelineTask.ConfigPayload.HubServerAddr, pipelineTask.ConfigPayload.DeployClusterID)
		if err != nil {
			err = errors.WithMessage(err, "can't init k8s client")
			return
		}
	}

	if p.Task.ServiceType != setting.HelmDeployType {
		// get servcie info
		var (
			serviceInfo *types.ServiceTmpl
			selector    labels.Selector
		)
		serviceInfo, err = p.getService(ctx, p.Task.ServiceName, p.Task.ServiceType, p.Task.ProductName)
		if err != nil {
			return
		}
		if serviceInfo.WorkloadType == "" {
			selector := labels.Set{setting.ProductLabel: p.Task.ProductName, setting.ServiceLabel: p.Task.ServiceName}.AsSelector()

			var deployments []*appsv1.Deployment
			deployments, err = getter.ListDeployments(p.Task.Namespace, selector, p.kubeClient)
			if err != nil {
				return
			}

			var statefulSets []*appsv1.StatefulSet
			statefulSets, err = getter.ListStatefulSets(p.Task.Namespace, selector, p.kubeClient)
			if err != nil {
				return
			}

		L:
			for _, deploy := range deployments {
				for _, container := range deploy.Spec.Template.Spec.Containers {
					if container.Name == p.Task.ContainerName {
						err = updater.UpdateDeploymentImage(deploy.Namespace, deploy.Name, p.Task.ContainerName, p.Task.Image, p.kubeClient)
						if err != nil {
							err = errors.WithMessagef(
								err,
								"failed to update container image in %s/deployments/%s/%s",
								p.Task.Namespace, deploy.Name, container.Name)
							return
						}
						p.Task.ReplaceResources = append(p.Task.ReplaceResources, task.Resource{
							Kind:      setting.Deployment,
							Container: container.Name,
							Origin:    container.Image,
							Name:      deploy.Name,
						})
						replaced = true
						break L
					}
				}
			}
		Loop:
			for _, sts := range statefulSets {
				for _, container := range sts.Spec.Template.Spec.Containers {
					if container.Name == p.Task.ContainerName {
						err = updater.UpdateStatefulSetImage(sts.Namespace, sts.Name, p.Task.ContainerName, p.Task.Image, p.kubeClient)
						if err != nil {
							err = errors.WithMessagef(
								err,
								"failed to update container image in %s/statefulsets/%s/%s",
								p.Task.Namespace, sts.Name, container.Name)
							return
						}
						p.Task.ReplaceResources = append(p.Task.ReplaceResources, task.Resource{
							Kind:      setting.StatefulSet,
							Container: container.Name,
							Origin:    container.Image,
							Name:      sts.Name,
						})
						replaced = true
						break Loop
					}
				}
			}
		} else {
			switch serviceInfo.WorkloadType {
			case setting.StatefulSet:
				var statefulSet *appsv1.StatefulSet
				statefulSet, _, err = getter.GetStatefulSet(p.Task.Namespace, p.Task.ServiceName, p.kubeClient)
				if err != nil {
					return
				}
				for _, container := range statefulSet.Spec.Template.Spec.Containers {
					if container.Name == p.Task.ContainerName {
						err = updater.UpdateStatefulSetImage(statefulSet.Namespace, statefulSet.Name, p.Task.ContainerName, p.Task.Image, p.kubeClient)
						if err != nil {
							err = errors.WithMessagef(
								err,
								"failed to update container image in %s/statefulsets/%s/%s",
								p.Task.Namespace, statefulSet.Name, container.Name)
							return
						}
						p.Task.ReplaceResources = append(p.Task.ReplaceResources, task.Resource{
							Kind:      setting.StatefulSet,
							Container: container.Name,
							Origin:    container.Image,
							Name:      statefulSet.Name,
						})
						replaced = true
						break
					}
				}
			case setting.Deployment:
				var deployment *appsv1.Deployment
				deployment, _, err = getter.GetDeployment(p.Task.Namespace, p.Task.ServiceName, p.kubeClient)
				if err != nil {
					return
				}
				for _, container := range deployment.Spec.Template.Spec.Containers {
					if container.Name == p.Task.ContainerName {
						err = updater.UpdateDeploymentImage(deployment.Namespace, deployment.Name, p.Task.ContainerName, p.Task.Image, p.kubeClient)
						if err != nil {
							err = errors.WithMessagef(
								err,
								"failed to update container image in %s/deployments/%s/%s",
								p.Task.Namespace, deployment.Name, container.Name)
							return
						}
						p.Task.ReplaceResources = append(p.Task.ReplaceResources, task.Resource{
							Kind:      setting.Deployment,
							Container: container.Name,
							Origin:    container.Image,
							Name:      deployment.Name,
						})
						replaced = true
						break
					}
				}
			}
		}
		if !replaced {
			err = errors.Errorf(
				"container %s is not found in resources with label %s", p.Task.ContainerName, selector)
			return
		}
	} else if p.Task.ServiceType == setting.HelmDeployType {
		var (
			productInfo              *types.Product
			renderChart              *types.RenderChart
			replacedValuesYaml       string
			mergedValuesYaml         string
			replacedMergedValuesYaml string
			servicePath              string
			chartPath                string
			replaceValuesMap         map[string]interface{}
			renderInfo               *types.RenderSet
			helmClient               helmclient.Client
		)

		deployments, _ := getter.ListDeployments(p.Task.Namespace, nil, p.kubeClient)
		for _, deploy := range deployments {
			for _, container := range deploy.Spec.Template.Spec.Containers {
				if strings.Contains(container.Image, p.Task.ContainerName) {
					p.Log.Infof("deployments find match container.name:%s", container.Name)
					p.Task.ReplaceResources = append(p.Task.ReplaceResources, task.Resource{
						Kind:      setting.Deployment,
						Container: container.Name,
						Origin:    container.Image,
						Name:      deploy.Name,
					})
				}
			}
		}

		statefulSets, _ := getter.ListStatefulSets(p.Task.Namespace, nil, p.kubeClient)
		for _, sts := range statefulSets {
			for _, container := range sts.Spec.Template.Spec.Containers {
				if strings.Contains(container.Image, p.Task.ContainerName) {
					p.Log.Infof("statefulSets find match container.name:%s", container.Name)
					p.Task.ReplaceResources = append(p.Task.ReplaceResources, task.Resource{
						Kind:      setting.StatefulSet,
						Container: container.Name,
						Origin:    container.Image,
						Name:      sts.Name,
					})
				}
			}
		}

		p.Log.Infof("start helm deploy, productName %s serviceName %s containerName %s namespace %s", p.Task.ProductName,
			p.Task.ServiceName, p.Task.ContainerName, p.Task.Namespace)

		productInfo, err = p.getProductInfo(ctx, &EnvArgs{EnvName: p.Task.EnvName, ProductName: p.Task.ProductName})
		if err != nil {
			err = errors.WithMessagef(
				err,
				"failed to get product %s/%s",
				p.Task.Namespace, p.Task.ServiceName)
			return
		}
		renderInfo, err = p.getRenderSet(ctx, productInfo.Render.Name, productInfo.Render.Revision)
		if err != nil {
			err = errors.WithMessagef(
				err,
				"failed to get getRenderSet %s/%d",
				productInfo.Render.Name, productInfo.Render.Revision)
			return
		}

		var targetContainer *types.Container
		for _, serviceGroup := range productInfo.Services {
			for _, service := range serviceGroup {
				if service.ServiceName == p.Task.ServiceName {
					for _, container := range service.Containers {
						if container.Name == p.Task.ContainerName {
							targetContainer = container
						}
					}
				}
			}
		}

		if targetContainer == nil {
			err = errors.Errorf("failed to find target container %s from service %s", p.Task.ContainerName, p.Task.ServiceName)
			return
		}

		for _, chartInfo := range renderInfo.ChartInfos {
			if chartInfo.ServiceName == p.Task.ServiceName {
				renderChart = chartInfo
				break
			}
		}

		if renderChart == nil {
			err = errors.Errorf("failed to update container image in %s/%s，not find",
				p.Task.Namespace, p.Task.ServiceName)
			return
		}

		serviceValuesYaml := renderChart.ValuesYaml

		// prepare image replace info
		getValidMatchData := getValidMatchData(targetContainer.ImagePath)
		replaceValuesMap, err = assignImageData(p.Task.Image, getValidMatchData)
		if err != nil {
			err = errors.WithMessagef(
				err,
				"failed to pase image uri %s/%s",
				p.Task.Namespace, p.Task.ServiceName)
			return
		}

		// replace image into service's values.yaml
		replacedValuesYaml, err = replaceImage(serviceValuesYaml, replaceValuesMap)
		if err != nil {
			err = errors.WithMessagef(
				err,
				"failed to replace image uri %s/%s",
				p.Task.Namespace, p.Task.ServiceName)
			return
		}
		if replacedValuesYaml == "" {
			err = errors.Errorf("failed to set new image uri into service's values.yaml %s/%s",
				p.Task.Namespace, p.Task.ServiceName)
			return
		}

		// merge override values and kvs into service's yaml
		mergedValuesYaml, err = helmtool.MergeOverrideValues(serviceValuesYaml, renderChart.GetOverrideYaml(), renderChart.OverrideValues)
		if err != nil {
			err = errors.WithMessagef(
				err,
				"failed to merge override values %s",
				renderChart.OverrideValues,
			)
			return
		}

<<<<<<< HEAD
				mergedValuesYaml, err := helmtool.MergeOverrideValues(replaceValuesYaml, renderInfo.DefaultValues, renderChart.GetOverrideYaml(), renderChart.OverrideValues)
				if err != nil {
					err = errors.WithMessagef(
						err,
						"failed to merge override values %s",
						renderChart.OverrideValues,
					)
					return
				}
=======
		// replace image into final merged values.yaml
		replacedMergedValuesYaml, err = replaceImage(mergedValuesYaml, replaceValuesMap)
		if err != nil {
			err = errors.WithMessagef(
				err,
				"failed to replace image uri into helm values %s/%s",
				p.Task.Namespace, p.Task.ServiceName)
			return
		}
		if replacedMergedValuesYaml == "" {
			err = errors.Errorf("failed to set image uri into mreged values.yaml in %s/%s",
				p.Task.Namespace, p.Task.ServiceName)
			return
		}
>>>>>>> dc4d33a4

		p.Log.Infof("final replaced merged values: \n%s", replacedMergedValuesYaml)

		helmClient, err = helmtool.NewClientFromRestConf(p.restConfig, p.Task.Namespace)
		if err != nil {
			err = errors.WithMessagef(
				err,
				"failed to create helm client %s/%s",
				p.Task.Namespace, p.Task.ServiceName)
			return
		}

		servicePath, err = p.downloadService(pipelineTask.ProductName, p.Task.ServiceName, pipelineTask.StorageURI)
		if err != nil {
			err = errors.WithMessagef(
				err,
				"failed to download service %s/%s",
				p.Task.Namespace, p.Task.ServiceName)
			return
		}
		chartPath, err = fs.RelativeToCurrentPath(servicePath)
		if err != nil {
			err = errors.WithMessagef(
				err,
				"failed to get relative path %s",
				servicePath,
			)
			return
		}

		chartSpec := helmclient.ChartSpec{
			ReleaseName: util.GeneHelmReleaseName(p.Task.Namespace, p.Task.ServiceName),
			ChartName:   chartPath,
			Namespace:   p.Task.Namespace,
			ReuseValues: true,
			Version:     renderChart.ChartVersion,
			ValuesYaml:  replacedMergedValuesYaml,
			SkipCRDs:    false,
			UpgradeCRDs: true,
			Timeout:     time.Second * DeployTimeout,
		}

		if _, err = helmClient.InstallOrUpgradeChart(context.TODO(), &chartSpec); err != nil {
			err = errors.WithMessagef(
				err,
				"failed to Install helm chart %s/%s",
				p.Task.Namespace, p.Task.ServiceName)
			return
		}

		//替换环境变量中的chartInfos
		for _, chartInfo := range renderInfo.ChartInfos {
			if chartInfo.ServiceName == p.Task.ServiceName {
				chartInfo.ValuesYaml = replacedValuesYaml
				break
			}
		}

		// TODO too dangerous to override entire renderset!
		err = p.updateRenderSet(ctx, &types.RenderSet{
			Name:       renderInfo.Name,
			Revision:   renderInfo.Revision,
			ChartInfos: renderInfo.ChartInfos,
		})
		if err != nil {
			err = errors.WithMessagef(
				err,
				"failed to update renderset info %s/%s, renderset %s",
				p.Task.Namespace, p.Task.ServiceName, renderInfo.Name)
		}
	}
}

func (p *DeployTaskPlugin) getProductInfo(ctx context.Context, args *EnvArgs) (*types.Product, error) {
	url := fmt.Sprintf("/api/environment/environments/%s/productInfo", args.ProductName)

	prod := &types.Product{}
	_, err := p.httpClient.Get(url, httpclient.SetResult(prod), httpclient.SetQueryParam("envName", args.EnvName))
	if err != nil {
		return nil, err
	}
	return prod, nil
}

func (p *DeployTaskPlugin) getService(ctx context.Context, name, serviceType, productName string) (*types.ServiceTmpl, error) {
	url := fmt.Sprintf("/api/service/services/%s/%s", name, serviceType)

	s := &types.ServiceTmpl{}
	_, err := p.httpClient.Get(url, httpclient.SetResult(s), httpclient.SetQueryParam("productName", productName))
	if err != nil {
		return nil, err
	}
	return s, nil
}

func (p *DeployTaskPlugin) downloadService(productName, serviceName, storageURI string) (string, error) {
	logger := p.Log

	base := configbase.LocalServicePath(productName, serviceName)
	s3Storage, err := s3.NewS3StorageFromEncryptedURI(storageURI)
	if err != nil {
		return "", err
	}

	tarball := fmt.Sprintf("%s.tar.gz", serviceName)
	tarFilePath := filepath.Join(base, tarball)
	s3Storage.Subfolder = filepath.Join(s3Storage.Subfolder, configbase.ObjectStorageServicePath(productName, serviceName))
	forcedPathStyle := true
	if s3Storage.Provider == setting.ProviderSourceAli {
		forcedPathStyle = false
	}
	client, err := s3tool.NewClient(s3Storage.Endpoint, s3Storage.Ak, s3Storage.Sk, s3Storage.Insecure, forcedPathStyle)
	if err != nil {
		p.Log.Errorf("failed to create s3 client, err: %+v", err)
		return "", err
	}
	if err = client.Download(s3Storage.Bucket, s3Storage.GetObjectPath(tarball), tarFilePath); err != nil {
		logger.Errorf("Failed to download file from s3, err: %s", err)
		return "", err
	}

	return tarFilePath, nil
}

func (p *DeployTaskPlugin) getRenderSet(ctx context.Context, name string, revision int64) (*types.RenderSet, error) {
	url := fmt.Sprintf("/api/project/renders/render/%s/revision/%d", name, revision)

	rs := &types.RenderSet{}
	_, err := p.httpClient.Get(url, httpclient.SetResult(rs))
	if err != nil {
		return nil, err
	}
	return rs, nil
}

func (p *DeployTaskPlugin) updateRenderSet(ctx context.Context, args *types.RenderSet) error {
	url := "/api/project/renders"

	_, err := p.httpClient.Put(url, httpclient.SetBody(args))

	return err
}

func getValidMatchData(spec *types.ImagePathSpec) map[string]string {
	ret := make(map[string]string)
	if spec.Repo != "" {
		ret[setting.PathSearchComponentRepo] = spec.Repo
	}
	if spec.Image != "" {
		ret[setting.PathSearchComponentImage] = spec.Image
	}
	if spec.Tag != "" {
		ret[setting.PathSearchComponentTag] = spec.Tag
	}
	return ret
}

// replace image defines in yaml by new version
func replaceImage(sourceYaml string, imageValuesMap map[string]interface{}) (string, error) {
	valuesMap := make(map[string]interface{})
	err := yaml.Unmarshal([]byte(sourceYaml), &valuesMap)
	if err != nil {
		return "", err
	}
	replaceMap := util.ReplaceMapValue(valuesMap, imageValuesMap)
	replacedValuesYaml, err := util.JSONToYaml(replaceMap)
	if err != nil {
		return "", err
	}
	return replacedValuesYaml, nil
}

// assign image url data into match data
// matchData: image=>absolute-path repo=>absolute-path tag=>absolute-path
// return: absolute-image-path=>image-value  absolute-repo-path=>repo-value absolute-tag-path=>tag-value
func assignImageData(imageUrl string, matchData map[string]string) (map[string]interface{}, error) {
	ret := make(map[string]interface{})
	// total image url assigned into one single value
	if len(matchData) == 1 {
		for _, v := range matchData {
			ret[v] = imageUrl
		}
		return ret, nil
	}

	resolvedImageUrl := resolveImageUrl(imageUrl)

	// image url assigned into repo/image+tag
	if len(matchData) == 3 {
		ret[matchData[setting.PathSearchComponentRepo]] = strings.TrimSuffix(resolvedImageUrl[setting.PathSearchComponentRepo], "/")
		ret[matchData[setting.PathSearchComponentImage]] = resolvedImageUrl[setting.PathSearchComponentImage]
		ret[matchData[setting.PathSearchComponentTag]] = resolvedImageUrl[setting.PathSearchComponentTag]
		return ret, nil
	}

	if len(matchData) == 2 {
		// image url assigned into repo/image + tag
		if tagPath, ok := matchData[setting.PathSearchComponentTag]; ok {
			ret[tagPath] = resolvedImageUrl[setting.PathSearchComponentTag]
			for k, imagePath := range matchData {
				if k == setting.PathSearchComponentTag {
					continue
				}
				ret[imagePath] = fmt.Sprintf("%s%s", resolvedImageUrl[setting.PathSearchComponentRepo], resolvedImageUrl[setting.PathSearchComponentImage])
				break
			}
			return ret, nil
		} else {
			// image url assigned into repo + image(tag)
			ret[matchData[setting.PathSearchComponentRepo]] = strings.TrimSuffix(resolvedImageUrl[setting.PathSearchComponentRepo], "/")
			ret[matchData[setting.PathSearchComponentImage]] = fmt.Sprintf("%s:%s", resolvedImageUrl[setting.PathSearchComponentImage], resolvedImageUrl[setting.PathSearchComponentTag])
			return ret, nil
		}
	}

	return nil, errors.Errorf("match data illegal, expect length: 1-3, actual length: %d", len(matchData))
}

// parse image url to map: repo=>xxx/xx/xx image=>xx tag=>xxx
func resolveImageUrl(imageUrl string) map[string]string {
	subMatchAll := imageParseRegex.FindStringSubmatch(imageUrl)
	result := make(map[string]string)
	exNames := imageParseRegex.SubexpNames()
	for i, matchedStr := range subMatchAll {
		if i != 0 && matchedStr != "" && matchedStr != ":" {
			result[exNames[i]] = matchedStr
		}
	}
	return result
}

// Wait ...
func (p *DeployTaskPlugin) Wait(ctx context.Context) {
	// skip waiting for reset image task
	if p.Task.SkipWaiting {
		p.Task.TaskStatus = config.StatusPassed
		return
	}

	timeout := time.After(time.Duration(p.TaskTimeout()) * time.Second)

	selector := labels.Set{setting.ProductLabel: p.Task.ProductName, setting.ServiceLabel: p.Task.ServiceName}.AsSelector()

	for {
		select {
		case <-ctx.Done():
			p.Task.TaskStatus = config.StatusCancelled
			return

		case <-timeout:
			p.Task.TaskStatus = config.StatusTimeout

			pods, err := getter.ListPods(p.Task.Namespace, selector, p.kubeClient)
			if err != nil {
				p.Task.Error = err.Error()
				return
			}

			var msg []string
			for _, pod := range pods {
				podResource := wrapper.Pod(pod).Resource()
				if podResource.Status != setting.StatusRunning && podResource.Status != setting.StatusSucceeded {
					for _, cs := range podResource.ContainerStatuses {
						// message为空不认为是错误状态，有可能还在waiting
						if cs.Message != "" {
							msg = append(msg, fmt.Sprintf("Status: %s, Reason: %s, Message: %s", cs.Status, cs.Reason, cs.Message))
						}
					}
				}
			}

			if len(msg) != 0 {
				p.Task.Error = strings.Join(msg, "\n")
			}

			return

		default:
			time.Sleep(time.Second * 2)
			ready := true
			var err error
		L:
			for _, resource := range p.Task.ReplaceResources {
				switch resource.Kind {
				case setting.Deployment:
					d, found, e := getter.GetDeployment(p.Task.Namespace, resource.Name, p.kubeClient)
					if e != nil {
						err = e
					}
					if e != nil || !found {
						p.Log.Errorf(
							"failed to check deployment ready status %s/%s/%s - %v",
							p.Task.Namespace,
							resource.Kind,
							resource.Name,
							e,
						)
						ready = false
					} else {
						ready = wrapper.Deployment(d).Ready()
					}

					if !ready {
						break L
					}
				case setting.StatefulSet:
					s, found, e := getter.GetStatefulSet(p.Task.Namespace, resource.Name, p.kubeClient)
					if e != nil {
						err = e
					}
					if err != nil || !found {
						p.Log.Errorf(
							"failed to check statefulSet ready status %s/%s/%s",
							p.Task.Namespace,
							resource.Kind,
							resource.Name,
							e,
						)
						ready = false
					} else {
						ready = wrapper.StatefulSet(s).Ready()
					}

					if !ready {
						break L
					}
				}
			}

			if ready {
				p.Task.TaskStatus = config.StatusPassed
			}

			if p.IsTaskDone() {
				return
			}
		}
	}
}

func (p *DeployTaskPlugin) Complete(ctx context.Context, pipelineTask *task.Task, serviceName string) {
}

func (p *DeployTaskPlugin) SetTask(t map[string]interface{}) error {
	task, err := ToDeployTask(t)
	if err != nil {
		return err
	}
	p.Task = task

	return nil
}

// GetTask ...
func (p *DeployTaskPlugin) GetTask() interface{} {
	return p.Task
}

// IsTaskDone ...
func (p *DeployTaskPlugin) IsTaskDone() bool {
	if p.Task.TaskStatus != config.StatusCreated && p.Task.TaskStatus != config.StatusRunning {
		return true
	}
	return false
}

// IsTaskFailed ...
func (p *DeployTaskPlugin) IsTaskFailed() bool {
	if p.Task.TaskStatus == config.StatusFailed || p.Task.TaskStatus == config.StatusTimeout || p.Task.TaskStatus == config.StatusCancelled {
		return true
	}
	return false
}

// SetStartTime ...
func (p *DeployTaskPlugin) SetStartTime() {
	p.Task.StartTime = time.Now().Unix()
}

// SetEndTime ...
func (p *DeployTaskPlugin) SetEndTime() {
	p.Task.EndTime = time.Now().Unix()
}

// IsTaskEnabled ...
func (p *DeployTaskPlugin) IsTaskEnabled() bool {
	return p.Task.Enabled
}

// ResetError ...
func (p *DeployTaskPlugin) ResetError() {
	p.Task.Error = ""
}<|MERGE_RESOLUTION|>--- conflicted
+++ resolved
@@ -441,7 +441,7 @@
 		}
 
 		// merge override values and kvs into service's yaml
-		mergedValuesYaml, err = helmtool.MergeOverrideValues(serviceValuesYaml, renderChart.GetOverrideYaml(), renderChart.OverrideValues)
+		mergedValuesYaml, err = helmtool.MergeOverrideValues(serviceValuesYaml, renderInfo.DefaultValues, renderChart.GetOverrideYaml(), renderChart.OverrideValues)
 		if err != nil {
 			err = errors.WithMessagef(
 				err,
@@ -451,17 +451,6 @@
 			return
 		}
 
-<<<<<<< HEAD
-				mergedValuesYaml, err := helmtool.MergeOverrideValues(replaceValuesYaml, renderInfo.DefaultValues, renderChart.GetOverrideYaml(), renderChart.OverrideValues)
-				if err != nil {
-					err = errors.WithMessagef(
-						err,
-						"failed to merge override values %s",
-						renderChart.OverrideValues,
-					)
-					return
-				}
-=======
 		// replace image into final merged values.yaml
 		replacedMergedValuesYaml, err = replaceImage(mergedValuesYaml, replaceValuesMap)
 		if err != nil {
@@ -476,7 +465,6 @@
 				p.Task.Namespace, p.Task.ServiceName)
 			return
 		}
->>>>>>> dc4d33a4
 
 		p.Log.Infof("final replaced merged values: \n%s", replacedMergedValuesYaml)
 

--- conflicted
+++ resolved
@@ -260,47 +260,11 @@
 					break
 				}
 			}
-<<<<<<< HEAD
-			return nil
-		}
-
-		err = ensureUpgrade()
-		if err != nil {
-			return
-		}
-
-		chartSpec := helmclient.ChartSpec{
-			ReleaseName: releaseName,
-			ChartName:   chartPath,
-			Namespace:   p.Task.Namespace,
-			ReuseValues: true,
-			Version:     renderChart.ChartVersion,
-			ValuesYaml:  replacedMergedValuesYaml,
-			SkipCRDs:    false,
-			UpgradeCRDs: true,
-			Timeout:     time.Second * setting.DeployTimeout,
-			Wait:        true,
-			Replace:     true,
-			MaxHistory:  10,
-		}
-
-		done := make(chan bool)
-		go func(chan bool) {
-			if _, err = helmClient.InstallOrUpgradeChart(context.TODO(), &chartSpec); err != nil {
-				err = errors.WithMessagef(
-					err,
-					"failed to upgrade helm chart %s/%s",
-					p.Task.Namespace, p.Task.ServiceName)
-				done <- false
-			} else {
-				done <- true
-=======
 		case setting.Deployment:
 			var deployment *appsv1.Deployment
 			deployment, _, err = getter.GetDeployment(p.Task.Namespace, p.Task.ServiceName, p.kubeClient)
 			if err != nil {
 				return
->>>>>>> b8073ec2
 			}
 			for _, container := range deployment.Spec.Template.Spec.Containers {
 				if container.Name == containerName {

--- conflicted
+++ resolved
@@ -186,11 +186,7 @@
 	}
 	p.Log.Infof("succeed to create cm for artifact package job %s", p.JobName)
 
-<<<<<<< HEAD
-	job, err := buildJob(p.Type(), pipelineTask.ConfigPayload.Release.PackagerImage, p.JobName, serviceName, setting.MinRequest, setting.MinRequestSpec, pipelineCtx, pipelineTask, []*task.RegistryNamespace{})
-=======
 	job, err := buildJob(p.Type(), pipelineTask.ConfigPayload.Release.PackagerImage, p.JobName, serviceName, setting.MinRequest, setting.LowRequestSpec, pipelineCtx, pipelineTask, []*task.RegistryNamespace{})
->>>>>>> d08e9052
 	if err != nil {
 		msg := fmt.Sprintf("create release artifact package job context error: %v", err)
 		p.Log.Error(msg)

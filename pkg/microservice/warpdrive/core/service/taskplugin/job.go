/*
Copyright 2021 The KodeRover Authors.

Licensed under the Apache License, Version 2.0 (the "License");
you may not use this file except in compliance with the License.
You may obtain a copy of the License at

    http://www.apache.org/licenses/LICENSE-2.0

Unless required by applicable law or agreed to in writing, software
distributed under the License is distributed on an "AS IS" BASIS,
WITHOUT WARRANTIES OR CONDITIONS OF ANY KIND, either express or implied.
See the License for the specific language governing permissions and
limitations under the License.
*/

package taskplugin

import (
	"bytes"
	"context"
	"errors"
	"fmt"
	"io"
	"net"
	"os"
	"path"
	"regexp"
	"sort"
	"strconv"
	"strings"
	"time"

	"go.uber.org/zap"
	batchv1 "k8s.io/api/batch/v1"
	corev1 "k8s.io/api/core/v1"
	"k8s.io/apimachinery/pkg/api/resource"
	metav1 "k8s.io/apimachinery/pkg/apis/meta/v1"
	"k8s.io/apimachinery/pkg/labels"
	"k8s.io/client-go/kubernetes"
	"k8s.io/client-go/rest"
	"sigs.k8s.io/controller-runtime/pkg/client"

	"github.com/koderover/zadig/pkg/microservice/warpdrive/config"
	"github.com/koderover/zadig/pkg/microservice/warpdrive/core/service/taskplugin/s3"
	"github.com/koderover/zadig/pkg/microservice/warpdrive/core/service/types"
	"github.com/koderover/zadig/pkg/microservice/warpdrive/core/service/types/task"
	"github.com/koderover/zadig/pkg/setting"
	kubeclient "github.com/koderover/zadig/pkg/shared/kube/client"
	"github.com/koderover/zadig/pkg/shared/kube/wrapper"
	"github.com/koderover/zadig/pkg/tool/kube/containerlog"
	"github.com/koderover/zadig/pkg/tool/kube/getter"
	"github.com/koderover/zadig/pkg/tool/kube/podexec"
	"github.com/koderover/zadig/pkg/tool/kube/updater"
	kubeutil "github.com/koderover/zadig/pkg/tool/kube/util"
	"github.com/koderover/zadig/pkg/tool/log"
	s3tool "github.com/koderover/zadig/pkg/tool/s3"
	commontypes "github.com/koderover/zadig/pkg/types"
	"github.com/koderover/zadig/pkg/util"
)

const (
	defaultSecretEmail = "bot@koderover.com"
	PredatorPlugin     = "predator-plugin"
	JenkinsPlugin      = "jenkins-plugin"
	PackagerPlugin     = "packager-plugin"
	NormalSchedule     = "normal"
	RequiredSchedule   = "required"
	PreferredSchedule  = "preferred"

	registrySecretSuffix    = "-registry-secret"
	ResourceServer          = "resource-server"
	DindServer              = "dind"
	KoderoverAgentNamespace = "koderover-agent"
)

func saveFile(src io.Reader, localFile string) error {
	out, err := os.Create(localFile)
	if err != nil {
		return err
	}

	defer out.Close()

	_, err = io.Copy(out, src)
	return err
}

func saveContainerLog(pipelineTask *task.Task, namespace, clusterID, fileName string, jobLabel *JobLabel, kubeClient client.Client) error {
	selector := labels.Set(getJobLabels(jobLabel)).AsSelector()
	pods, err := getter.ListPods(namespace, selector, kubeClient)
	if err != nil {
		return err
	}

	if len(pods) < 1 {
		return fmt.Errorf("no pod found with selector: %s", selector)
	}

	if len(pods[0].Status.ContainerStatuses) < 1 {
		return fmt.Errorf("no cotainer statuses : %s", selector)
	}

	buf := new(bytes.Buffer)
	// 默认取第一个build job的第一个pod的第一个container的日志
	sort.SliceStable(pods, func(i, j int) bool {
		return pods[i].CreationTimestamp.Before(&pods[j].CreationTimestamp)
	})

	clientSet, err := kubeclient.GetClientset(pipelineTask.ConfigPayload.HubServerAddr, clusterID)
	if err != nil {
		log.Errorf("saveContainerLog, get client set error: %s", err)
		return err
	}

	if err := containerlog.GetContainerLogs(namespace, pods[0].Name, pods[0].Spec.Containers[0].Name, false, int64(0), buf, clientSet); err != nil {
		return fmt.Errorf("failed to get container logs: %s", err)
	}

	if tempFileName, err := util.GenerateTmpFile(); err == nil {
		defer func() {
			_ = os.Remove(tempFileName)
		}()
		if err = saveFile(buf, tempFileName); err == nil {
			var store *s3.S3
			if store, err = s3.NewS3StorageFromEncryptedURI(pipelineTask.StorageURI); err != nil {
				log.Errorf("failed to Create S3 endpoint from Encrypted URI: %s, the error is: %s ", pipelineTask.StorageURI, err)
				return err
			}
			if store.Subfolder != "" {
				store.Subfolder = fmt.Sprintf("%s/%s/%d/%s", store.Subfolder, strings.ToLower(pipelineTask.PipelineName), pipelineTask.TaskID, "log")
			} else {
				store.Subfolder = fmt.Sprintf("%s/%d/%s", strings.ToLower(pipelineTask.PipelineName), pipelineTask.TaskID, "log")
			}
			forcedPathStyle := true
			if store.Provider == setting.ProviderSourceAli {
				forcedPathStyle = false
			}
			s3client, err := s3tool.NewClient(store.Endpoint, store.Ak, store.Sk, store.Insecure, forcedPathStyle)
			if err != nil {
				return fmt.Errorf("saveContainerLog s3 create client error: %v", err)
			}
			objectKey := store.GetObjectPath(fileName + ".log")
			if err = s3client.Upload(
				store.Bucket,
				tempFileName,
				objectKey,
			); err != nil {
				return fmt.Errorf("saveContainerLog s3 Upload error: %v", err)
			}
		} else {
			return fmt.Errorf("saveContainerLog saveFile error: %v", err)
		}
	} else {
		return fmt.Errorf("saveContainerLog GenerateTmpFile error: %v", err)
	}

	// 下载容器日志到本地 （单线程pipeline）
	//logDir := pipelineTask.ConfigPayload.NFS.GetLogPath()
	//if err = os.MkdirAll(logDir, os.ModePerm); err != nil {
	//	return fmt.Errorf("failed to create log dir: %v", err)
	//}
	//
	//localFile := path.Join(logDir, fileName)
	//err = saveFile(buf, localFile)
	//if err != nil {
	//	return fmt.Errorf("save build log file error: %v", err)
	//}

	return nil
}

type JobCtxBuilder struct {
	JobName        string
	ArchiveFile    string
	TestReportFile string
	PipelineCtx    *task.PipelineCtx
	JobCtx         task.JobCtx
	Installs       []*task.Install
}

func replaceWrapLine(script string) string {
	return strings.Replace(strings.Replace(
		script,
		"\r\n",
		"\n",
		-1,
	), "\r", "\n", -1)
}

// BuildReaperContext builds a yaml
func (b *JobCtxBuilder) BuildReaperContext(pipelineTask *task.Task, serviceName string) *types.Context {
	ctx := &types.Context{
		APIToken:       pipelineTask.ConfigPayload.APIToken,
		Workspace:      b.PipelineCtx.Workspace,
		CleanWorkspace: b.JobCtx.CleanWorkspace,
		IgnoreCache:    pipelineTask.ConfigPayload.IgnoreCache,
		// ResetCache:     pipelineTask.ConfigPayload.ResetCache,
		Proxy: &types.Proxy{
			Type:                   pipelineTask.ConfigPayload.Proxy.Type,
			Address:                pipelineTask.ConfigPayload.Proxy.Address,
			Port:                   pipelineTask.ConfigPayload.Proxy.Port,
			NeedPassword:           pipelineTask.ConfigPayload.Proxy.NeedPassword,
			Username:               pipelineTask.ConfigPayload.Proxy.Username,
			Password:               pipelineTask.ConfigPayload.Proxy.Password,
			EnableRepoProxy:        pipelineTask.ConfigPayload.Proxy.EnableRepoProxy,
			EnableApplicationProxy: pipelineTask.ConfigPayload.Proxy.EnableApplicationProxy,
		},
		Installs:   make([]*types.Install, 0),
		Repos:      make([]*types.Repo, 0),
		Envs:       []string{},
		SecretEnvs: types.EnvVar{},
		Git: &types.Git{
			GithubSSHKey: pipelineTask.ConfigPayload.Github.SSHKey,
			GitlabSSHKey: pipelineTask.ConfigPayload.Gitlab.SSHKey,
			GitKnownHost: pipelineTask.ConfigPayload.GetGitKnownHost(),
		},
		Scripts:         make([]string, 0),
		PostScripts:     make([]string, 0),
		PMDeployScripts: make([]string, 0),
		SSHs:            b.JobCtx.SSHs,
		TestType:        b.JobCtx.TestType,
		ClassicBuild:    pipelineTask.ConfigPayload.ClassicBuild,
		StorageURI:      pipelineTask.StorageURI,
		PipelineName:    pipelineTask.PipelineName,
		TaskID:          pipelineTask.TaskID,
		ServiceName:     serviceName,
		StorageEndpoint: pipelineTask.StorageEndpoint,
		AesKey:          pipelineTask.ConfigPayload.AesKey,
		UploadEnabled:   b.JobCtx.UploadEnabled,
		UploadInfo:      b.JobCtx.UploadInfo,
	}

	// Currently only the build stage will have this info. For the rest we will skip this context
	if b.JobCtx.UploadStorageInfo != nil {
		ctx.UploadStorageInfo = &commontypes.ObjectStorageInfo{
			Endpoint: b.JobCtx.UploadStorageInfo.Endpoint,
			AK:       b.JobCtx.UploadStorageInfo.AK,
			SK:       b.JobCtx.UploadStorageInfo.SK,
			Bucket:   b.JobCtx.UploadStorageInfo.Bucket,
			Insecure: b.JobCtx.UploadStorageInfo.Insecure,
			Provider: b.JobCtx.UploadStorageInfo.Provider,
		}
	}

	if b.PipelineCtx.CacheEnable && !pipelineTask.ConfigPayload.ResetCache {
		ctx.CacheEnable = true
		ctx.Cache = b.PipelineCtx.Cache
		ctx.CacheDirType = b.PipelineCtx.CacheDirType
		ctx.CacheUserDir = b.PipelineCtx.CacheUserDir
	}

	for _, install := range b.Installs {
		inst := &types.Install{
			// TODO: 之后可以适配 install.Scripts 为[]string
			// adapt windows style new line
			Name:     install.Name,
			Version:  install.Version,
			Download: install.DownloadPath,
			Scripts: strings.Split(
				replaceWrapLine(install.Scripts), "\n",
			),
			BinPath: install.BinPath,
			Envs:    install.Envs,
		}
		ctx.Installs = append(ctx.Installs, inst)
	}

	for _, build := range b.JobCtx.Builds {
		repo := &types.Repo{
<<<<<<< HEAD
			Source:       build.Source,
			Owner:        build.RepoOwner,
			Name:         build.RepoName,
			Namespace:    build.RepoNamespace,
			RemoteName:   build.RemoteName,
			Branch:       build.Branch,
			PR:           build.PR,
			Tag:          build.Tag,
			CheckoutPath: build.CheckoutPath,
			SubModules:   build.SubModules,
			OauthToken:   build.OauthToken,
			Address:      build.Address,
			CheckoutRef:  build.CheckoutRef,
			User:         build.Username,
			Password:     build.Password,
			EnableProxy:  build.EnableProxy,
=======
			Source:             build.Source,
			Owner:              build.RepoOwner,
			Name:               build.RepoName,
			RemoteName:         build.RemoteName,
			Branch:             build.Branch,
			PR:                 build.PR,
			Tag:                build.Tag,
			CheckoutPath:       build.CheckoutPath,
			SubModules:         build.SubModules,
			OauthToken:         build.OauthToken,
			Address:            build.Address,
			CheckoutRef:        build.CheckoutRef,
			User:               build.Username,
			Password:           build.Password,
			EnableProxy:        build.EnableProxy,
			OtherAddress:       build.OtherAddress,
			AuthType:           build.AuthType,
			SSHKey:             build.SSHKey,
			PrivateAccessToken: build.PrivateAccessToken,
>>>>>>> f8479ba6
		}
		ctx.Repos = append(ctx.Repos, repo)
	}

	envmaps := make(map[string]string)
	for _, ev := range b.JobCtx.EnvVars {
		val := fmt.Sprintf("%s=%s", ev.Key, ev.Value)
		if ev.IsCredential {
			ctx.SecretEnvs = append(ctx.SecretEnvs, val)
		} else {
			ctx.Envs = append(ctx.Envs, val)
		}
		envmaps[ev.Key] = ev.Value
	}

	if b.JobCtx.UploadEnabled {
		for _, upload := range b.JobCtx.UploadInfo {
			// since the frontend won't change the file path, the backend will have to add it
			upload.FilePath = fmt.Sprintf("$WORKSPACE/%s", upload.FilePath)
			// then we replace it with our env variables
			upload.FilePath = replaceEnvWithValue(upload.FilePath, envmaps)
			upload.DestinationPath = replaceEnvWithValue(upload.DestinationPath, envmaps)
		}
	}

	//Support multi build steps
	for _, buildStep := range b.JobCtx.BuildSteps {
		ctx.Scripts = append(ctx.Scripts, strings.Split(replaceWrapLine(buildStep.Scripts), "\n")...)
	}

	if b.JobCtx.PostScripts != "" {
		ctx.PostScripts = append(ctx.PostScripts, strings.Split(replaceWrapLine(b.JobCtx.PostScripts), "\n")...)
	}

	if b.JobCtx.PMDeployScripts != "" {
		ctx.PMDeployScripts = append(ctx.PMDeployScripts, strings.Split(replaceWrapLine(b.JobCtx.PMDeployScripts), "\n")...)
	}

	ctx.Archive = &types.Archive{
		Dir:            b.PipelineCtx.DistDir,
		File:           b.ArchiveFile,
		TestReportFile: b.TestReportFile,
		//StorageUri: b.JobCtx.StorageUri,
	}

	ctx.DockerRegistry = &types.DockerRegistry{
		Host:     pipelineTask.ConfigPayload.Registry.Addr,
		UserName: pipelineTask.ConfigPayload.Registry.AccessKey,
		Password: pipelineTask.ConfigPayload.Registry.SecretKey,
	}

	if b.JobCtx.DockerBuildCtx != nil {
		ctx.DockerBuildCtx = &task.DockerBuildCtx{
			Source:                b.JobCtx.DockerBuildCtx.Source,
			WorkDir:               b.JobCtx.DockerBuildCtx.WorkDir,
			DockerFile:            b.JobCtx.DockerBuildCtx.DockerFile,
			ImageName:             b.JobCtx.DockerBuildCtx.ImageName,
			BuildArgs:             b.JobCtx.DockerBuildCtx.BuildArgs,
			DockerTemplateContent: b.JobCtx.DockerBuildCtx.DockerTemplateContent,
		}
	}

	if b.JobCtx.FileArchiveCtx != nil {
		ctx.FileArchiveCtx = b.JobCtx.FileArchiveCtx
	}

	ctx.Caches = b.JobCtx.Caches

	ctx.GinkgoTest = &types.GinkgoTest{
		ResultPath:     b.JobCtx.TestResultPath,
		TestReportPath: b.JobCtx.TestReportPath,
		ArtifactPaths:  b.JobCtx.ArtifactPaths,
	}

	ctx.StorageEndpoint = pipelineTask.ConfigPayload.S3Storage.Endpoint
	ctx.StorageAK = pipelineTask.ConfigPayload.S3Storage.Ak
	ctx.StorageSK = pipelineTask.ConfigPayload.S3Storage.Sk
	ctx.StorageBucket = pipelineTask.ConfigPayload.S3Storage.Bucket
	ctx.StorageProvider = pipelineTask.ConfigPayload.S3Storage.Provider
	if pipelineTask.ArtifactInfo != nil {
		ctx.ArtifactInfo = &types.ArtifactInfo{
			URL:          pipelineTask.ArtifactInfo.URL,
			WorkflowName: pipelineTask.ArtifactInfo.WorkflowName,
			TaskID:       pipelineTask.ArtifactInfo.TaskID,
			FileName:     pipelineTask.ArtifactInfo.FileName,
		}
	}
	if b.JobCtx.ArtifactPath != "" {
		ctx.ArtifactPath = b.JobCtx.ArtifactPath
	}

	if pipelineTask.Type == config.ScanningType {
		ctx.ScannerFlag = true
	}

	return ctx
}

func ensureDeleteConfigMap(namespace string, jobLabel *JobLabel, kubeClient client.Client) error {
	ls := getJobLabels(jobLabel)
	return updater.DeleteConfigMapsAndWait(namespace, labels.Set(ls).AsSelector(), kubeClient)
}

func ensureDeleteJob(namespace string, jobLabel *JobLabel, kubeClient client.Client) error {
	ls := getJobLabels(jobLabel)
	return updater.DeleteJobsAndWait(namespace, labels.Set(ls).AsSelector(), kubeClient)
}

// JobLabel is to describe labels that specify job identity
type JobLabel struct {
	PipelineName string
	TaskID       int64
	TaskType     string
	ServiceName  string
	PipelineType string
}

const (
	jobLabelTaskKey    = "s-task"
	jobLabelServiceKey = "s-service"
	jobLabelSTypeKey   = "s-type"
	jobLabelPTypeKey   = "p-type"
)

// getJobLabels get labels k-v map from JobLabel struct
func getJobLabels(jobLabel *JobLabel) map[string]string {
	retMap := map[string]string{
		jobLabelTaskKey:    fmt.Sprintf("%s-%d", strings.ToLower(jobLabel.PipelineName), jobLabel.TaskID),
		jobLabelServiceKey: strings.ToLower(util.ReturnValidLabelValue(jobLabel.ServiceName)),
		jobLabelSTypeKey:   strings.Replace(jobLabel.TaskType, "_", "-", -1),
		jobLabelPTypeKey:   jobLabel.PipelineType,
	}
	// no need to add labels with empty value to a job
	for k, v := range retMap {
		if len(v) == 0 {
			delete(retMap, k)
		}
	}
	return retMap
}

func createJobConfigMap(namespace, jobName string, jobLabel *JobLabel, jobCtx string, kubeClient client.Client) error {
	cm := &corev1.ConfigMap{
		ObjectMeta: metav1.ObjectMeta{
			Name:      jobName,
			Namespace: namespace,
			Labels:    getJobLabels(jobLabel),
		},
		Data: map[string]string{
			"job-config.xml": jobCtx,
		},
	}

	return updater.CreateConfigMap(cm, kubeClient)
}

// JobName is pipelinename-taskid-tasktype-servicename
// e.g. build task JOBNAME = pipelinename-taskid-buildv2-servicename
// e.g. release image JOBNAME = pipelinename-taskid-release-image-servicename
// JOB Label
//"s-job":  pipelinename-taskid-tasktype-servicename,
//"s-task": pipelinename-taskid,
//"s-type": tasktype,
func buildJob(taskType config.TaskType, jobImage, jobName, serviceName, clusterID, currentNamespace string, resReq setting.Request, resReqSpec setting.RequestSpec, ctx *task.PipelineCtx, pipelineTask *task.Task, registries []*task.RegistryNamespace) (*batchv1.Job, error) {
	return buildJobWithLinkedNs(
		taskType,
		jobImage,
		jobName,
		serviceName,
		clusterID,
		currentNamespace,
		resReq,
		resReqSpec,
		ctx,
		pipelineTask,
		registries,
		"",
		"",
	)
}

func buildJobWithLinkedNs(taskType config.TaskType, jobImage, jobName, serviceName, clusterID, currentNamespace string, resReq setting.Request, resReqSpec setting.RequestSpec, ctx *task.PipelineCtx, pipelineTask *task.Task, registries []*task.RegistryNamespace, execNs, linkedNs string) (*batchv1.Job, error) {
	var (
		reaperBootingScript string
		reaperBinaryFile    = pipelineTask.ConfigPayload.Release.ReaperBinaryFile
	)
	// not local cluster
	if clusterID != "" && clusterID != setting.LocalClusterID {
		reaperBinaryFile = strings.Replace(reaperBinaryFile, ResourceServer, ResourceServer+".koderover-agent", -1)
	} else {
		reaperBinaryFile = strings.Replace(reaperBinaryFile, ResourceServer, ResourceServer+"."+currentNamespace, -1)
	}

	if !strings.Contains(jobImage, PredatorPlugin) && !strings.Contains(jobImage, JenkinsPlugin) && !strings.Contains(jobImage, PackagerPlugin) {
		reaperBootingScript = fmt.Sprintf("curl -m 10 --retry-delay 3 --retry 3 -sSL %s -o reaper && chmod +x reaper && mv reaper /usr/local/bin && /usr/local/bin/reaper", reaperBinaryFile)
		if pipelineTask.ConfigPayload.Proxy.EnableApplicationProxy && pipelineTask.ConfigPayload.Proxy.Type == "http" {
			reaperBootingScript = fmt.Sprintf("curl -m 10 --retry-delay 3 --retry 3 -sSL --proxy %s %s -o reaper && chmod +x reaper && mv reaper /usr/local/bin && /usr/local/bin/reaper",
				pipelineTask.ConfigPayload.Proxy.GetProxyURL(),
				reaperBinaryFile,
			)
		}
	}

	labels := getJobLabels(&JobLabel{
		PipelineName: pipelineTask.PipelineName,
		ServiceName:  serviceName,
		TaskID:       pipelineTask.TaskID,
		TaskType:     string(taskType),
		PipelineType: string(pipelineTask.Type),
	})

	// 引用集成到系统中的私有镜像仓库的访问权限
	ImagePullSecrets := []corev1.LocalObjectReference{
		{
			Name: setting.DefaultImagePullSecret,
		},
	}
	for _, reg := range registries {
		secretName, err := genRegistrySecretName(reg)
		if err != nil {
			return nil, fmt.Errorf("failed to generate registry secret name: %s", err)
		}

		secret := corev1.LocalObjectReference{
			Name: secretName,
		}
		ImagePullSecrets = append(ImagePullSecrets, secret)
	}

	job := &batchv1.Job{
		ObjectMeta: metav1.ObjectMeta{
			Name:   jobName,
			Labels: labels,
		},
		Spec: batchv1.JobSpec{
			Completions:  int32Ptr(1),
			Parallelism:  int32Ptr(1),
			BackoffLimit: int32Ptr(0),
			Template: corev1.PodTemplateSpec{
				ObjectMeta: metav1.ObjectMeta{
					Labels: labels,
				},
				Spec: corev1.PodSpec{
					RestartPolicy:    corev1.RestartPolicyNever,
					ImagePullSecrets: ImagePullSecrets,
					Containers: []corev1.Container{
						{
							ImagePullPolicy: corev1.PullAlways,
							Name:            labels["s-type"],
							Image:           jobImage,
							Env: []corev1.EnvVar{
								{
									Name:  "JOB_CONFIG_FILE",
									Value: path.Join(ctx.ConfigMapMountDir, "job-config.xml"),
								},
								// 连接对应wd上的dockerdeamon
								{
									Name:  "DOCKER_HOST",
									Value: ctx.DockerHost,
								},
							},
							VolumeMounts: getVolumeMounts(ctx),
							Resources:    getResourceRequirements(resReq, resReqSpec),

							TerminationMessagePolicy: corev1.TerminationMessageFallbackToLogsOnError,
						},
					},
					Volumes: getVolumes(jobName),
				},
			},
		},
	}

	if ctx.CacheEnable && ctx.Cache.MediumType == commontypes.NFSMedium {
		volumeName := "build-cache"
		job.Spec.Template.Spec.Volumes = append(job.Spec.Template.Spec.Volumes, corev1.Volume{
			Name: volumeName,
			VolumeSource: corev1.VolumeSource{
				PersistentVolumeClaim: &corev1.PersistentVolumeClaimVolumeSource{
					ClaimName: ctx.Cache.NFSProperties.PVC,
				},
			},
		})

		mountPath := ctx.CacheUserDir
		if ctx.CacheDirType == commontypes.WorkspaceCacheDir {
			mountPath = "/workspace"
		}

		job.Spec.Template.Spec.Containers[0].VolumeMounts = append(job.Spec.Template.Spec.Containers[0].VolumeMounts, corev1.VolumeMount{
			Name:      volumeName,
			MountPath: mountPath,
			SubPath:   ctx.Cache.NFSProperties.Subpath,
		})
	}

	if !strings.Contains(jobImage, PredatorPlugin) && !strings.Contains(jobImage, JenkinsPlugin) && !strings.Contains(jobImage, PackagerPlugin) {
		job.Spec.Template.Spec.Containers[0].Command = []string{"/bin/sh", "-c"}
		job.Spec.Template.Spec.Containers[0].Args = []string{reaperBootingScript}
	}

	if affinity := addNodeAffinity(clusterID, pipelineTask.ConfigPayload.K8SClusters); affinity != nil {
		job.Spec.Template.Spec.Affinity = affinity
	}

	// Note:
	// The following logic is valid for the testing task and configures dNSconfig as follows:
	// ```
	// dnsConfig:
	//   nameservers:
	//   - 192.168.0.157
	//   options:
	//   - name: ndots
	//     value: "5"
	//   searches:
	//   - piggymetrics-env-dev.svc.cluster.local
	//   - koderover-agent.svc.cluster.local
	//   - svc.cluster.local
	//   - cluster.local
	// ```
	//
	// These are intra-cluster domain names that can be satisfied by default `ClusterFirst` DNSPolicy.
	// No one knows why there is such logic, comment it out, run it for a while and then delete it.
	//
	// if linkedNs != "" && execNs != "" && pipelineTask.ConfigPayload.CustomDNSSupported {
	// 	job.Spec.Template.Spec.DNSConfig = &corev1.PodDNSConfig{
	// 		Searches: []string{
	// 			linkedNs + ".svc.cluster.local",
	// 			execNs + ".svc.cluster.local",
	// 			"svc.cluster.local",
	// 			"cluster.local",
	// 		},

	// 	if addresses, lookupErr := lookupKubeDNSServerHost(); lookupErr == nil {
	// 		job.Spec.Template.Spec.DNSPolicy = corev1.DNSNone
	// 		// https://kubernetes.io/docs/concepts/services-networking/dns-pod-service/#pod-s-dns-config
	// 		// There can be at most 3 IP addresses specified
	// 		job.Spec.Template.Spec.DNSConfig.Nameservers = addresses[:Min(3, len(addresses))]
	// 		value := "5"
	// 		job.Spec.Template.Spec.DNSConfig.Options = []corev1.PodDNSConfigOption{
	// 			{Name: "ndots", Value: &value},
	// 		}
	// 	} else {
	// 		log.SugaredLogger().Errorf("failed to find ip of kube dns %v", lookupErr)
	// 	}
	// }

	return job, nil
}

// Note: The name of a Secret object must be a valid DNS subdomain name:
//   https://kubernetes.io/docs/concepts/overview/working-with-objects/names/#dns-subdomain-names
func formatRegistryName(namespaceInRegistry string) (string, error) {
	reg, err := regexp.Compile("[^a-zA-Z0-9\\.-]+")
	if err != nil {
		return "", err
	}
	processedName := reg.ReplaceAllString(namespaceInRegistry, "")
	processedName = strings.ToLower(processedName)
	if len(processedName) > 237 {
		processedName = processedName[:237]
	}
	return processedName, nil
}

func createOrUpdateRegistrySecrets(namespace, registryID string, registries []*task.RegistryNamespace, kubeClient client.Client) error {
	for _, reg := range registries {
		if reg.AccessKey == "" {
			continue
		}

		secretName, err := genRegistrySecretName(reg)
		if err != nil {
			return fmt.Errorf("failed to generate registry secret name: %s", err)
		}

		data := make(map[string][]byte)
		dockerConfig := fmt.Sprintf(
			`{"%s":{"username":"%s","password":"%s","email":"%s"}}`,
			reg.RegAddr,
			reg.AccessKey,
			reg.SecretKey,
			defaultSecretEmail,
		)
		data[".dockercfg"] = []byte(dockerConfig)

		secret := &corev1.Secret{
			ObjectMeta: metav1.ObjectMeta{
				Namespace: namespace,
				Name:      secretName,
			},
			Data: data,
			Type: corev1.SecretTypeDockercfg,
		}
		if err := updater.UpdateOrCreateSecret(secret, kubeClient); err != nil {
			return err
		}
	}

	return nil
}

func Min(x, y int) int {
	if x < y {
		return x
	}
	return y
}

func lookupKubeDNSServerHost() (addresses []string, err error) {
	addresses, err = net.LookupHost("kube-dns.kube-system.svc.cluster.local")
	if err != nil {
		return
	}

	if len(addresses) == 0 {
		err = errors.New("no host found")
		return
	}

	return
}

func getVolumeMounts(ctx *task.PipelineCtx) []corev1.VolumeMount {
	resp := make([]corev1.VolumeMount, 0)

	resp = append(resp, corev1.VolumeMount{
		Name:      "job-config",
		MountPath: ctx.ConfigMapMountDir,
	})

	return resp
}

func getVolumes(jobName string) []corev1.Volume {
	resp := make([]corev1.Volume, 0)
	resp = append(resp, corev1.Volume{
		Name: "job-config",
		VolumeSource: corev1.VolumeSource{
			ConfigMap: &corev1.ConfigMapVolumeSource{
				LocalObjectReference: corev1.LocalObjectReference{
					Name: jobName,
				},
			},
		},
	})
	return resp
}

// getResourceRequirements
// ResReqHigh 16 CPU 32 G
// ResReqMedium 8 CPU 16 G
// ResReqLow 4 CPU 8 G used by testing module
// ResReqMin 2 CPU 2 G used by docker build, release image module
// Fallback ResReq 1 CPU 1 G
func getResourceRequirements(resReq setting.Request, resReqSpec setting.RequestSpec) corev1.ResourceRequirements {

	switch resReq {
	case setting.HighRequest:
		return generateResourceRequirements(setting.HighRequest, setting.HighRequestSpec)

	case setting.MediumRequest:
		return generateResourceRequirements(setting.MediumRequest, setting.MediumRequestSpec)

	case setting.LowRequest:
		return generateResourceRequirements(setting.LowRequest, setting.LowRequestSpec)

	case setting.MinRequest:
		return generateResourceRequirements(setting.MinRequest, setting.MinRequestSpec)

	case setting.DefineRequest:
		return generateResourceRequirements(resReq, resReqSpec)

	default:
		return generateResourceRequirements(setting.DefaultRequest, setting.DefaultRequestSpec)
	}
}

//generateResourceRequirements
//cpu Request:Limit=1:4
//memory default Request:Limit=1:4 ; if memoryLimit>= 8Gi,Request:Limit=1:8
func generateResourceRequirements(req setting.Request, reqSpec setting.RequestSpec) corev1.ResourceRequirements {

	if req != setting.DefineRequest {
		return corev1.ResourceRequirements{
			Limits: corev1.ResourceList{
				corev1.ResourceCPU:    resource.MustParse(strconv.Itoa(reqSpec.CpuLimit) + setting.CpuUintM),
				corev1.ResourceMemory: resource.MustParse(strconv.Itoa(reqSpec.MemoryLimit) + setting.MemoryUintMi),
			},
			Requests: corev1.ResourceList{
				corev1.ResourceCPU:    resource.MustParse(strconv.Itoa(reqSpec.CpuReq) + setting.CpuUintM),
				corev1.ResourceMemory: resource.MustParse(strconv.Itoa(reqSpec.MemoryReq) + setting.MemoryUintMi),
			},
		}
	}

	cpuReqInt := reqSpec.CpuLimit / 4
	if cpuReqInt < 1 {
		cpuReqInt = 1
	}
	memoryReqInt := reqSpec.MemoryLimit / 4
	if memoryReqInt >= 2*1024 {
		memoryReqInt = memoryReqInt / 2
	}
	if memoryReqInt < 1 {
		memoryReqInt = 1
	}

	return corev1.ResourceRequirements{
		Limits: corev1.ResourceList{
			corev1.ResourceCPU:    resource.MustParse(strconv.Itoa(reqSpec.CpuLimit) + setting.CpuUintM),
			corev1.ResourceMemory: resource.MustParse(strconv.Itoa(reqSpec.MemoryLimit) + setting.MemoryUintMi),
		},
		Requests: corev1.ResourceList{
			corev1.ResourceCPU:    resource.MustParse(strconv.Itoa(cpuReqInt) + setting.CpuUintM),
			corev1.ResourceMemory: resource.MustParse(strconv.Itoa(memoryReqInt) + setting.MemoryUintMi),
		},
	}
}

//waitJobEnd
//Returns job status
func waitJobEnd(ctx context.Context, taskTimeout int, namspace, jobName string, kubeClient client.Client, clientset kubernetes.Interface, restConfig *rest.Config, xl *zap.SugaredLogger) (status config.Status) {
	return waitJobEndWithFile(ctx, taskTimeout, namspace, jobName, false, kubeClient, clientset, restConfig, xl)
}

func waitJobReady(ctx context.Context, namespace, jobName string, kubeClient client.Client, xl *zap.SugaredLogger) (status config.Status) {
	xl.Infof("Wait job to start: %s/%s", namespace, jobName)
	podTimeout := time.After(120 * time.Second)

	var started bool
	for {
		select {
		case <-podTimeout:
			return config.StatusTimeout
		default:
			time.Sleep(time.Second)

			job, _, err := getter.GetJob(namespace, jobName, kubeClient)
			if err != nil {
				xl.Errorf("Failed to get job `%s` in namespace `%s`: %s", jobName, namespace, err)
				continue
			}

			podLabels := labels.Set{
				jobLabelPTypeKey:   job.Labels[jobLabelPTypeKey],
				jobLabelServiceKey: job.Labels[jobLabelServiceKey],
				jobLabelTaskKey:    job.Labels[jobLabelTaskKey],
				jobLabelSTypeKey:   job.Labels[jobLabelSTypeKey],
			}
			pods, err := getter.ListPods(namespace, podLabels.AsSelector(), kubeClient)
			if err != nil {
				xl.Errorf("Failed to get pods in namespace `%s` for Job `%s`: %s", namespace, jobName, err)
				continue
			}

			for _, pod := range pods {
				if pod.Status.Phase == corev1.PodRunning {
					started = true
					break
				}
			}
		}

		if started {
			break
		}
	}

	return config.StatusRunning
}

func waitJobEndWithFile(ctx context.Context, taskTimeout int, namespace, jobName string, checkFile bool, kubeClient client.Client, clientset kubernetes.Interface, restConfig *rest.Config, xl *zap.SugaredLogger) (status config.Status) {
	xl.Infof("wait job to start: %s/%s", namespace, jobName)
	timeout := time.After(time.Duration(taskTimeout) * time.Second)
	podTimeout := time.After(120 * time.Second)

	xl.Infof("Timeout of preparing Pod: %s. Timeout of running task: %s.", 120*time.Second, time.Duration(taskTimeout)*time.Second)

	var started bool
	for {
		select {
		case <-podTimeout:
			return config.StatusTimeout
		default:
			job, _, err := getter.GetJob(namespace, jobName, kubeClient)
			if err != nil {
				xl.Errorf("get job failed, namespace:%s, jobName:%s, err:%v", namespace, jobName, err)
			}
			if job != nil {
				started = job.Status.Active > 0
			}
		}
		if started {
			break
		}

		time.Sleep(time.Second)
	}

	// 等待job 运行结束
	xl.Infof("wait job to end: %s %s", namespace, jobName)
	for {
		select {
		case <-ctx.Done():
			return config.StatusCancelled

		case <-timeout:
			return config.StatusTimeout

		default:
			job, found, err := getter.GetJob(namespace, jobName, kubeClient)
			if err != nil || !found {
				xl.Errorf("failed to get pod with label job-name=%s %v", jobName, err)
				return config.StatusFailed
			}
			// pod is still running
			if job.Status.Active != 0 {
				if !checkFile {
					// break only break the select{}, not the outside for{}
					break
				}

				pods, err := getter.ListPods(namespace, labels.Set{"job-name": jobName}.AsSelector(), kubeClient)
				if err != nil {
					xl.Errorf("failed to find pod with label job-name=%s %v", jobName, err)
					return config.StatusFailed
				}

				var done, exists bool
				var jobStatus commontypes.JobStatus
				for _, pod := range pods {
					ipod := wrapper.Pod(pod)
					if ipod.Pending() {
						continue
					}
					if ipod.Failed() {
						return config.StatusFailed
					}

					if !ipod.Finished() {
						jobStatus, exists, err = checkDogFoodExistsInContainer(clientset, restConfig, namespace, ipod.Name, ipod.ContainerNames()[0])
						if err != nil {
							// Note:
							// Currently, this error indicates "the target Pod cannot be accessed" or "the target Pod can be accessed, but the dog food file does not exist".
							// In these two scenarios, `Info` is used to print logs because they are not business semantic exceptions.
							xl.Infof("Result of checking dog food file %s: %s", pods[0].Name, err)
							break
						}
						if !exists {
							break
						}
					}
					done = true
				}

				if done {
					xl.Infof("Dog food is found, stop to wait %s. Job status: %s.", job.Name, jobStatus)

					switch jobStatus {
					case commontypes.JobFail:
						return config.StatusFailed
					default:
						return config.StatusPassed
					}
				}
			} else if job.Status.Succeeded != 0 {
				return config.StatusPassed
			} else {
				return config.StatusFailed
			}
		}

		time.Sleep(time.Second * 1)
	}
}

func checkDogFoodExistsInContainer(clientset kubernetes.Interface, restConfig *rest.Config, namespace, pod, container string) (commontypes.JobStatus, bool, error) {
	stdout, _, success, err := podexec.KubeExec(clientset, restConfig, podexec.ExecOptions{
		Command:       []string{"/bin/sh", "-c", fmt.Sprintf("test -f %[1]s && cat %[1]s", setting.DogFood)},
		Namespace:     namespace,
		PodName:       pod,
		ContainerName: container,
	})

	return commontypes.JobStatus(stdout), success, err
}

func addNodeAffinity(clusterID string, K8SClusters []*task.K8SCluster) *corev1.Affinity {
	clusterConfig := findClusterConfig(clusterID, K8SClusters)
	if clusterConfig == nil {
		return nil
	}

	if len(clusterConfig.NodeLabels) == 0 {
		return nil
	}

	switch clusterConfig.Strategy {
	case RequiredSchedule:
		nodeSelectorTerms := make([]corev1.NodeSelectorTerm, 0)
		for _, nodeLabel := range clusterConfig.NodeLabels {
			var matchExpressions []corev1.NodeSelectorRequirement
			matchExpressions = append(matchExpressions, corev1.NodeSelectorRequirement{
				Key:      nodeLabel.Key,
				Operator: nodeLabel.Operator,
				Values:   nodeLabel.Value,
			})
			nodeSelectorTerms = append(nodeSelectorTerms, corev1.NodeSelectorTerm{
				MatchExpressions: matchExpressions,
			})
		}

		affinity := &corev1.Affinity{
			NodeAffinity: &corev1.NodeAffinity{
				RequiredDuringSchedulingIgnoredDuringExecution: &corev1.NodeSelector{
					NodeSelectorTerms: nodeSelectorTerms,
				},
			},
		}
		return affinity
	case PreferredSchedule:
		preferredScheduleTerms := make([]corev1.PreferredSchedulingTerm, 0)
		for _, nodeLabel := range clusterConfig.NodeLabels {
			var matchExpressions []corev1.NodeSelectorRequirement
			matchExpressions = append(matchExpressions, corev1.NodeSelectorRequirement{
				Key:      nodeLabel.Key,
				Operator: nodeLabel.Operator,
				Values:   nodeLabel.Value,
			})
			nodeSelectorTerm := corev1.NodeSelectorTerm{
				MatchExpressions: matchExpressions,
			}
			preferredScheduleTerms = append(preferredScheduleTerms, corev1.PreferredSchedulingTerm{
				Weight:     10,
				Preference: nodeSelectorTerm,
			})
		}
		affinity := &corev1.Affinity{
			NodeAffinity: &corev1.NodeAffinity{
				PreferredDuringSchedulingIgnoredDuringExecution: preferredScheduleTerms,
			},
		}
		return affinity
	default:
		return nil
	}
}

func findClusterConfig(clusterID string, K8SClusters []*task.K8SCluster) *task.AdvancedConfig {
	for _, K8SCluster := range K8SClusters {
		if K8SCluster.ID == clusterID {
			return K8SCluster.AdvancedConfig
		}
	}
	return nil
}

func genRegistrySecretName(reg *task.RegistryNamespace) (string, error) {
	if reg.IsDefault {
		return setting.DefaultImagePullSecret, nil
	}

	arr := strings.Split(reg.Namespace, "/")
	namespaceInRegistry := arr[len(arr)-1]

	// for AWS ECR, there are no namespace, thus we need to find the NS from the URI
	if namespaceInRegistry == "" {
		uriDecipher := strings.Split(reg.RegAddr, ".")
		namespaceInRegistry = uriDecipher[0]
	}

	filteredName, err := formatRegistryName(namespaceInRegistry)
	if err != nil {
		return "", err
	}

	secretName := filteredName + registrySecretSuffix
	if reg.RegType != "" {
		secretName = filteredName + "-" + reg.RegType + registrySecretSuffix
	}

	return secretName, nil
}

func replaceEnvWithValue(str string, envs map[string]string) string {
	ret := str
	for key, value := range envs {
		strKey := fmt.Sprintf("$%s", key)
		ret = strings.ReplaceAll(ret, strKey, value)
	}
	return ret
}

func checkJobExists(ctx context.Context, ns string, jobLabels *JobLabel, kclient client.Client) (jobObj *batchv1.Job, exist bool, err error) {
	labelsMap := getJobLabels(jobLabels)
	labelSelector := labels.SelectorFromSet(labels.Set(labelsMap))

	jobList := &batchv1.JobList{}
	err = kclient.List(ctx, jobList, &client.ListOptions{
		Namespace:     ns,
		LabelSelector: labelSelector,
	})
	if err != nil || len(jobList.Items) == 0 {
		return nil, false, kubeutil.IgnoreNotFoundError(err)
	}

	if len(jobList.Items) != 1 {
		return nil, true, fmt.Errorf("more than 1 job with labels: %v", labelsMap)
	}

	return &(jobList.Items[0]), true, nil
}

func checkConfigMapExists(ctx context.Context, ns string, jobLabels *JobLabel, kclient client.Client) (cmObj *corev1.ConfigMap, exist bool, err error) {
	labelsMap := getJobLabels(jobLabels)
	labelSelector := labels.SelectorFromSet(labels.Set(labelsMap))

	cmList := &corev1.ConfigMapList{}
	err = kclient.List(ctx, cmList, &client.ListOptions{
		Namespace:     ns,
		LabelSelector: labelSelector,
	})
	if err != nil || len(cmList.Items) == 0 {
		return nil, false, kubeutil.IgnoreNotFoundError(err)
	}

	if len(cmList.Items) != 1 {
		return nil, true, fmt.Errorf("more than 1 ConfigMap with labels: %v", labelsMap)
	}

	return &(cmList.Items[0]), true, nil
}<|MERGE_RESOLUTION|>--- conflicted
+++ resolved
@@ -268,27 +268,10 @@
 
 	for _, build := range b.JobCtx.Builds {
 		repo := &types.Repo{
-<<<<<<< HEAD
-			Source:       build.Source,
-			Owner:        build.RepoOwner,
-			Name:         build.RepoName,
-			Namespace:    build.RepoNamespace,
-			RemoteName:   build.RemoteName,
-			Branch:       build.Branch,
-			PR:           build.PR,
-			Tag:          build.Tag,
-			CheckoutPath: build.CheckoutPath,
-			SubModules:   build.SubModules,
-			OauthToken:   build.OauthToken,
-			Address:      build.Address,
-			CheckoutRef:  build.CheckoutRef,
-			User:         build.Username,
-			Password:     build.Password,
-			EnableProxy:  build.EnableProxy,
-=======
 			Source:             build.Source,
 			Owner:              build.RepoOwner,
 			Name:               build.RepoName,
+			Namespace:          build.RepoNamespace,
 			RemoteName:         build.RemoteName,
 			Branch:             build.Branch,
 			PR:                 build.PR,
@@ -305,7 +288,6 @@
 			AuthType:           build.AuthType,
 			SSHKey:             build.SSHKey,
 			PrivateAccessToken: build.PrivateAccessToken,
->>>>>>> f8479ba6
 		}
 		ctx.Repos = append(ctx.Repos, repo)
 	}

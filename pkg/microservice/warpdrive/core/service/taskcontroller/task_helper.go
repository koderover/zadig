--- conflicted
+++ resolved
@@ -136,13 +136,10 @@
 	} else if pipelineTask.Type == config.ServiceType {
 		xl.Info("pipeline type is service type: pipeline 3.0")
 		pipelineTask.Stages[pos].SubTasks[servicename] = subTask
-<<<<<<< HEAD
 	} else if pipelineTask.Type == config.WorkflowTypeV3 {
 		xl.Info("pipeline type is workflow type: pipeline 3.0")
-=======
 	} else if pipelineTask.Type == config.ArtifactType {
 		xl.Info("pipeline type is artifact-package type: pipeline 3.0")
->>>>>>> e82cfcf4
 		pipelineTask.Stages[pos].SubTasks[servicename] = subTask
 	}
 }
@@ -546,23 +543,9 @@
 
 func initTaskPlugins(execHandler *ExecHandler) {
 	pluginConf := map[config.TaskType]plugins.Initiator{
-<<<<<<< HEAD
-		config.TaskJira:           plugins.InitializeJiraTaskPlugin,
-		config.TaskBuild:          plugins.InitializeBuildTaskPlugin,
-		config.TaskBuildV3:        plugins.InitializeBuildTaskV3Plugin,
-		config.TaskArtifactDeploy: plugins.InitializeArtifactTaskPlugin,
-		config.TaskJenkinsBuild:   plugins.InitializeJenkinsBuildPlugin,
-		config.TaskDockerBuild:    plugins.InitializeDockerBuildTaskPlugin,
-		config.TaskDeploy:         plugins.InitializeDeployTaskPlugin,
-		config.TaskTestingV2:      plugins.InitializeTestTaskPlugin,
-		config.TaskSecurity:       plugins.InitializeSecurityPlugin,
-		config.TaskReleaseImage:   plugins.InitializeReleaseImagePlugin,
-		config.TaskDistributeToS3: plugins.InitializeDistribute2S3TaskPlugin,
-		config.TaskResetImage:     plugins.InitializeDeployTaskPlugin,
-		config.TaskTrigger:        plugins.InitializeTriggerTaskPlugin,
-=======
 		config.TaskJira:            plugins.InitializeJiraTaskPlugin,
 		config.TaskBuild:           plugins.InitializeBuildTaskPlugin,
+		config.TaskBuildV3:         plugins.InitializeBuildTaskV3Plugin,
 		config.TaskArtifactDeploy:  plugins.InitializeArtifactTaskPlugin,
 		config.TaskJenkinsBuild:    plugins.InitializeJenkinsBuildPlugin,
 		config.TaskDockerBuild:     plugins.InitializeDockerBuildTaskPlugin,
@@ -572,8 +555,8 @@
 		config.TaskReleaseImage:    plugins.InitializeReleaseImagePlugin,
 		config.TaskDistributeToS3:  plugins.InitializeDistribute2S3TaskPlugin,
 		config.TaskResetImage:      plugins.InitializeDeployTaskPlugin,
+		config.TaskTrigger:         plugins.InitializeTriggerTaskPlugin,
 		config.TaskArtifactPackage: plugins.InitializeArtifactPackagePlugin,
->>>>>>> e82cfcf4
 	}
 	for name, pluginInitiator := range pluginConf {
 		registerTaskPlugin(execHandler, name, pluginInitiator)

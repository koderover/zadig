--- conflicted
+++ resolved
@@ -28,11 +28,7 @@
 	UpdateTime    int64          `bson:"update_time"              json:"update_time"`
 	UpdateBy      string         `bson:"update_by"                json:"update_by"`
 	IsDefault     bool           `bson:"is_default"               json:"is_default"`                          // 是否是默认配置
-<<<<<<< HEAD
-	DefaultValues string         `bson:"default_values,omitempty"            json:"default_values,omitempty"` //环境默认变量 yaml content
-=======
 	DefaultValues string         `bson:"default_values,omitempty"            json:"default_values,omitempty"` //环境默认变量 ›yaml content
->>>>>>> e5cc042c
 	KVs           []*RenderKV    `bson:"kvs,omitempty"            json:"kvs,omitempty"`
 	ChartInfos    []*RenderChart `bson:"chart_infos,omitempty"    json:"chart_infos,omitempty"`
 	Description   string         `bson:"description,omitempty"    json:"description,omitempty"`
